--- conflicted
+++ resolved
@@ -140,17 +140,10 @@
 
 class Cluster(object):
     """A `Cluster` represents a group of `Processes` that are all connected to each other (ideally, anyway; see the note in `move_processes`). """
-<<<<<<< HEAD
     
     metacluster = None
     processes = None
     
-=======
-    
-    metacluster = None
-    processes = None
-    
->>>>>>> 6245c0bc
     def __init__(self, metacluster=None, initial_servers=0, outputFolder=None, console_output=True, executable_path=None, command_prefix=None, extra_options=None, wait_until_ready=True):
         
         # -- input validation
