#!/usr/bin/python
import sys, os, time
sys.path.append(os.path.abspath(os.path.join(os.path.dirname(__file__), os.path.pardir, 'common')))
import http_admin, driver, workload_runner
from vcoptparse import *

op = OptParser()
op["mode"] = IntFlag("--mode", "debug")
op["workload1"] = PositionalArg()
op["workload2"] = PositionalArg()
op["timeout"] = IntFlag("--timeout", 600)
opts = op.parse(sys.argv)

with driver.Metacluster() as metacluster:
    cluster = driver.Cluster(metacluster)
    print "Starting cluster..."
    files = driver.Files(metacluster)
    process = driver.Process(cluster, files, executable_path = driver.find_rethinkdb_executable(opts["mode"]))
    process.wait_until_started_up()
    print "Creating namespace..."
    http = http_admin.ClusterAccess([("localhost", process.http_port)])
    dc = http.add_datacenter()
    http.move_server_to_datacenter(http.machines.keys()[0], dc)
    ns = http.add_namespace(protocol = "memcached", primary = dc)
<<<<<<< HEAD
    time.sleep(10)
    host, port = driver.get_namespace_host(ns, [process])
=======
    http.wait_until_blueprint_satisfied(ns)
    host, port = http.get_namespace_host(ns)
>>>>>>> 98658c40
    workload_runner.run(opts["workload1"], host, port, opts["timeout"])
    print "Restarting server..."
    process.check_and_stop()
    process2 = driver.Process(cluster, files)
    process2.wait_until_started_up()
    http.wait_until_blueprint_satisfied(ns)
    workload_runner.run(opts["workload2"], host, port, opts["timeout"])
    cluster.check_and_stop()<|MERGE_RESOLUTION|>--- conflicted
+++ resolved
@@ -22,13 +22,8 @@
     dc = http.add_datacenter()
     http.move_server_to_datacenter(http.machines.keys()[0], dc)
     ns = http.add_namespace(protocol = "memcached", primary = dc)
-<<<<<<< HEAD
-    time.sleep(10)
+    http.wait_until_blueprint_satisfied(ns)
     host, port = driver.get_namespace_host(ns, [process])
-=======
-    http.wait_until_blueprint_satisfied(ns)
-    host, port = http.get_namespace_host(ns)
->>>>>>> 98658c40
     workload_runner.run(opts["workload1"], host, port, opts["timeout"])
     print "Restarting server..."
     process.check_and_stop()
