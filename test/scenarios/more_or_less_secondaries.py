#!/usr/bin/env python
# Copyright 2010-2014 RethinkDB, all rights reserved.

from __future__ import print_function

import os, sys, time

startTime = time.time()

sys.path.append(os.path.abspath(os.path.join(os.path.dirname(__file__), os.path.pardir, 'common')))
import driver, scenario_common, utils, vcoptparse, workload_runner

class ReplicaSequence(object):
    def __init__(self, string):
        assert set(string) < set("0123456789+-")
        string = string.replace("-", "\0-").replace("+", "\0+")
        parts = string.split("\0")
        assert set(parts[0]) < set("0123456789")
        self.initial = int(parts[0])
        self.steps = [int(x) for x in parts[1:]]
        current = self.initial
        for step in self.steps:
            current += step
            assert current >= 0
    def peak(self):
        peak = current = self.initial
        for step in self.steps:
            current += step
            peak = max(current, peak)
        return peak
    def __repr__(self):
        return str(self.initial) + "".join(("+" if s > 0 else "-") + str(abs(x)) for x in self.steps)

op = vcoptparse.OptParser()
workload_runner.prepare_option_parser_for_split_or_continuous_workload(op, allow_between=True)
scenario_common.prepare_option_parser_mode_flags(op)
op["sequence"] = vcoptparse.PositionalArg(converter=ReplicaSequence)
opts = op.parse(sys.argv)
_, command_prefix, serve_options = scenario_common.parse_mode_flags(opts)

r = utils.import_python_driver()
dbName, tableName = utils.get_test_db_table()

numReplicas = opts["sequence"].peak()

print('Starting cluster (%.2fs)' % (time.time() - startTime))
with driver.Cluster(output_folder='.') as cluster:
    
    print('Starting primary server (%.2fs)' % (time.time() - startTime))
    
    primary_files = driver.Files(cluster.metacluster, db_path="db-primary", console_output=True, command_prefix=command_prefix)
    primary_process = driver.Process(cluster, primary_files, console_output=True, command_prefix=command_prefix, extra_options=serve_options)
    
    print('Starting %d replicas (%.2fs)' % (numReplicas, time.time() - startTime))
    
    replica_processes = [driver.Process(cluster=cluster, console_output=True, command_prefix=command_prefix, extra_options=serve_options) for i in xrange(numReplicas)]
    cluster.wait_until_ready()
    primary = cluster[0]
    replicaPool = cluster[1:]
    
    print('Establishing ReQL connection (%.2fs)' % (time.time() - startTime))
    
    conn = r.connect(host=primary.host, port=primary.driver_port)
    
    print('Creating db/table %s/%s (%.2fs)' % (dbName, tableName, time.time() - startTime))
    
    if dbName not in r.db_list().run(conn):
        r.db_create(dbName).run(conn)
    if tableName in r.db(dbName).table_list().run(conn):
        r.db(dbName).table_drop(tableName).run(conn)
    r.db(dbName).table_create(tableName).run(conn)
    
    print('Setting inital table replication settings (%.2fs)' % (time.time() - startTime))
    
<<<<<<< HEAD
    assert r.db(dbName).table_config(tableName).update({'shards':[{'primary_replica':primary.name, 'replicas':[primary.name, replicaPool[0].name]}]}).run(conn)['errors'] == 0
=======
    assert r.db(dbName).table(tableName).config() \
        .update({'shards':[
            {'director':primary.name, 'replicas':[primary.name, replicaPool[0].name]}
        ]}).run(conn)['errors'] == 0
>>>>>>> 29271dff
    
    r.db(dbName).wait().run(conn)
    cluster.check()
    issues = list(r.db('rethinkdb').table('issues').run(conn))
    assert len(issues) == 0, 'There were issues on the server: %s' % str(issues)
    
    print('Starting workload (%.2fs)' % (time.time() - startTime))
    
    workload_ports = workload_runner.RDBPorts(host=primary.host, http_port=primary.http_port, rdb_port=primary.driver_port, db_name=dbName, table_name=tableName)
    with workload_runner.SplitOrContinuousWorkload(opts, workload_ports) as workload:
        
        workload.run_before()
        
        cluster.check()
        assert list(r.db('rethinkdb').table('issues').run(conn)) == []
        workload.check()
        
        current = opts["sequence"].initial
        for i, s in enumerate(opts["sequence"].steps):
            if i != 0:
                workload.run_between()
            print("Changing the number of secondaries from %d to %d (%.2fs)" % (current, current + s, time.time() - startTime))
            current += s
            
<<<<<<< HEAD
            assert r.db(dbName).table_config(tableName).update({'shards':[{'primary_replica':primary.name, 'replicas':[primary.name] + [x.name for x in replicaPool[:current]]}]}).run(conn)['errors'] == 0
            r.db(dbName).table_wait().run(conn) # ToDo: add timeout when avalible
=======
            assert r.db(dbName).table(tableName).config() \
                .update({'shards':[
                    {'director':primary.name,
                     'replicas':[primary.name] + [x.name for x in replicaPool[:current]]}
                ]}).run(conn)['errors'] == 0
            r.db(dbName).wait().run(conn) # ToDo: add timeout when avalible
>>>>>>> 29271dff
            
            cluster.check()
            assert list(r.db('rethinkdb').table('issues').run(conn)) == []
        workload.run_after()

    assert list(r.db('rethinkdb').table('issues').run(conn)) == []
    
    print('Cleaning up (%.2fs)' % (time.time() - startTime))
print('Done. (%.2fs)' % (time.time() - startTime))<|MERGE_RESOLUTION|>--- conflicted
+++ resolved
@@ -71,15 +71,10 @@
     r.db(dbName).table_create(tableName).run(conn)
     
     print('Setting inital table replication settings (%.2fs)' % (time.time() - startTime))
-    
-<<<<<<< HEAD
-    assert r.db(dbName).table_config(tableName).update({'shards':[{'primary_replica':primary.name, 'replicas':[primary.name, replicaPool[0].name]}]}).run(conn)['errors'] == 0
-=======
     assert r.db(dbName).table(tableName).config() \
         .update({'shards':[
-            {'director':primary.name, 'replicas':[primary.name, replicaPool[0].name]}
+            {'primary_replica':primary.name, 'replicas':[primary.name, replicaPool[0].name]}
         ]}).run(conn)['errors'] == 0
->>>>>>> 29271dff
     
     r.db(dbName).wait().run(conn)
     cluster.check()
@@ -104,17 +99,12 @@
             print("Changing the number of secondaries from %d to %d (%.2fs)" % (current, current + s, time.time() - startTime))
             current += s
             
-<<<<<<< HEAD
-            assert r.db(dbName).table_config(tableName).update({'shards':[{'primary_replica':primary.name, 'replicas':[primary.name] + [x.name for x in replicaPool[:current]]}]}).run(conn)['errors'] == 0
-            r.db(dbName).table_wait().run(conn) # ToDo: add timeout when avalible
-=======
             assert r.db(dbName).table(tableName).config() \
                 .update({'shards':[
-                    {'director':primary.name,
+                    {'primary_replica':primary.name,
                      'replicas':[primary.name] + [x.name for x in replicaPool[:current]]}
                 ]}).run(conn)['errors'] == 0
             r.db(dbName).wait().run(conn) # ToDo: add timeout when avalible
->>>>>>> 29271dff
             
             cluster.check()
             assert list(r.db('rethinkdb').table('issues').run(conn)) == []
