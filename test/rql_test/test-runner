--- conflicted
+++ resolved
@@ -2,15 +2,7 @@
 
 import yaml
 
-<<<<<<< HEAD
-import atexit, collections, distutils.spawn, operator, optparse, shutil, signal, stat, subprocess, tempfile, time, traceback
-import sys
-import types
-import re
-import os
-=======
 import atexit, collections, distutils.spawn, operator, optparse, os, re, shutil, signal, stat, subprocess, sys, types, tempfile, time
->>>>>>> c452d8b7
 
 sys.path.insert(0, os.path.join(os.path.dirname(os.path.realpath(__file__)), os.pardir, "common"))
 import test_exceptions, utils
@@ -251,32 +243,6 @@
             myClass.write_def(out, test['def'], lang, index)
 
         # See if this test even defines a test for our language
-<<<<<<< HEAD
-        (code, runopts) = myClass.get_code(test, lang, index)
-        for test_case in code:
-            out.write("test("+test_case)
-            expected = myClass.get_expected(test, lang)
-            if not expected:
-                expected = '""'
-            out.write(', '+expected)
-            out.write(', "' + testName + '"')
-
-            if runopts:
-                runoptsrepr = Langs.translate_query_for(lang, repr(runopts))
-                out.write(', '+runoptsrepr)
-
-            out.write(')\n')
-
-            # We want to auto-shard tables that we create. There is stil no
-            # way to do this from rql so we have to hack the admin cli.
-            
-            if shard > 0:
-                pattern = 'table_create\\(\'(\\w+)\'\\)'
-                mo = re.search(pattern, test_case)
-                if mo:
-                    table_name = mo.group(1)
-                    out.write('shard("'+table_name+'")\n')
-=======
         try:
             (code, runopts) = myClass.get_code(test, lang, index)
         except Exception, e:
@@ -307,7 +273,6 @@
                         out.write('shard("'+table_name+'")\n')
             except Exception, e:
                 raise Exception("Error while processing test: %s\n%s\n%s" % (testName, str(code), str(e)))
->>>>>>> c452d8b7
     
     @classmethod
     def write_def(myClass, out, defobj, lang, index):
@@ -509,12 +474,8 @@
         try:
             os.killpg(processGroupId, signal.SIGKILL) # TODO: police this
         except: pass
-<<<<<<< HEAD
-    sys.exit()
-=======
     if len(args) == 2 and args[0] == signal.SIGINT:
         sys.exit(130) # standard signal.SIGINT exit code
->>>>>>> c452d8b7
 atexit.register(cleanup)
 signal.signal(signal.SIGINT, cleanup) # TODO: cover all relevent signals
 
@@ -702,12 +663,8 @@
                 TestGroup.buildYamlTest(test.name, test.path, test.language, executablePath, interpreter=None, shards=options.shards-1)
             except Exception, e:
                 failedTests.append(test.name)
-<<<<<<< HEAD
-                sys.stderr.write("Setup Failure: unable to create test executable for Yaml test %s:\n%s" % (test.name, str(e)))
-=======
                 sys.stderr.write("Setup Failure: unable to create test executable for Yaml test %s:\n%s\n" % (test.name, str(e)))
                 continue
->>>>>>> c452d8b7
             
             # - start the server
             
@@ -715,11 +672,7 @@
                 if options.cluster_port is not None:
                     sys.exit('Internal failure: we somehow lost track of the already running server!')
                 servers = test_util.RethinkDBTestServers(num_servers=1, server_build_dir=build_directory)
-<<<<<<< HEAD
-                servers.start() # TODO: handle server fallovers
-=======
                 servers.start() # TODO: handle server failures
->>>>>>> c452d8b7
             
             # --
             
@@ -771,26 +724,15 @@
             
     
     if len(failedTests) == 0:
-<<<<<<< HEAD
-        plural = ''
-        if len(testList) > 1:
-            plural = 's'
-        print('== Sucessfully passed all %s test%s in %.2f seconds!' % (len(testList), plural, time.time() - startTime))
-=======
         testNumberMessage = 'the 1 test'
         if len(testList) > 1:
             testNumberMessage = 'all %s tests' % len(testList)
         print('\n== Sucessfully passed %s in %.2f seconds!' % (testNumberMessage, time.time() - startTime))
->>>>>>> c452d8b7
     else:
         plural = ''
         if len(failedTests) > 1:
             plural = 's'
-<<<<<<< HEAD
-        sys.stderr.write('== Failed %d test%s (of %d) in %.2f seconds!\n\t%s\n\n' % (len(failedTests), plural, len(testList), time.time() - startTime, '\n\t'.join(failedTests)))
-=======
         sys.stderr.write('\n== Failed %d test%s (of %d) in %.2f seconds!\n\t%s\n\n' % (len(failedTests), plural, len(testList), time.time() - startTime, '\n\t'.join(failedTests)))
->>>>>>> c452d8b7
     return len(failedTests) == 0
         
 if __name__ == '__main__':
