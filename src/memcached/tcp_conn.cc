#include "memcached/tcp_conn.hpp"

#include "errors.hpp"
#include <boost/bind.hpp>

#include "memcached/memcached.hpp"
#include "concurrency/cross_thread_signal.hpp"
#include "db_thread_info.hpp"
#include "perfmon.hpp"
#include "logger.hpp"

struct tcp_conn_memcached_interface_t : public memcached_interface_t, public home_thread_mixin_t {

    tcp_conn_memcached_interface_t(tcp_conn_t *c) : conn(c) { }

    tcp_conn_t *conn;

    void write(const char *buffer, size_t bytes) {
        try {
            assert_thread();
            conn->write_buffered(buffer, bytes);
        } catch (tcp_conn_t::write_closed_exc_t) {
            /* Ignore */
        }
    }

    void write_unbuffered(const char *buffer, size_t bytes) {
        try {
            conn->write(buffer, bytes);
        } catch (tcp_conn_t::write_closed_exc_t) {
            /* Ignore */
        }
    }

    void flush_buffer() {
        try {
            conn->flush_buffer();
        } catch (tcp_conn_t::write_closed_exc_t) {
            /* Ignore errors; it's OK for the write end of the connection to be closed. */
        }
    }

    bool is_write_open() {
        return conn->is_write_open();
    }

    void read(void *buf, size_t nbytes) {
        try {
            conn->read(buf, nbytes);
        } catch(tcp_conn_t::read_closed_exc_t) {
            throw no_more_data_exc_t();
        }
    }

    void read_line(std::vector<char> *dest) {
        try {
            for (;;) {
                const_charslice sl = conn->peek();
                void *crlf_loc = memmem(sl.beg, sl.end - sl.beg, "\r\n", 2);
                ssize_t threshold = MEGABYTE;

                if (crlf_loc) {
                    // We have a valid line.
                    size_t line_size = reinterpret_cast<char *>(crlf_loc) - sl.beg;

                    dest->resize(line_size + 2);  // +2 for CRLF
                    memcpy(dest->data(), sl.beg, line_size + 2);
                    conn->pop(line_size + 2);
                    return;
                } else if (sl.end - sl.beg > threshold) {
                    // If a malfunctioning client sends a lot of data without a
                    // CRLF, we cut them off.  (This doesn't apply to large values
                    // because they are read from the socket via a different
                    // mechanism.)  There are better ways to handle this
                    // situation.
                    logERR("Aborting connection %p because we got more than %ld bytes without a CRLF\n",
                            coro_t::self(), threshold);
                    conn->shutdown_read();
                    throw tcp_conn_t::read_closed_exc_t();
                }

                // Keep trying until we get a complete line.
                conn->read_more_buffered();
            }

        } catch(tcp_conn_t::read_closed_exc_t) {
            throw no_more_data_exc_t();
        }
    }
};

void serve_memcache(tcp_conn_t *conn, get_store_t *get_store, set_store_interface_t *set_store) {
    tcp_conn_memcached_interface_t interface(conn);
    handle_memcache(&interface, get_store, set_store, MAX_CONCURRENT_QUERIES_PER_CONNECTION);
}

perfmon_duration_sampler_t pm_conns("conns", secs_to_ticks(600), false);

<<<<<<< HEAD
memcache_listener_t::memcache_listener_t(int port, get_store_t *get_store, set_store_interface_t *set_store) :
    get_store(get_store), set_store(set_store),
    next_thread(0),
    tcp_listener(port, boost::bind(&memcache_listener_t::handle,
        this, auto_drainer_t::lock_t(&drainer), _1))
{
=======
memcache_listener_t::memcache_listener_t(int port, get_store_t *_get_store, set_store_interface_t *_set_store) :
    get_store(_get_store), set_store(_set_store), next_thread(0) {
    tcp_listener.reset(new tcp_listener_t(port, boost::bind(&memcache_listener_t::handle, this, _1)));
}

memcache_listener_t::~memcache_listener_t() {

    // Stop accepting new connections
    tcp_listener.reset();

    // Interrupt existing connections
    pulse_to_begin_shutdown.pulse();

    // Wait for existing connections to finish shutting down
    active_connection_drain_semaphore.drain();
>>>>>>> 7b323769
}

class rethread_tcp_conn_t {
public:
    rethread_tcp_conn_t(tcp_conn_t *conn, int thread) : conn_(conn), old_thread_(conn->home_thread()), new_thread_(thread) {
        conn->rethread(thread);
        rassert(conn->home_thread() == thread);
    }

    ~rethread_tcp_conn_t() {
        rassert(conn_->home_thread() == new_thread_);
        conn_->rethread(old_thread_);
        rassert(conn_->home_thread() == old_thread_);
    }

private:
    tcp_conn_t *conn_;
    int old_thread_, new_thread_;

    DISABLE_COPYING(rethread_tcp_conn_t);
};

static void close_conn_if_open(tcp_conn_t *conn) {
    if (conn->is_read_open()) conn->shutdown_read();
}

void memcache_listener_t::handle(auto_drainer_t::lock_t keepalive, boost::scoped_ptr<tcp_conn_t> &conn) {
    assert_thread();

    block_pm_duration conn_timer(&pm_conns);

    /* We will switch to another thread so there isn't too much load on the thread
    where the `memcache_listener_t` lives */
    int chosen_thread = (next_thread++) % get_num_db_threads();

    /* Construct a cross-thread watcher so we will get notified on `chosen_thread`
    when a shutdown command is delivered on the main thread. */
    cross_thread_signal_t signal_transfer(keepalive.get_drain_signal(), chosen_thread);

    /* Switch to the other thread. We use the `rethread_t` objects to unregister
    the conn with the event loop on this thread and to reregister it with the
    event loop on the new thread, then do the reverse when we switch back. */
    rethread_tcp_conn_t unregister_conn(conn.get(), INVALID_THREAD);
    on_thread_t thread_switcher(chosen_thread);
    rethread_tcp_conn_t reregister_conn(conn.get(), get_thread_id());

    /* Set up an object that will close the network connection when a shutdown signal
    is delivered */
    signal_t::subscription_t conn_closer(boost::bind(&close_conn_if_open, conn.get()));
    if (signal_transfer.is_pulsed()) close_conn_if_open(conn.get());
    else conn_closer.resubscribe(&signal_transfer);

    /* `serve_memcache()` will continuously serve memcache queries on the given conn
    until the connection is closed. */
    serve_memcache(conn.get(), get_store, set_store);
}<|MERGE_RESOLUTION|>--- conflicted
+++ resolved
@@ -96,31 +96,12 @@
 
 perfmon_duration_sampler_t pm_conns("conns", secs_to_ticks(600), false);
 
-<<<<<<< HEAD
-memcache_listener_t::memcache_listener_t(int port, get_store_t *get_store, set_store_interface_t *set_store) :
-    get_store(get_store), set_store(set_store),
+memcache_listener_t::memcache_listener_t(int port, get_store_t *_get_store, set_store_interface_t *_set_store) :
+    get_store(_get_store), set_store(_set_store),
     next_thread(0),
     tcp_listener(port, boost::bind(&memcache_listener_t::handle,
         this, auto_drainer_t::lock_t(&drainer), _1))
-{
-=======
-memcache_listener_t::memcache_listener_t(int port, get_store_t *_get_store, set_store_interface_t *_set_store) :
-    get_store(_get_store), set_store(_set_store), next_thread(0) {
-    tcp_listener.reset(new tcp_listener_t(port, boost::bind(&memcache_listener_t::handle, this, _1)));
-}
-
-memcache_listener_t::~memcache_listener_t() {
-
-    // Stop accepting new connections
-    tcp_listener.reset();
-
-    // Interrupt existing connections
-    pulse_to_begin_shutdown.pulse();
-
-    // Wait for existing connections to finish shutting down
-    active_connection_drain_semaphore.drain();
->>>>>>> 7b323769
-}
+    { }
 
 class rethread_tcp_conn_t {
 public:
@@ -159,9 +140,10 @@
     when a shutdown command is delivered on the main thread. */
     cross_thread_signal_t signal_transfer(keepalive.get_drain_signal(), chosen_thread);
 
-    /* Switch to the other thread. We use the `rethread_t` objects to unregister
-    the conn with the event loop on this thread and to reregister it with the
-    event loop on the new thread, then do the reverse when we switch back. */
+    /* Switch to the other thread. We use the `rethread_tcp_conn_t` objects to
+    unregister the conn with the event loop on this thread and to reregister it
+    with the event loop on the new thread, then do the reverse when we switch
+    back. */
     rethread_tcp_conn_t unregister_conn(conn.get(), INVALID_THREAD);
     on_thread_t thread_switcher(chosen_thread);
     rethread_tcp_conn_t reregister_conn(conn.get(), get_thread_id());
