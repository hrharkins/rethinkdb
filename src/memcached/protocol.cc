// Copyright 2010-2013 RethinkDB, all rights reserved.
#include "memcached/protocol.hpp"

#include "errors.hpp"
#include <boost/variant.hpp>
#include <boost/bind.hpp>

#include "btree/operations.hpp"
#include "btree/parallel_traversal.hpp"
#include "btree/slice.hpp"
#include "btree/superblock.hpp"
#include "concurrency/access.hpp"
#include "concurrency/pmap.hpp"
#include "concurrency/wait_any.hpp"
#include "containers/archive/boost_types.hpp"
#include "containers/iterators.hpp"
#include "containers/scoped.hpp"
#include "memcached/memcached_btree/append_prepend.hpp"
#include "memcached/memcached_btree/delete.hpp"
#include "memcached/memcached_btree/distribution.hpp"
#include "memcached/memcached_btree/erase_range.hpp"
#include "memcached/memcached_btree/get.hpp"
#include "memcached/memcached_btree/get_cas.hpp"
#include "memcached/memcached_btree/incr_decr.hpp"
#include "memcached/memcached_btree/rget.hpp"
#include "memcached/memcached_btree/set.hpp"
#include "memcached/queries.hpp"
#include "stl_utils.hpp"
#include "serializer/config.hpp"

#include "btree/keys.hpp"

typedef memcached_protocol_t::store_t store_t;
typedef memcached_protocol_t::region_t region_t;

typedef memcached_protocol_t::read_t read_t;
typedef memcached_protocol_t::read_response_t read_response_t;

typedef memcached_protocol_t::write_t write_t;
typedef memcached_protocol_t::write_response_t write_response_t;

typedef memcached_protocol_t::backfill_chunk_t backfill_chunk_t;

const std::string memcached_protocol_t::protocol_name("memcached");

write_message_t &operator<<(write_message_t &msg, const intrusive_ptr_t<data_buffer_t> &buf) {
    if (buf) {
        bool exists = true;
        msg << exists;
        int64_t size = buf->size();
        msg << size;
        msg.append(buf->buf(), buf->size());
    } else {
        bool exists = false;
        msg << exists;
    }
    return msg;
}

archive_result_t deserialize(read_stream_t *s, intrusive_ptr_t<data_buffer_t> *buf) {
    bool exists;
    archive_result_t res = deserialize(s, &exists);
    if (res) { return res; }
    if (exists) {
        int64_t size;
        res = deserialize(s, &size);
        if (res) { return res; }
        if (size < 0) { return ARCHIVE_RANGE_ERROR; }
        *buf = data_buffer_t::create(size);
        int64_t num_read = force_read(s, (*buf)->buf(), size);

        if (num_read == -1) { return ARCHIVE_SOCK_ERROR; }
        if (num_read < size) { return ARCHIVE_SOCK_EOF; }
        guarantee(num_read == size);
    }
    return ARCHIVE_SUCCESS;
}

RDB_IMPL_SERIALIZABLE_1(get_query_t, key);
RDB_IMPL_SERIALIZABLE_2(rget_query_t, region, maximum);
RDB_IMPL_SERIALIZABLE_3(distribution_get_query_t, max_depth, result_limit, region);
RDB_IMPL_SERIALIZABLE_3(get_result_t, value, flags, cas);
RDB_IMPL_SERIALIZABLE_3(key_with_data_buffer_t, key, mcflags, value_provider);
RDB_IMPL_SERIALIZABLE_2(rget_result_t, pairs, truncated);
RDB_IMPL_SERIALIZABLE_2(distribution_result_t, region, key_counts);
RDB_IMPL_SERIALIZABLE_1(get_cas_mutation_t, key);
RDB_IMPL_SERIALIZABLE_7(sarc_mutation_t, key, data, flags, exptime, add_policy, replace_policy, old_cas);
RDB_IMPL_SERIALIZABLE_2(delete_mutation_t, key, dont_put_in_delete_queue);
RDB_IMPL_SERIALIZABLE_3(incr_decr_mutation_t, kind, key, amount);
RDB_IMPL_SERIALIZABLE_2(incr_decr_result_t, res, new_value);
RDB_IMPL_SERIALIZABLE_3(append_prepend_mutation_t, kind, key, data);
RDB_IMPL_SERIALIZABLE_6(backfill_atom_t, key, value, flags, exptime, recency, cas_or_zero);

RDB_IMPL_SERIALIZABLE_1(memcached_protocol_t::read_response_t, result);
RDB_IMPL_SERIALIZABLE_2(memcached_protocol_t::read_t, query, effective_time);
RDB_IMPL_SERIALIZABLE_1(memcached_protocol_t::write_response_t, result);
RDB_IMPL_SERIALIZABLE_3(memcached_protocol_t::write_t, mutation, proposed_cas, effective_time);
RDB_IMPL_SERIALIZABLE_1(memcached_protocol_t::backfill_chunk_t::delete_key_t, key);
RDB_IMPL_SERIALIZABLE_1(memcached_protocol_t::backfill_chunk_t::delete_range_t, range);
RDB_IMPL_SERIALIZABLE_1(memcached_protocol_t::backfill_chunk_t::key_value_pair_t, backfill_atom);
RDB_IMPL_SERIALIZABLE_1(memcached_protocol_t::backfill_chunk_t, val);



region_t monokey_region(const store_key_t &k) {
    uint64_t h = hash_region_hasher(k.contents(), k.size());
    return region_t(h, h + 1, key_range_t(key_range_t::closed, k, key_range_t::closed, k));
}

/* `read_t::get_region()` */

/* Wrap all our local types in anonymous namespaces so the linker doesn't
confuse them with other local types with the same name */
namespace {

struct read_get_region_visitor_t : public boost::static_visitor<region_t> {
    region_t operator()(get_query_t get) {
        return monokey_region(get.key);
    }
    region_t operator()(rget_query_t rget) {
        return rget.region;
    }
    region_t operator()(distribution_get_query_t dst_get) {
        return dst_get.region;
    }
};

}   /* anonymous namespace */

region_t read_t::get_region() const THROWS_NOTHING {
    read_get_region_visitor_t v;
    return boost::apply_visitor(v, query);
}

/* `read_t::shard()` */

namespace {

struct read_shard_visitor_t : public boost::static_visitor<read_t> {
    read_shard_visitor_t(const region_t &r, exptime_t et) :
        region(r), effective_time(et) { }

    const region_t &region;
    exptime_t effective_time;

    read_t operator()(get_query_t get) {
        rassert(region == monokey_region(get.key));
        return read_t(get, effective_time);
    }
    read_t operator()(rget_query_t rget) {
        rassert(region_is_superset(rget.region, region));
        rget.region = region;
        return read_t(rget, effective_time);
    }
    read_t operator()(distribution_get_query_t distribution_get) {
        rassert(region_is_superset(distribution_get.region, region));
        distribution_get.region = region;
        return read_t(distribution_get, effective_time);
    }
};

}   /* anonymous namespace */

read_t read_t::shard(const region_t &r) const THROWS_NOTHING {
    read_shard_visitor_t v(r, effective_time);
    return boost::apply_visitor(v, query);
}

/* `read_t::unshard()` */

namespace {

class key_with_data_buffer_less_t {
public:
    bool operator()(const key_with_data_buffer_t& x, const key_with_data_buffer_t& y) {
        int cmp = x.key.compare(y.key);

        // We should never have equal keys.
        guarantee(cmp != 0);
        return cmp < 0;
    }
};

class distribution_result_less_t {
public:
    bool operator()(const distribution_result_t& x, const distribution_result_t& y) {
        if (x.region.inner == y.region.inner) {
            return x.region < y.region;
        } else {
            return x.region.inner < y.region.inner;
        }
    }
};

// Scale the distribution down by combining ranges to fit it within the limit of the query
void scale_down_distribution(size_t result_limit, std::map<store_key_t, int64_t> *key_counts) {
    const size_t combine = (key_counts->size() / result_limit); // Combine this many other ranges into the previous range
    for (std::map<store_key_t, int64_t>::iterator it = key_counts->begin(); it != key_counts->end(); ) {
        std::map<store_key_t, int64_t>::iterator next = it;
        ++next;
        for (size_t i = 0; i < combine && next != key_counts->end(); ++i) {
            it->second += next->second;
            key_counts->erase(next++);
        }
        it = next;
    }
}

// TODO: get rid of this extra response_t copy on the stack
struct read_unshard_visitor_t : public boost::static_visitor<read_response_t> {
    const read_response_t *bits;
    const size_t count;

    read_unshard_visitor_t(const read_response_t *b, size_t c) : bits(b), count(c) { }
    read_response_t operator()(UNUSED get_query_t get) {
        guarantee(count == 1);
        return read_response_t(boost::get<get_result_t>(bits[0].result));
    }
    read_response_t operator()(rget_query_t rget) {
        // TODO: do this without dynamic memory?
        std::vector<key_with_data_buffer_t> pairs;
        for (size_t i = 0; i < count; ++i) {
            const rget_result_t *bit = boost::get<rget_result_t>(&bits[i].result);
            pairs.insert(pairs.end(), bit->pairs.begin(), bit->pairs.end());
        }

        std::sort(pairs.begin(), pairs.end(), key_with_data_buffer_less_t());

        size_t cumulative_size = 0;
        int ix = 0;
        for (int e = std::min<int>(rget.maximum, pairs.size());
             ix < e && cumulative_size < rget_max_chunk_size;
             ++ix) {
            cumulative_size += estimate_rget_result_pair_size(pairs[ix]);
        }

        rget_result_t result;
        pairs.resize(ix);
        result.pairs.swap(pairs);
        result.truncated = (cumulative_size >= rget_max_chunk_size);

        return read_response_t(result);
    }

    read_response_t operator()(distribution_get_query_t dget) {
        // TODO: do this without copying so much and/or without dynamic memory
        // Sort results by region
        std::vector<distribution_result_t> results(count);
        guarantee(count > 0);

        for (size_t i = 0; i < count; ++i) {
            const distribution_result_t *result = boost::get<distribution_result_t>(&bits[i].result);
            guarantee(result, "Bad boost::get\n");
            results[i] = *result;
        }

        std::sort(results.begin(), results.end(), distribution_result_less_t());

        distribution_result_t res;
        size_t i = 0;
        while (i < results.size()) {
            // Find the largest hash shard for this key range
            key_range_t range = results[i].region.inner;
            size_t largest_index = i;
            size_t largest_size = 0;
            size_t total_range_keys = 0;

            while (i < results.size() && results[i].region.inner == range) {
                size_t tmp_total_keys = 0;
                for (std::map<store_key_t, int64_t>::const_iterator mit = results[i].key_counts.begin();
                     mit != results[i].key_counts.end();
                     ++mit) {
                    tmp_total_keys += mit->second;
                }

                if (tmp_total_keys > largest_size) {
                    largest_size = tmp_total_keys;
                    largest_index = i;
                }

                total_range_keys += tmp_total_keys;
                ++i;
            }

            // Scale up the selected hash shard
            if (largest_size > 0) {
                double scale_factor = static_cast<double>(total_range_keys) / static_cast<double>(largest_size);

                guarantee(scale_factor >= 1.0);  // Directly provable from the code above.

                for (std::map<store_key_t, int64_t>::iterator mit = results[largest_index].key_counts.begin();
                     mit != results[largest_index].key_counts.end();
                     ++mit) {
                    mit->second = static_cast<int>(mit->second * scale_factor);
                }

                res.key_counts.insert(results[largest_index].key_counts.begin(), results[largest_index].key_counts.end());
            }
        }

        // If the result is larger than the requested limit, scale it down
        if (dget.result_limit > 0 && res.key_counts.size() > dget.result_limit) {
            scale_down_distribution(dget.result_limit, &res.key_counts);
        }

        return read_response_t(res);
    }
};

}   /* anonymous namespace */

void read_t::unshard(const read_response_t *responses, size_t count, read_response_t *response, UNUSED context_t *ctx) const THROWS_NOTHING {
    read_unshard_visitor_t v(responses, count);
    *response = boost::apply_visitor(v, query);
}

/* `write_t::get_region()` */

namespace {

struct write_get_region_visitor_t : public boost::static_visitor<region_t> {
    /* All the types of mutation have a member called `key` */
    template<class mutation_t>
    region_t operator()(mutation_t mut) {
        return monokey_region(mut.key);
    }
};

}   /* anonymous namespace */

region_t write_t::get_region() const THROWS_NOTHING {
    write_get_region_visitor_t v;
    return boost::apply_visitor(v, mutation);
}

/* `write_t::shard()` */

write_t write_t::shard(DEBUG_VAR const region_t &region) const THROWS_NOTHING {
    rassert(region == get_region());
    return *this;
}

/* `write_response_t::unshard()` */

void write_t::unshard(const write_response_t *responses, size_t count, write_response_t *response, UNUSED context_t *ctx) const THROWS_NOTHING {
    /* TODO: Make sure the request type matches the response type */
    guarantee(count == 1);
    *response = responses[0];
}

namespace {

struct backfill_chunk_get_region_visitor_t : public boost::static_visitor<region_t> {
    region_t operator()(const backfill_chunk_t::delete_key_t &del) {
        return monokey_region(del.key);
    }

    region_t operator()(const backfill_chunk_t::delete_range_t &del) {
        return del.range;
    }

    region_t operator()(const backfill_chunk_t::key_value_pair_t &kv) {
        return monokey_region(kv.backfill_atom.key);
    }
};

}   /* anonymous namespace */

region_t backfill_chunk_t::get_region() const THROWS_NOTHING {
    backfill_chunk_get_region_visitor_t v;
    return boost::apply_visitor(v, val);
}

namespace {

struct backfill_chunk_shard_visitor_t : public boost::static_visitor<backfill_chunk_t> {
public:
    explicit backfill_chunk_shard_visitor_t(const region_t &_region) : region(_region) { }
    backfill_chunk_t operator()(const backfill_chunk_t::delete_key_t &del) {
        backfill_chunk_t ret(del);
        rassert(region_is_superset(region, ret.get_region()));
        return ret;
    }
    backfill_chunk_t operator()(const backfill_chunk_t::delete_range_t &del) {
        region_t r = region_intersection(del.range, region);
        rassert(!region_is_empty(r));
        return backfill_chunk_t(backfill_chunk_t::delete_range_t(r));
    }
    backfill_chunk_t operator()(const backfill_chunk_t::key_value_pair_t &kv) {
        backfill_chunk_t ret(kv);
        rassert(region_is_superset(region, ret.get_region()));
        return ret;
    }
private:
    const region_t &region;
};

}   /* anonymous namespace */

backfill_chunk_t backfill_chunk_t::shard(const region_t &region) const THROWS_NOTHING {
    backfill_chunk_shard_visitor_t v(region);
    return boost::apply_visitor(v, val);
}

namespace {

struct backfill_chunk_get_btree_repli_timestamp_visitor_t : public boost::static_visitor<repli_timestamp_t> {
public:
    repli_timestamp_t operator()(const backfill_chunk_t::delete_key_t &del) {
        return del.recency;
    }
    repli_timestamp_t operator()(const backfill_chunk_t::delete_range_t &) {
        return repli_timestamp_t::invalid;
    }
    repli_timestamp_t operator()(const backfill_chunk_t::key_value_pair_t &kv) {
        return kv.backfill_atom.recency;
    }
};

}   /* anonymous namespace */

repli_timestamp_t backfill_chunk_t::get_btree_repli_timestamp() const THROWS_NOTHING {
    backfill_chunk_get_btree_repli_timestamp_visitor_t v;
    return boost::apply_visitor(v, val);
}

region_t memcached_protocol_t::cpu_sharding_subspace(int subregion_number, int num_cpu_shards) {
    guarantee(subregion_number >= 0);
    guarantee(subregion_number < num_cpu_shards);

    // We have to be careful with the math here, to avoid overflow.
    uint64_t width = HASH_REGION_HASH_SIZE / num_cpu_shards;

    uint64_t beg = width * subregion_number;
    uint64_t end = subregion_number + 1 == num_cpu_shards ? HASH_REGION_HASH_SIZE : beg + width;

    return region_t(beg, end, key_range_t::universe());
}

store_t::store_t(serializer_t *serializer,
                 const std::string &perfmon_name,
                 int64_t cache_size,
                 bool create,
                 perfmon_collection_t *parent_perfmon_collection,
                 context_t *ctx,
                 io_backender_t *io,
                 const base_path_t &base_path) 
    : btree_store_t<memcached_protocol_t>(
            serializer, perfmon_name, cache_size, 
            create, parent_perfmon_collection, ctx, io,
            base_path) 
{ }

store_t::~store_t() {
    assert_thread();
}

namespace {

struct read_visitor_t : public boost::static_visitor<read_response_t> {
    read_response_t operator()(const get_query_t& get) {
        return read_response_t(
            memcached_get(get.key, btree, effective_time, txn, superblock));
    }

    read_response_t operator()(const rget_query_t& rget) {
        return read_response_t(
            memcached_rget_slice(btree, rget.region.inner, rget.maximum, effective_time, txn, superblock));
    }

    read_response_t operator()(const distribution_get_query_t& dget) {
        distribution_result_t dstr = memcached_distribution_get(btree, dget.max_depth, dget.region.inner.left, effective_time, txn, superblock);
        for (std::map<store_key_t, int64_t>::iterator it = dstr.key_counts.begin(); it != dstr.key_counts.end(); ) {
            if (!dget.region.inner.contains_key(store_key_t(it->first))) {
                dstr.key_counts.erase(it++);
            } else {
                ++it;
            }
        }

        // If the result is larger than the requested limit, scale it down
        if (dget.result_limit > 0 && dstr.key_counts.size() > dget.result_limit) {
            scale_down_distribution(dget.result_limit, &dstr.key_counts);
        }

        dstr.region = dget.region;

        return read_response_t(dstr);
    }

    read_visitor_t(btree_slice_t *_btree,
                   transaction_t *_txn,
                   superblock_t *_superblock,
                   exptime_t _effective_time) :
        btree(_btree),
        txn(_txn),
        superblock(_superblock),
        effective_time(_effective_time) { }

private:
    btree_slice_t *btree;
    transaction_t *txn;
    superblock_t *superblock;
    exptime_t effective_time;
};

}   /* anonymous namespace */

void store_t::protocol_read(const read_t &read,
                            read_response_t *response,
                            btree_slice_t *btree,
                            transaction_t *txn,
                            superblock_t *superblock,
                            read_token_pair_t *token_pair,
                            UNUSED signal_t *interruptor) {
    /* Memcached doesn't have any secondary structures so right now we just
     * immediately destroy the token so that no one has to wait. */
    token_pair->sindex_read_token.reset();
    read_visitor_t v(btree, txn, superblock, read.effective_time);
    *response = boost::apply_visitor(v, read.query);
}

namespace {

// TODO: get rid of this extra response_t copy on the stack
struct write_visitor_t : public boost::static_visitor<write_response_t> {
    write_response_t operator()(const get_cas_mutation_t &m) {
        return write_response_t(
            memcached_get_cas(m.key, btree, proposed_cas, effective_time, timestamp, txn, superblock));
    }
    write_response_t operator()(const sarc_mutation_t &m) {
        return write_response_t(
            memcached_set(m.key, btree, m.data, m.flags, m.exptime, m.add_policy, m.replace_policy, m.old_cas, proposed_cas, effective_time, timestamp, txn, superblock));
    }
    write_response_t operator()(const incr_decr_mutation_t &m) {
        return write_response_t(
            memcached_incr_decr(m.key, btree, (m.kind == incr_decr_INCR), m.amount, proposed_cas, effective_time, timestamp, txn, superblock));
    }
    write_response_t operator()(const append_prepend_mutation_t &m) {
        return write_response_t(
            memcached_append_prepend(m.key, btree, m.data, (m.kind == append_prepend_APPEND), proposed_cas, effective_time, timestamp, txn, superblock));
    }
    write_response_t operator()(const delete_mutation_t &m) {
        guarantee(proposed_cas == INVALID_CAS);
        return write_response_t(
            memcached_delete(m.key, m.dont_put_in_delete_queue, btree, effective_time, timestamp, txn, superblock));
    }

    write_visitor_t(btree_slice_t *_btree,
                    transaction_t *_txn,
                    superblock_t *_superblock,
                    cas_t _proposed_cas,
                    exptime_t _effective_time,
                    repli_timestamp_t _timestamp) :
        btree(_btree),
        txn(_txn),
        superblock(_superblock),
        proposed_cas(_proposed_cas),
        effective_time(_effective_time),
        timestamp(_timestamp) { }

private:
    btree_slice_t *btree;
    transaction_t *txn;
    superblock_t *superblock;
    cas_t proposed_cas;
    exptime_t effective_time;
    repli_timestamp_t timestamp;
};

}   /* anonymous namespace */

void store_t::protocol_write(const write_t &write,
                             write_response_t *response,
                             transition_timestamp_t timestamp,
                             btree_slice_t *btree,
                             transaction_t *txn,
<<<<<<< HEAD
                             scoped_ptr_t<superblock_t> *superblock,
=======
                             superblock_t *superblock,
                             write_token_pair_t *token_pair,
>>>>>>> 462e6bb0
                             UNUSED signal_t *interruptor) {
    /* Memcached doesn't have any secondary structures so right now we just
     * immediately destroy the token so that no one has to wait. */
    token_pair->sindex_write_token.reset();

    // TODO: should this be calling to_repli_timestamp on a transition_timestamp_t?  Does this not use the timestamp-before, when we'd want the timestamp-after?
    write_visitor_t v(btree, txn, superblock->get(), write.proposed_cas, write.effective_time, timestamp.to_repli_timestamp());
    *response = boost::apply_visitor(v, write.mutation);
}

class memcached_backfill_callback_t : public backfill_callback_t {
    typedef backfill_chunk_t chunk_t;
public:
    explicit memcached_backfill_callback_t(chunk_fun_callback_t<memcached_protocol_t> *chunk_fun_cb)
        : chunk_fun_cb_(chunk_fun_cb) { }

    void on_delete_range(const key_range_t &range, signal_t *interruptor) THROWS_ONLY(interrupted_exc_t) {
        chunk_fun_cb_->send_chunk(chunk_t::delete_range(region_t(range)), interruptor);
    }

    void on_deletion(const btree_key_t *key, repli_timestamp_t recency, signal_t *interruptor) THROWS_ONLY(interrupted_exc_t) {
        chunk_fun_cb_->send_chunk(chunk_t::delete_key(to_store_key(key), recency), interruptor);
    }

    void on_keyvalue(const backfill_atom_t& atom, signal_t *interruptor) THROWS_ONLY(interrupted_exc_t) {
        chunk_fun_cb_->send_chunk(chunk_t::set_key(atom), interruptor);
    }
    ~memcached_backfill_callback_t() { }

protected:
    store_key_t to_store_key(const btree_key_t *key) {
        return store_key_t(key->size, key->contents);
    }

private:
    chunk_fun_callback_t<memcached_protocol_t> *chunk_fun_cb_;

    DISABLE_COPYING(memcached_backfill_callback_t);
};

static void call_memcached_backfill(int i, btree_slice_t *btree, const std::vector<std::pair<region_t, state_timestamp_t> > &regions,
        memcached_backfill_callback_t *callback, transaction_t *txn, superblock_t *superblock, buf_lock_t *sindex_block, memcached_protocol_t::backfill_progress_t *progress,
        signal_t *interruptor) {
    parallel_traversal_progress_t *p = new parallel_traversal_progress_t;
    scoped_ptr_t<traversal_progress_t> p_owner(p);
    progress->add_constituent(&p_owner);
    repli_timestamp_t timestamp = regions[i].second.to_repli_timestamp();
    try {
        memcached_backfill(btree, regions[i].first.inner, timestamp, callback, txn, superblock, sindex_block, p, interruptor);
    } catch (interrupted_exc_t) {
        /* do nothing; `protocol_send_backfill()` will notice and deal with it.
        */
    }
}

// TODO: Figure out wtf does the backfill filtering, figure out wtf constricts delete range operations to hit only a certain hash-interval, figure out what filters keys.
void store_t::protocol_send_backfill(const region_map_t<memcached_protocol_t, state_timestamp_t> &start_point,
                                     chunk_fun_callback_t<memcached_protocol_t> *chunk_fun_cb,
                                     superblock_t *superblock,
                                     buf_lock_t *sindex_block,
                                     btree_slice_t *btree,
                                     transaction_t *txn,
                                     backfill_progress_t *progress,
                                     signal_t *interruptor)
                                     THROWS_ONLY(interrupted_exc_t) {
    std::vector<std::pair<region_t, state_timestamp_t> > regions(start_point.begin(), start_point.end());

    if (regions.size() > 0) {
        memcached_backfill_callback_t callback(chunk_fun_cb);

        // pmapping by regions.size() is now the arguably wrong thing to do,
        // because adjacent regions often have the same value. On the other hand
        // it's harmless, because caching is basically perfect.
        refcount_superblock_t refcount_wrapper(superblock, regions.size());
        pmap(regions.size(), boost::bind(&call_memcached_backfill, _1,
                                         btree, regions, &callback, txn, &refcount_wrapper, sindex_block, progress, interruptor));

        /* if interruptor was pulsed in `call_memcached_backfill()`, it returned
        normally anyway. So now we have to check manually. */
        if (interruptor->is_pulsed()) {
            throw interrupted_exc_t();
        }
    }
}

namespace {

struct receive_backfill_visitor_t : public boost::static_visitor<> {
    receive_backfill_visitor_t(btree_slice_t *_btree, transaction_t *_txn,
                               superblock_t *_superblock, UNUSED signal_t *_interruptor)
        : btree(_btree), txn(_txn), superblock(_superblock) { }

    void operator()(const backfill_chunk_t::delete_key_t& delete_key) const {
        memcached_delete(delete_key.key, true, btree, 0, delete_key.recency, txn, superblock);
    }
    void operator()(const backfill_chunk_t::delete_range_t& delete_range) const {
        hash_range_key_tester_t tester(delete_range.range);
        memcached_erase_range(btree, &tester, delete_range.range.inner, txn, superblock);
    }
    void operator()(const backfill_chunk_t::key_value_pair_t& kv) const {
        const backfill_atom_t& bf_atom = kv.backfill_atom;
        memcached_set(bf_atom.key, btree,
            bf_atom.value, bf_atom.flags, bf_atom.exptime,
            add_policy_yes, replace_policy_yes, INVALID_CAS,
            bf_atom.cas_or_zero, 0, bf_atom.recency,
            txn, superblock);
    }
private:
    struct hash_range_key_tester_t : public key_tester_t {
        explicit hash_range_key_tester_t(const region_t &delete_range) : delete_range_(delete_range) { }
        bool key_should_be_erased(const btree_key_t *key) {
            uint64_t h = hash_region_hasher(key->contents, key->size);
            return delete_range_.beg <= h && h < delete_range_.end
                && delete_range_.inner.contains_key(key->contents, key->size);
        }

        const region_t &delete_range_;

    private:
        DISABLE_COPYING(hash_range_key_tester_t);
    };
    btree_slice_t *btree;
    transaction_t *txn;
    superblock_t *superblock;

    // FIXME: interruptors are not used in btree code, so this one ignored.
    // signal_t *interruptor;
};

}   /* anonymous namespace */

void store_t::protocol_receive_backfill(btree_slice_t *btree,
                                        transaction_t *txn,
                                        superblock_t *superblock,
                                        write_token_pair_t *,
                                        signal_t *interruptor,
                                        const backfill_chunk_t &chunk) {
    boost::apply_visitor(receive_backfill_visitor_t(btree, txn, superblock, interruptor), chunk.val);
}

namespace {

// TODO: Maybe hash_range_key_tester_t is redundant with this, since
// the key range test is redundant.
struct hash_key_tester_t : public key_tester_t {
    hash_key_tester_t(uint64_t beg, uint64_t end) : beg_(beg), end_(end) { }
    bool key_should_be_erased(const btree_key_t *key) {
        uint64_t h = hash_region_hasher(key->contents, key->size);
        return beg_ <= h && h < end_;
    }

private:
    uint64_t beg_;
    uint64_t end_;

    DISABLE_COPYING(hash_key_tester_t);
};

}   /* anonymous namespace */

void store_t::protocol_reset_data(const region_t& subregion,
                                  btree_slice_t *btree,
                                  transaction_t *txn,
                                  superblock_t *superblock,
                                  write_token_pair_t *) {
    hash_key_tester_t key_tester(subregion.beg, subregion.end);
    memcached_erase_range(btree, &key_tester, subregion.inner, txn, superblock);
}

class generic_debug_print_visitor_t : public boost::static_visitor<void> {
public:
    explicit generic_debug_print_visitor_t(append_only_printf_buffer_t *buf) : buf_(buf) { }

    template <class T>
    void operator()(const T& x) {
        debug_print(buf_, x);
    }

private:
    append_only_printf_buffer_t *buf_;
    DISABLE_COPYING(generic_debug_print_visitor_t);
};


// Debug printing impls
void debug_print(append_only_printf_buffer_t *buf, const write_t& write) {
    buf->appendf("mcwrite{");
    generic_debug_print_visitor_t v(buf);
    boost::apply_visitor(v, write.mutation);
    if (write.proposed_cas) {
        buf->appendf(", cas=%" PRIu64, write.proposed_cas);
    }
    if (write.effective_time) {
        buf->appendf(", efftime=%" PRIu32, write.effective_time);
    }

    buf->appendf("}");
}

void debug_print(append_only_printf_buffer_t *buf, const get_cas_mutation_t& mut) {
    buf->appendf("get_cas{");
    debug_print(buf, mut.key);
    buf->appendf("}");
}

void debug_print(append_only_printf_buffer_t *buf, const sarc_mutation_t& mut) {
    buf->appendf("sarc{");
    debug_print(buf, mut.key);
    // We don't print everything in the sarc yet.
    buf->appendf(", ...}");
}

void debug_print(append_only_printf_buffer_t *buf, const delete_mutation_t& mut) {
    buf->appendf("delete{");
    debug_print(buf, mut.key);
    buf->appendf(", dpidq=%s}", mut.dont_put_in_delete_queue ? "true" : "false");
}

void debug_print(append_only_printf_buffer_t *buf, const incr_decr_mutation_t& mut) {
    buf->appendf("incr_decr{%s, %" PRIu64 ", ", mut.kind == incr_decr_INCR ? "INCR" : mut.kind == incr_decr_DECR ? "DECR" : "???", mut.amount);
    debug_print(buf, mut.key);
    buf->appendf("}");
}

void debug_print(append_only_printf_buffer_t *buf, const append_prepend_mutation_t& mut) {
    buf->appendf("append_prepend{%s, ", mut.kind == append_prepend_APPEND ? "APPEND" : mut.kind == append_prepend_PREPEND ? "PREPEND" : "???");
    debug_print(buf, mut.key);
    // We don't print the data yet.
    buf->appendf(", ...}");
}

void debug_print(append_only_printf_buffer_t *buf, const backfill_chunk_t& chunk) {
    generic_debug_print_visitor_t v(buf);
    boost::apply_visitor(v, chunk.val);
}

void debug_print(append_only_printf_buffer_t *buf, const backfill_chunk_t::delete_key_t& del) {
    buf->appendf("bf::delete_key_t{key=");
    debug_print(buf, del.key);
    buf->appendf(", recency=");
    debug_print(buf, del.recency);
    buf->appendf("}");
}

void debug_print(append_only_printf_buffer_t *buf, const backfill_chunk_t::delete_range_t& del) {
    buf->appendf("bf::delete_range_t{range=");
    debug_print(buf, del.range);
    buf->appendf("}");
}

void debug_print(append_only_printf_buffer_t *buf, const backfill_chunk_t::key_value_pair_t& kvpair) {
    buf->appendf("bf::kv{atom=");
    debug_print(buf, kvpair.backfill_atom);
    buf->appendf("}");
}<|MERGE_RESOLUTION|>--- conflicted
+++ resolved
@@ -575,12 +575,8 @@
                              transition_timestamp_t timestamp,
                              btree_slice_t *btree,
                              transaction_t *txn,
-<<<<<<< HEAD
                              scoped_ptr_t<superblock_t> *superblock,
-=======
-                             superblock_t *superblock,
                              write_token_pair_t *token_pair,
->>>>>>> 462e6bb0
                              UNUSED signal_t *interruptor) {
     /* Memcached doesn't have any secondary structures so right now we just
      * immediately destroy the token so that no one has to wait. */
