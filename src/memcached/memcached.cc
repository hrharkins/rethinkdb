#include "memcached/memcached.hpp"

#include <stdexcept>
#include <stdarg.h>
#include <unistd.h>

#include "arch/arch.hpp"
#include "concurrency/semaphore.hpp"
#include "concurrency/drain_semaphore.hpp"
#include "concurrency/cond_var.hpp"
#include "concurrency/pmap.hpp"
#include "concurrency/promise.hpp"
#include "server/control.hpp"
#include "store.hpp"
#include "logger.hpp"
#include "arch/os_signal.hpp"

/* txt_memcached_handler_t only exists as a convenient thing to pass around to do_get(),
do_storage(), and the like. */

static const char *crlf = "\r\n";

struct txt_memcached_handler_t : public home_thread_mixin_t {

    txt_memcached_handler_t(memcached_interface_t *interface, get_store_t *get_store,
            set_store_interface_t *set_store, int max_concurrent_queries_per_connection)
        : interface(interface), get_store(get_store), set_store(set_store), requests_out_sem(max_concurrent_queries_per_connection)
    { }

    memcached_interface_t *interface;

    get_store_t *get_store;
    set_store_interface_t *set_store;

    // Used to limit number of concurrent noreply requests
    semaphore_t requests_out_sem;

    /* If a client sends a bunch of noreply requests and then a 'quit', we cannot delete ourself
    immediately because the noreply requests still hold the 'requests_out' semaphore. We use this
    semaphore to figure out when we can delete ourself. */
    drain_semaphore_t drain_semaphore;

    // Used to implement throttling. Write requests should call begin_write_command() and
    // end_write_command() to make sure that not too many write requests are sent
    // concurrently.
    void begin_write_command() {
        drain_semaphore.acquire();
        requests_out_sem.co_lock();
    }
    void end_write_command() {
        drain_semaphore.release();
        requests_out_sem.unlock();
    }

    void write(const thread_saver_t& saver, const std::string& buffer) {
        write(saver, buffer.c_str(), buffer.length());
    }

    void write(const thread_saver_t& saver, const char *buffer, size_t bytes) {
        interface->write(saver, buffer, bytes);
    }

    void vwritef(const thread_saver_t& saver, const char *format, va_list args) {
        char buffer[1000];
        size_t bytes = vsnprintf(buffer, sizeof(buffer), format, args);
        rassert(bytes < sizeof(buffer));
        write(saver, buffer, bytes);
    }

    void writef(const thread_saver_t& saver, const char *format, ...)
        __attribute__ ((format (printf, 3, 4))) {
        va_list args;
        va_start(args, format);
        vwritef(saver, format, args);
        va_end(args);
    }

    void write_unbuffered(const char *buffer, size_t bytes) {
        interface->write_unbuffered(buffer, bytes);
    }

    void write_from_data_provider(const thread_saver_t& saver, data_provider_t *dp) {
        /* Write the value itself. If the value is small, write it into the send buffer;
        otherwise, stream it. */
        const const_buffer_group_t *bg;
        {
            thread_saver_t thread_saver;
            bg = dp->get_data_as_buffers();
        }
        for (size_t i = 0; i < bg->num_buffers(); i++) {
            const_buffer_group_t::buffer_t b = bg->get_buffer(i);
            if (dp->get_size() < MAX_BUFFERED_GET_SIZE) {
                write(saver, ptr_cast<const char>(b.data), b.size);
            } else {
                write_unbuffered(ptr_cast<const char>(b.data), b.size);
            }
        }
    }

    void write_value_header(const thread_saver_t& saver, const char *key, size_t key_size, mcflags_t mcflags, size_t value_size) {
        writef(saver, "VALUE %*.*s %u %zu\r\n",
               int(key_size), int(key_size), key, mcflags, value_size);
    }

    void write_value_header(const thread_saver_t& saver, const char *key, size_t key_size, mcflags_t mcflags, size_t value_size, cas_t cas) {
        writef(saver, "VALUE %*.*s %u %zu %llu\r\n",
               int(key_size), int(key_size), key, mcflags, value_size, (long long unsigned int)cas);
    }

    void error(const thread_saver_t& saver) {
        writef(saver, "ERROR\r\n");
    }

    void write_crlf(const thread_saver_t& saver) {
        write(saver, crlf, 2);
    }

    void write_end(const thread_saver_t& saver) {
        writef(saver, "END\r\n");
    }

    void client_error(const thread_saver_t& saver, const char *format, ...)
        __attribute__ ((format (printf, 3, 4))) {
        writef(saver, "CLIENT_ERROR ");
        va_list args;
        va_start(args, format);
        vwritef(saver, format, args);
        va_end(args);
    }

    void server_error(const thread_saver_t& saver, const char *format, ...)
        __attribute__ ((format (printf, 3, 4))) {
        writef(saver, "SERVER_ERROR ");
        va_list args;
        va_start(args, format);
        vwritef(saver, format, args);
        va_end(args);
    }

    void client_error_bad_command_line_format(const thread_saver_t& saver) {
        client_error(saver, "bad command line format\r\n");
    }

    void client_error_bad_data(const thread_saver_t& saver) {
        client_error(saver, "bad data chunk\r\n");
    }

    void client_error_not_allowed(const thread_saver_t& saver, bool op_is_write) {
        // TODO: Do we have a way of figuring out what's going on more specifically?
        // Like: Are we running in a replication setup? Are we actually shutting down?
        std::string explanations;
        if (op_is_write) {
            explanations = "Maybe you are trying to write to a slave? We might also be shutting down, or master and slave are out of sync.";
        } else {
            explanations = "We might be shutting down, or master and slave are out of sync.";
        }

        client_error(saver, "operation not allowed; %s\r\n", explanations.c_str());
    }

    void server_error_object_too_large_for_cache(const thread_saver_t& saver) {
        server_error(saver, "object too large for cache\r\n");
    }

    void flush_buffer() {
        interface->flush_buffer();
    }

    bool is_write_open() {
        return interface->is_write_open();
    }

    void read(void *buf, size_t nbytes) {
        interface->read(buf, nbytes);
    }

    void read_line(std::vector<char> *dest) {
        interface->read_line(dest);
    }
};


perfmon_duration_sampler_t
    pm_cmd_set("cmd_set", secs_to_ticks(1.0), false),
    pm_cmd_get("cmd_get", secs_to_ticks(1.0), false),
    pm_cmd_rget("cmd_rget", secs_to_ticks(1.0), false);

/* do_get() is used for "get" and "gets" commands. */

struct get_t {
    store_key_t key;
    get_result_t res;
};

void do_one_get(txt_memcached_handler_t *rh, bool with_cas, get_t *gets, int i, order_token_t token) {
    if (with_cas) {
        gets[i].res = rh->set_store->get_cas(gets[i].key, token);
    } else {
        gets[i].res = rh->get_store->get(gets[i].key, token);
    }
}

void do_get(const thread_saver_t& saver, txt_memcached_handler_t *rh, bool with_cas, int argc, char **argv, order_token_t token) {
    rassert(argc >= 1);
    rassert(strcmp(argv[0], "get") == 0 || strcmp(argv[0], "gets") == 0);

    /* Vector to store the keys and the task-objects */
    std::vector<get_t> gets;

    /* First parse all of the keys to get */
    gets.reserve(argc - 1);
    for (int i = 1; i < argc; i++) {
        gets.push_back(get_t());
        if (!str_to_key(argv[i], &gets.back().key)) {
            rh->client_error_bad_command_line_format(saver);
            return;
        }
    }
    if (gets.size() == 0) {
        rh->error(saver);
        return;
    }

    // We have to wait on noreply storage operations to finish first.
    // If we don't, terrible stuff can happen (like outdated values getting returned
    // to clients, riots breaking out all around the world, power plants exploding...)
    rh->drain_semaphore.drain();

    block_pm_duration get_timer(&pm_cmd_get);

    /* Now that we're sure they're all valid, send off the requests */
    pmap(gets.size(), boost::bind(&do_one_get, rh, with_cas, gets.data(), _1, token));

    /* Check if they hit a gated_get_store_t. */
    if (gets.size() > 0 && gets[0].res.is_not_allowed) {
        /* They all should have gotten the same error */
        for (int i = 0; i < (int)gets.size(); i++) {
            rassert(gets[i].res.is_not_allowed);
        }
        rh->client_error_not_allowed(saver, with_cas);
        return;
    }

    /* Handle the results in sequence */
    for (int i = 0; i < (int)gets.size(); i++) {
        get_result_t &res = gets[i].res;

        rassert(!res.is_not_allowed);

        /* If res.value is NULL that means the value was not found so we don't write
        anything */
        if (res.value) {
            /* If the write half of the connection has been closed, there's no point in trying
            to send anything */
            if (rh->is_write_open()) {
                const store_key_t &key = gets[i].key;

                /* Write the "VALUE ..." header */
                if (with_cas) {
                    rh->write_value_header(saver, key.contents, key.size, res.flags, res.value->get_size(), res.cas);
                } else {
                    rassert(res.cas == 0);
                    rh->write_value_header(saver, key.contents, key.size, res.flags, res.value->get_size());
                }

                rh->write_from_data_provider(saver, res.value.get());
                rh->write_crlf(saver);
            }
        }
    }

    rh->write_end(saver);
};

static const char *rget_null_key = "null";

static bool rget_parse_bound(char *flag, char *key, rget_bound_mode_t *mode_out, store_key_t *key_out) {
    if (!str_to_key(key, key_out)) return false;

    char *invalid_char;
    long open_flag = strtol_strict(flag, &invalid_char, 10);
    if (*invalid_char != '\0') return false;

    switch (open_flag) {
    case 0:
        *mode_out = rget_bound_closed;
        return true;
    case 1:
        *mode_out = rget_bound_open;
        return true;
    case -1:
        if (strcasecmp(rget_null_key, key) == 0) {
            *mode_out = rget_bound_none;
            key_out->size = 0;   // Key is irrelevant
            return true;
        }
        // Fall through
    default:
        return false;
    }
}

perfmon_duration_sampler_t rget_iteration_next("rget_iteration_next", secs_to_ticks(1));
void do_rget(const thread_saver_t& saver, txt_memcached_handler_t *rh, int argc, char **argv, order_token_t token) {
    if (argc != 6) {
        rh->client_error_bad_command_line_format(saver);
        return;
    }

    /* Parse left/right boundary keys and flags */
    rget_bound_mode_t left_mode, right_mode;
    store_key_t left_key, right_key;

    if (!rget_parse_bound(argv[3], argv[1], &left_mode, &left_key) ||
        !rget_parse_bound(argv[4], argv[2], &right_mode, &right_key)) {\
        rh->client_error_bad_command_line_format(saver);
        return;
    }

    /* Parse max items count */
    char *invalid_char;
    uint64_t max_items = strtoull_strict(argv[5], &invalid_char, 10);
    if (*invalid_char != '\0') {
        rh->client_error_bad_command_line_format(saver);
        return;
    }

    // We have to wait on noreply storage operations to finish first.
    // If we don't, terrible stuff can happen (like outdated values getting returned
    // to clients, riots breaking out all around the world, power plants exploding...)
    rh->drain_semaphore.drain();

    block_pm_duration rget_timer(&pm_cmd_rget);

    rget_result_t results_iterator = rh->get_store->rget(left_mode, left_key, right_mode, right_key, token);

    /* Check if the query hit a gated_get_store_t */
    if (!results_iterator) {
        rh->client_error_not_allowed(saver, false);
        return;
    }

    boost::optional<key_with_data_provider_t> pair;
    uint64_t count = 0;
    ticks_t next_time;
    while (++count <= max_items && (rget_iteration_next.begin(&next_time), pair = results_iterator->next())) {
        rget_iteration_next.end(&next_time);
        const key_with_data_provider_t& kv = pair.get();

        const std::string& key = kv.key;
        const boost::shared_ptr<data_provider_t>& dp = kv.value_provider;

        rh->write_value_header(saver, key.c_str(), key.length(), kv.mcflags, dp->get_size());
        rh->write_from_data_provider(saver, dp.get());
        rh->write_crlf(saver);
    }
    rh->write_end(saver);
}

/* "set", "add", "replace", "cas", "append", and "prepend" command logic */

/* The memcached_data_provider_t is a data_provider_t that gets its data by
reading from a tcp_conn_t. It also reads the CRLF at the end of the value and fails if
it does not find the CRLF.

Its constructor takes a promise_t<bool> that it pulse()s when it's done reading, with the boolean
value indicating if it found the CRLF or not. This way the request handler knows if it should print
an error and when it can move on to the next command. */

class memcached_data_provider_t :
    public auto_buffering_data_provider_t,   // So we don't have to implement get_data_as_buffers()
    public home_thread_mixin_t
{
private:
    txt_memcached_handler_t *rh;   // Request handler for us to read from
    size_t length;   // Our length
    bool was_read;
    promise_t<bool> *to_signal;

public:
    memcached_data_provider_t(txt_memcached_handler_t *rh, uint32_t length, promise_t<bool> *to_signal)
        : rh(rh), length(length), was_read(false), to_signal(to_signal)
    { }

    ~memcached_data_provider_t() {
        if (!was_read) {
            /* We have to clear the data out of the socket, even if we have nowhere to put it. */
            try {
                get_data_as_buffers();
            } catch (data_provider_failed_exc_t) {
                // If the connection was closed then we don't need to clear the
                // data out of the socket.
            }
        }
        // This is a harmless hack to get ~home_thread_mixin_t to not fail its assertion.
#ifndef NDEBUG
        const_cast<int&>(home_thread) = get_thread_id();
#endif
    }

    size_t get_size() const {
        return length;
    }

    void get_data_into_buffers(const buffer_group_t *b) throw (data_provider_failed_exc_t) {
        rassert(!was_read);
        was_read = true;
        on_thread_t thread_switcher(home_thread);
        try {
            for (int i = 0; i < (int)b->num_buffers(); i++) {
                rh->read(b->get_buffer(i).data, b->get_buffer(i).size);
            }
            char expected_crlf[2];
            rh->read(expected_crlf, 2);
            if (memcmp(expected_crlf, crlf, 2) != 0) {
                if (to_signal) to_signal->pulse(false);
                throw data_provider_failed_exc_t();   // Cancel the set/append/prepend operation
            }
            if (to_signal) to_signal->pulse(true);
        } catch (memcached_interface_t::no_more_data_exc_t) {
            if (to_signal) to_signal->pulse(false);
            throw data_provider_failed_exc_t();
        }
    }
};

enum storage_command_t {
    set_command,
    add_command,
    replace_command,
    cas_command,
    append_command,
    prepend_command
};

struct storage_metadata_t {
    const mcflags_t mcflags;
    const exptime_t exptime;
    const cas_t unique;
    storage_metadata_t(mcflags_t _mcflags, exptime_t _exptime, cas_t _unique)
        : mcflags(_mcflags), exptime(_exptime), unique(_unique) { }
};

void run_storage_command(txt_memcached_handler_t *rh,
                         storage_command_t sc,
                         store_key_t key,
                         size_t value_size, promise_t<bool> *value_read_promise,
                         storage_metadata_t metadata,
                         bool noreply,
                         order_token_t token) {

    thread_saver_t saver;

    boost::shared_ptr<memcached_data_provider_t> unbuffered_data(new memcached_data_provider_t(rh, value_size, value_read_promise));
    boost::shared_ptr<maybe_buffered_data_provider_t> data(new maybe_buffered_data_provider_t(unbuffered_data, MAX_BUFFERED_SET_SIZE));

    block_pm_duration set_timer(&pm_cmd_set);

    if (sc != append_command && sc != prepend_command) {
        add_policy_t add_policy;
        replace_policy_t replace_policy;

        switch (sc) {
        case set_command:
            add_policy = add_policy_yes;
            replace_policy = replace_policy_yes;
            break;
        case add_command:
            add_policy = add_policy_yes;
            replace_policy = replace_policy_no;
            break;
        case replace_command:
            add_policy = add_policy_no;
            replace_policy = replace_policy_yes;
            break;
        case cas_command:
            add_policy = add_policy_no;
            replace_policy = replace_policy_if_cas_matches;
            break;
        case append_command:
        case prepend_command:
        default:
            unreachable();
        }

        set_result_t res = rh->set_store->sarc(key, data, metadata.mcflags, metadata.exptime,
                                               add_policy, replace_policy, metadata.unique, token);

        if (!noreply) {
            switch (res) {
            case sr_stored:
                rh->writef(saver, "STORED\r\n");
                break;
            case sr_didnt_add:
                if (sc == replace_command) rh->writef(saver, "NOT_STORED\r\n");
                else if (sc == cas_command) rh->writef(saver, "NOT_FOUND\r\n");
                else unreachable();
                break;
            case sr_didnt_replace:
                if (sc == add_command) rh->writef(saver, "NOT_STORED\r\n");
                else if (sc == cas_command) rh->writef(saver, "EXISTS\r\n");
                else unreachable();
                break;
            case sr_too_large:
                rh->server_error_object_too_large_for_cache(saver);
                break;
            case sr_data_provider_failed:
                /* The error message will be written by do_storage() */
                break;
            case sr_not_allowed:
                rh->client_error_not_allowed(saver, true);
                break;
            default: unreachable();
            }
        }

    } else {
        append_prepend_result_t res =
            rh->set_store->append_prepend(
                sc == append_command ? append_prepend_APPEND : append_prepend_PREPEND,
                key, data, token);

        if (!noreply) {
            switch (res) {
            case apr_success: rh->writef(saver, "STORED\r\n"); break;
            case apr_not_found: rh->writef(saver, "NOT_FOUND\r\n"); break;
            case apr_too_large:
                rh->server_error_object_too_large_for_cache(saver);
                break;
            case apr_data_provider_failed:
                /* The error message will be written by do_storage() */
                break;
            case apr_not_allowed:
                rh->client_error_not_allowed(saver, true);
                break;
            default: unreachable();
            }
        }
    }

    rh->end_write_command();

    /* If the key-value store never read our value for whatever reason, then the
    memcached_data_provider_t's destructor will read it off the socket and signal
    read_value_promise here */
}

void do_storage(const thread_saver_t& saver, txt_memcached_handler_t *rh, storage_command_t sc, int argc, char **argv, order_token_t token) {
    char *invalid_char;

    /* cmd key flags exptime size [noreply]
    OR "cas" key flags exptime size cas [noreply] */
    if ((sc != cas_command && (argc != 5 && argc != 6)) ||
        (sc == cas_command && (argc != 6 && argc != 7))) {
        rh->error(saver);
        return;
    }

    /* First parse the key */
    store_key_t key;
    if (!str_to_key(argv[1], &key)) {
        rh->client_error_bad_command_line_format(saver);
        return;
    }

    /* Next parse the flags */
    mcflags_t mcflags = strtoul_strict(argv[2], &invalid_char, 10);
    if (*invalid_char != '\0') {
        rh->client_error_bad_command_line_format(saver);
        return;
    }

    /* Now parse the expiration time */
    exptime_t exptime = strtoul_strict(argv[3], &invalid_char, 10);
    if (*invalid_char != '\0') {
        rh->client_error_bad_command_line_format(saver);
        return;
    }
    
    // This is protocol.txt, verbatim:
    // Some commands involve a client sending some kind of expiration time
    // (relative to an item or to an operation requested by the client) to
    // the server. In all such cases, the actual value sent may either be
    // Unix time (number of seconds since January 1, 1970, as a 32-bit
    // value), or a number of seconds starting from current time. In the
    // latter case, this number of seconds may not exceed 60*60*24*30 (number
    // of seconds in 30 days); if the number sent by a client is larger than
    // that, the server will consider it to be real Unix time value rather
    // than an offset from current time.
    if (exptime <= 60*60*24*30 && exptime > 0) {
        // TODO: Do we need to handle exptimes in the past here?
        exptime += time(NULL);
    }

    /* Now parse the value length */
    size_t value_size = strtoul_strict(argv[4], &invalid_char, 10);
    // Check for signed 32 bit max value for Memcached compatibility...
    if (*invalid_char != '\0' || value_size >= (1u << 31) - 1) {
        rh->client_error_bad_command_line_format(saver);
        return;
    }

    /* If a "cas", parse the cas_command unique */
    cas_t unique = NO_CAS_SUPPLIED;
    if (sc == cas_command) {
        unique = strtoull_strict(argv[5], &invalid_char, 10);
        if (*invalid_char != '\0') {
            rh->client_error_bad_command_line_format(saver);
            return;
        }
    }

    /* Check for noreply */
    int offset = (sc == cas_command ? 1 : 0);
    bool noreply;
    if (argc == 6 + offset) {
        if (strcmp(argv[5 + offset], "noreply") == 0) {
            noreply = true;
        } else {
            // Memcached 1.4.5 ignores invalid tokens here
            noreply = false;
        }
    } else {
        noreply = false;
    }

    /* run_storage_command() will signal this when it's done reading the value off the socket. */
    promise_t<bool> value_read_promise;
    storage_metadata_t metadata(mcflags, exptime, unique);

    /* We must do this out here instead of in run_storage_command() so that we stop reading off
    the socket if it blocks */
    rh->begin_write_command();

    if (noreply) {
        coro_t::spawn_now(boost::bind(&run_storage_command, rh, sc, key, value_size, &value_read_promise, metadata, true, token));
    } else {
        run_storage_command(rh, sc, key, value_size, &value_read_promise, metadata, false, token);
    }

    /* We can't move on to the next command until the value has been read off the socket. */
    bool ok = value_read_promise.wait();
    if (!ok) {
        /* We get here if there was no CRLF */
        rh->client_error(saver, "bad data chunk\r\n");
    }
}

/* "incr" and "decr" commands */
void run_incr_decr(txt_memcached_handler_t *rh, store_key_t key, uint64_t amount, bool incr, bool noreply, order_token_t token) {
    thread_saver_t saver;

    block_pm_duration set_timer(&pm_cmd_set);

    incr_decr_result_t res = rh->set_store->incr_decr(
        incr ? incr_decr_INCR : incr_decr_DECR,
        key, amount, token);

    if (!noreply) {
        switch (res.res) {
            case incr_decr_result_t::idr_success:
                rh->writef(saver, "%llu\r\n", (unsigned long long)res.new_value);
                break;
            case incr_decr_result_t::idr_not_found:
                rh->writef(saver, "NOT_FOUND\r\n");
                break;
            case incr_decr_result_t::idr_not_numeric:
                rh->client_error(saver, "cannot increment or decrement non-numeric value\r\n");
                break;
            case incr_decr_result_t::idr_not_allowed:
                rh->client_error_not_allowed(saver, true);
                break;
            default: unreachable();
        }
    }

    rh->end_write_command();
}

void do_incr_decr(const thread_saver_t& saver, txt_memcached_handler_t *rh, bool i, int argc, char **argv, order_token_t token) {
    /* cmd key delta [noreply] */
    if (argc != 3 && argc != 4) {
        rh->error(saver);
        return;
    }

    /* Parse key */
    store_key_t key;
    if (!str_to_key(argv[1], &key)) {
        rh->client_error_bad_command_line_format(saver);
        return;
    }

    /* Parse amount to change by */
    char *invalid_char;
    uint64_t delta = strtoull_strict(argv[2], &invalid_char, 10);
    if (*invalid_char != '\0') {
        rh->client_error_bad_command_line_format(saver);
        return;
    }

    /* Parse "noreply" */
    bool noreply;
    if (argc == 4) {
        if (strcmp(argv[3], "noreply") == 0) {
            noreply = true;
        } else {
            // Memcached 1.4.5 ignores invalid tokens here
            noreply = false;
        }
    } else {
        noreply = false;
    }

    rh->begin_write_command();

    if (noreply) {
        coro_t::spawn_now(boost::bind(&run_incr_decr, rh, key, delta, i, true, token));
    } else {
        run_incr_decr(rh, key, delta, i, false, token);
    }
}

/* "delete" commands */

void run_delete(txt_memcached_handler_t *rh, store_key_t key, bool noreply, order_token_t token) {
    thread_saver_t saver;

    block_pm_duration set_timer(&pm_cmd_set);

    delete_result_t res = rh->set_store->delete_key(key, token);

    if (!noreply) {
        switch (res) {
            case dr_deleted:
                rh->writef(saver, "DELETED\r\n");
                break;
            case dr_not_found:
                rh->writef(saver, "NOT_FOUND\r\n");
                break;
            case dr_not_allowed:
                rh->client_error_not_allowed(saver, true);
                break;
            default: unreachable();
        }
    }

    rh->end_write_command();
}

void do_delete(const thread_saver_t& saver, txt_memcached_handler_t *rh, int argc, char **argv, order_token_t token) {
    /* "delete" key [a number] ["noreply"] */
    if (argc < 2 || argc > 4) {
        rh->error(saver);
        return;
    }

    /* Parse key */
    store_key_t key;
    if (!str_to_key(argv[1], &key)) {
        rh->client_error_bad_command_line_format(saver);
        return;
    }

    /* Parse "noreply" */
    bool noreply;
    if (argc > 2) {
        noreply = strcmp(argv[argc - 1], "noreply") == 0;

        /* We don't support the delete queue, but we do tolerate weird bits of syntax that are
        related to it */
        bool zero = strcmp(argv[2], "0") == 0;

        bool valid = (argc == 3 && (zero || noreply))
                  || (argc == 4 && (zero && noreply));

        if (!valid) {
            if (!noreply)
                rh->client_error_bad_command_line_format(saver);
            return;
        }
    } else {
        noreply = false;
    }

    rh->begin_write_command();

    if (noreply) {
        coro_t::spawn_now(boost::bind(&run_delete, rh, key, true, token));
    } else {
        run_delete(rh, key, false, token);
    }
};

/* "stats"/"stat" commands */

void do_stats(const thread_saver_t& saver, txt_memcached_handler_t *rh, int argc, char **argv) {
    perfmon_stats_t stats;
#ifndef NDEBUG
    perfmon_get_stats(&stats, true);
#else
    if (!strcmp(argv[0], "stat-secret"))
        perfmon_get_stats(&stats, true);
    else
        perfmon_get_stats(&stats); //no secrets in debug mode
#endif

    if (argc == 1) {
        for (perfmon_stats_t::iterator iter = stats.begin(); iter != stats.end(); iter++) {
            rh->writef(saver, "STAT %s %s\r\n", iter->first.c_str(), iter->second.c_str());
        }
    } else {
        for (int i = 1; i < argc; i++) {
            perfmon_stats_t::iterator stat_entry = stats.find(argv[i]);
            if (stat_entry == stats.end()) {
                rh->writef(saver, "NOT FOUND\r\n");
            } else {
                rh->writef(saver, "%s\r\n", stat_entry->second.c_str());
            }
        }
    }
    rh->write_end(saver);
};

perfmon_duration_sampler_t
    pm_conns_reading("conns_reading", secs_to_ticks(1), false),
    pm_conns_writing("conns_writing", secs_to_ticks(1), false),
    pm_conns_acting("conns_acting", secs_to_ticks(1), false);

std::string join_strings(std::string separator, std::vector<char*>::iterator begin, std::vector<char*>::iterator end) {
    std::string res(*begin);
    for (std::vector<char *>::iterator it = begin + 1; it != end; it++)
        res += separator + std::string(*it); // sigh
    return res;
}

#ifndef NDEBUG
void do_quickset(const thread_saver_t& saver, txt_memcached_handler_t *rh, std::vector<char*> args) {
    if (args.size() < 2 || args.size() % 2 == 0) {
        // The connection will be closed if more than a megabyte or so is sent
        // over without a newline, so we don't really need to worry about large
        // values.
        rh->write(saver, "CLIENT_ERROR Usage: .s k1 v1 [k2 v2...] (no whitespace in values)\r\n");
        return;
    }

    for (size_t i = 1; i < args.size(); i += 2) {
        store_key_t key;
        if (!str_to_key(args[i], &key)) {
            rh->writef(saver, "CLIENT_ERROR Invalid key %s\r\n", args[i]);
            return;
        }
        boost::shared_ptr<buffered_data_provider_t> value(new buffered_data_provider_t(args[i + 1], strlen(args[i + 1])));

        set_result_t res = rh->set_store->sarc(key, value, 0, 0, add_policy_yes, replace_policy_yes, 0, order_token_t::ignore);

        if (res == sr_stored) {
            rh->writef(saver, "STORED key %s\r\n", args[i]);
        } else {
            rh->writef(saver, "MYSTERIOUS_ERROR key %s\r\n", args[i]);
        }
    }
}

bool parse_debug_command(const thread_saver_t& saver, txt_memcached_handler_t *rh, std::vector<char*> args) {
    if (args.size() < 1) {
        return false;
    }

    // TODO: A nicer way to do short aliases like this.
    if (!strcmp(args[0], ".h") && args.size() >= 2) {       // .h is an alias for "rdb hash"
        std::vector<char *> ctrl_args = args;               // It's ugly, but typing that command out in full is just stupid
        ctrl_args[0] = (char *) "hash"; // This should be const but it's just for debugging and it won't be modified anyway.
        rh->write(saver, control_t::exec(ctrl_args.size(), ctrl_args.data()));
        return true;
    } else if (!strcmp(args[0], ".s")) { // There should be a better way of doing this, but it doesn't really matter.
        do_quickset(saver, rh, args);
        return true;
    } else {
        return false;
    }
}
#endif  // NDEBUG

/* Handle memcached, takes a txt_memcached_handler_t and handles the memcached commands that come in on it */
void handle_memcache(memcached_interface_t *interface, get_store_t *get_store,
        set_store_interface_t *set_store, int max_concurrent_queries_per_connection, order_source_t *order_source) {
    logDBG("Opened memcached stream: %p\n", coro_t::self());

    txt_memcached_handler_t rh(interface, get_store, set_store, max_concurrent_queries_per_connection);

    /* Declared outside the while-loop so it doesn't repeatedly reallocate its buffer */
    std::vector<char> line;

    /* Create a linked sigint cond on my thread */
    sigint_indicator_t sigint_has_happened;

    while (!sigint_has_happened.get_value()) {
        /* Flush if necessary (no reason to do this the first time around, but it's easier
        to put it here than after every thing that could need to flush */
        block_pm_duration flush_timer(&pm_conns_writing);
        rh.flush_buffer();
        flush_timer.end();

        /* Read a line off the socket */
        block_pm_duration read_timer(&pm_conns_reading);
        try {
            rh.read_line(&line);
        } catch (memcached_interface_t::no_more_data_exc_t) {
            break;
        }
        read_timer.end();

        block_pm_duration action_timer(&pm_conns_acting);

        /* Tokenize the line */
        line.push_back('\0');   // Null terminator
        std::vector<char *> args;
        char *l = line.data(), *state = NULL;
        while (char *cmd_str = strtok_r(l, " \r\n\t", &state)) {
            args.push_back(cmd_str);
            l = NULL;
        }

        if (args.size() == 0) {
            thread_saver_t saver;
            rh.error(saver);
            continue;
        }

        /* Dispatch to the appropriate subclass */
        order_token_t token = order_source->check_in();
        thread_saver_t saver;
        if (!strcmp(args[0], "get")) {    // check for retrieval commands
            do_get(saver, &rh, false, args.size(), args.data(), token.with_read_mode());
        } else if (!strcmp(args[0], "gets")) {
            do_get(saver, &rh, true, args.size(), args.data(), token);
        } else if (!strcmp(args[0], "rget")) {
            do_rget(saver, &rh, args.size(), args.data(), token.with_read_mode());
        } else if (!strcmp(args[0], "set")) {     // check for storage commands
            do_storage(saver, &rh, set_command, args.size(), args.data(), token);
        } else if (!strcmp(args[0], "add")) {
            do_storage(saver, &rh, add_command, args.size(), args.data(), token);
        } else if (!strcmp(args[0], "replace")) {
            do_storage(saver, &rh, replace_command, args.size(), args.data(), token);
        } else if (!strcmp(args[0], "append")) {
            do_storage(saver, &rh, append_command, args.size(), args.data(), token);
        } else if (!strcmp(args[0], "prepend")) {
            do_storage(saver, &rh, prepend_command, args.size(), args.data(), token);
        } else if (!strcmp(args[0], "cas")) {
            do_storage(saver, &rh, cas_command, args.size(), args.data(), token);
        } else if (!strcmp(args[0], "delete")) {
            do_delete(saver, &rh, args.size(), args.data(), token);
        } else if (!strcmp(args[0], "incr")) {
            do_incr_decr(saver, &rh, true, args.size(), args.data(), token);
        } else if (!strcmp(args[0], "decr")) {
            do_incr_decr(saver, &rh, false, args.size(), args.data(), token);
        } else if (!strcmp(args[0], "quit")) {
            // Make sure there's no more tokens (the kind in args, not
            // order tokens)
            if (args.size() > 1) {
                rh.error(saver);
            } else {
                break;
            }
<<<<<<< HEAD
        } else if (!strcmp(args[0], "stats") || !strcmp(args[0], "stat")) {
            do_stats(saver, &rh, args.size(), args.data());
=======
        } else if (!strcmp(args[0], "stats") || !strcmp(args[0], "stat") || !strcmp(args[0], "stat-secret")) {
            do_stats(saver, rh, args.size(), args.data());
>>>>>>> b47efe0d
        } else if(!strcmp(args[0], "rethinkdb") || !strcmp(args[0], "rdb")) {
            rh.write(saver, control_t::exec(args.size() - 1, args.data() + 1));
        } else if (!strcmp(args[0], "version")) {
            if (args.size() == 2) {
                rh.writef(saver, "VERSION rethinkdb-%s\r\n", RETHINKDB_VERSION);
            } else {
                rh.error(saver);
            }
#ifndef NDEBUG
        } else if (!parse_debug_command(saver, &rh, args)) {
#else
        } else {
#endif
            rh.error(saver);
        }

        action_timer.end();
    }

    /* Acquire the drain semaphore to make sure that anything that might refer to us is
    done by now */
    rh.drain_semaphore.drain();

    logDBG("Closed memcached stream: %p\n", coro_t::self());
}
<|MERGE_RESOLUTION|>--- conflicted
+++ resolved
@@ -963,13 +963,8 @@
             } else {
                 break;
             }
-<<<<<<< HEAD
-        } else if (!strcmp(args[0], "stats") || !strcmp(args[0], "stat")) {
+        } else if (!strcmp(args[0], "stats") || !strcmp(args[0], "stat") || !strcmp(args[0], "stat-secret")) {
             do_stats(saver, &rh, args.size(), args.data());
-=======
-        } else if (!strcmp(args[0], "stats") || !strcmp(args[0], "stat") || !strcmp(args[0], "stat-secret")) {
-            do_stats(saver, rh, args.size(), args.data());
->>>>>>> b47efe0d
         } else if(!strcmp(args[0], "rethinkdb") || !strcmp(args[0], "rdb")) {
             rh.write(saver, control_t::exec(args.size() - 1, args.data() + 1));
         } else if (!strcmp(args[0], "version")) {
