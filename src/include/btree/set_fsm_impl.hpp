--- conflicted
+++ resolved
@@ -293,13 +293,9 @@
             last_node_id = node_id;
                 
             // Look up the next node
-<<<<<<< HEAD
-            node_id = ((internal_node_t*)node)->lookup(key);
+            node_id = internal_node_handler::lookup((internal_node_t*)node, key);
             assert(!cache_t::is_block_id_null(node_id));
             assert(node_id != cache->get_superblock_id());
-=======
-            node_id = internal_node_handler::lookup((internal_node_t*)node, key);
->>>>>>> e8eaa8a7
             buf = NULL;
         }
     }
