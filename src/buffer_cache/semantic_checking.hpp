#ifndef __BUFFER_CACHE_SEMANTIC_CHECKING_HPP__
#define __BUFFER_CACHE_SEMANTIC_CHECKING_HPP__

#include "buffer_cache/types.hpp"
#include "utils.hpp"
#include <boost/crc.hpp>
#include "containers/two_level_array.hpp"
#include "buffer_cache/buf_patch.hpp"

// TODO: Have the semantic checking cache make sure that the
// repli_timestamps are correct.

/* The semantic-checking cache (scc_cache_t) is a wrapper around another cache that will
make sure that the inner cache obeys the proper semantics. */

template<class inner_cache_t> class scc_buf_t;
template<class inner_cache_t> class scc_transaction_t;
template<class inner_cache_t> class scc_cache_t;

typedef uint32_t crc_t;

/* Buf */

template<class inner_cache_t>
class scc_buf_t {
public:
    block_id_t get_block_id();
    bool is_dirty();
    const void *get_data_read() const;
    // Use this only for writes which affect a large part of the block, as it bypasses the diff system
    void *get_data_major_write();
    // Convenience function to set some address in the buffer acquired through get_data_read. (similar to memcpy)
    void set_data(void* dest, const void* src, const size_t n);
    // Convenience function to move data within the buffer acquired through get_data_read. (similar to memmove)
    void move_data(void* dest, const void* src, const size_t n);
    void apply_patch(buf_patch_t *patch); // This might delete the supplied patch, do not use patch after its application
    patch_counter_t get_next_patch_counter();
    void mark_deleted(bool write_null = true);
    void touch_recency(repli_timestamp timestamp);
    void release();

private:
    friend class scc_transaction_t<inner_cache_t>;
    bool snapshotted;
    bool should_load;
    bool has_been_changed;
    typename inner_cache_t::buf_t *inner_buf;
    explicit scc_buf_t(scc_cache_t<inner_cache_t> *, bool snapshotted, bool should_load);
    scc_cache_t<inner_cache_t> *cache;
private:
    crc_t compute_crc() {
        boost::crc_optimal<32, 0x04C11DB7, 0xFFFFFFFF, 0xFFFFFFFF, true, true> crc_computer;
        crc_computer.process_bytes((void *) inner_buf->get_data_read(), cache->get_block_size().value());
        return crc_computer.checksum();
    }
};

/* Transaction */

template<class inner_cache_t>
class scc_transaction_t :
    public home_thread_mixin_t
{
    typedef scc_buf_t<inner_cache_t> buf_t;

public:
    scc_transaction_t(scc_cache_t<inner_cache_t> *cache, access_t access, int expected_change_count, repli_timestamp recency_timestamp, order_token_t token);
    scc_transaction_t(scc_cache_t<inner_cache_t> *cache, access_t access, order_token_t token);
    ~scc_transaction_t();

    // TODO: Implement semantic checking for snapshots!
    void snapshot() {
        snapshotted = true;
        inner_transaction.snapshot();
    }

    void set_account(boost::shared_ptr<typename inner_cache_t::cache_account_t> cache_account);

    buf_t *acquire(block_id_t block_id, access_t mode,
                   boost::function<void()> call_when_in_line = 0, bool should_load = true);
    buf_t *allocate();
    void get_subtree_recencies(block_id_t *block_ids, size_t num_block_ids, repli_timestamp *recencies_out, get_subtree_recencies_callback_t *cb);

    scc_cache_t<inner_cache_t> *cache;

    order_token_t order_token;

    void set_token(order_token_t token) { order_token = token; }

private:
    bool snapshotted; // Disables CRC checks

    friend class scc_cache_t<inner_cache_t>;
<<<<<<< HEAD
=======
    scc_transaction_t(access_t, scc_cache_t<inner_cache_t> *);
>>>>>>> 99774a19
    access_t access;
    typename inner_cache_t::transaction_t inner_transaction;
};

/* Cache */

template<class inner_cache_t>
class scc_cache_t : public home_thread_mixin_t, public translator_serializer_t::read_ahead_callback_t {
public:
    typedef scc_buf_t<inner_cache_t> buf_t;
    typedef scc_transaction_t<inner_cache_t> transaction_t;
    typedef typename inner_cache_t::cache_account_t cache_account_t;

    static void create(
        translator_serializer_t *serializer,
        mirrored_cache_static_config_t *static_config);
    scc_cache_t(
        translator_serializer_t *serializer,
        mirrored_cache_config_t *dynamic_config);

    block_size_t get_block_size();
<<<<<<< HEAD

=======
    transaction_t *begin_transaction(access_t access, int expected_change_count, repli_timestamp recency_timestamp, transaction_begin_callback_t *callback);
>>>>>>> 99774a19
    boost::shared_ptr<cache_account_t> create_account(int priority);

    void offer_read_ahead_buf(block_id_t block_id, void *buf, repli_timestamp recency_timestamp);
    bool contains_block(block_id_t block_id);

    coro_fifo_t& co_begin_coro_fifo() { return inner_cache.co_begin_coro_fifo(); }

private:
    inner_cache_t inner_cache;

private:
    friend class scc_transaction_t<inner_cache_t>;
    friend class scc_buf_t<inner_cache_t>;

    /* CRC checking stuff */
    two_level_array_t<crc_t, MAX_BLOCK_ID> crc_map;
    /* order checking stuff */
    two_level_array_t<plain_sink_t, MAX_BLOCK_ID> sink_map;
};

#include "buffer_cache/semantic_checking.tcc"

#endif /* __BUFFER_CACHE_SEMANTIC_CHECKING_HPP__ */
<|MERGE_RESOLUTION|>--- conflicted
+++ resolved
@@ -64,8 +64,8 @@
     typedef scc_buf_t<inner_cache_t> buf_t;
 
 public:
-    scc_transaction_t(scc_cache_t<inner_cache_t> *cache, access_t access, int expected_change_count, repli_timestamp recency_timestamp, order_token_t token);
-    scc_transaction_t(scc_cache_t<inner_cache_t> *cache, access_t access, order_token_t token);
+    scc_transaction_t(scc_cache_t<inner_cache_t> *cache, access_t access, int expected_change_count, repli_timestamp recency_timestamp);
+    scc_transaction_t(scc_cache_t<inner_cache_t> *cache, access_t access);
     ~scc_transaction_t();
 
     // TODO: Implement semantic checking for snapshots!
@@ -91,10 +91,6 @@
     bool snapshotted; // Disables CRC checks
 
     friend class scc_cache_t<inner_cache_t>;
-<<<<<<< HEAD
-=======
-    scc_transaction_t(access_t, scc_cache_t<inner_cache_t> *);
->>>>>>> 99774a19
     access_t access;
     typename inner_cache_t::transaction_t inner_transaction;
 };
@@ -116,11 +112,6 @@
         mirrored_cache_config_t *dynamic_config);
 
     block_size_t get_block_size();
-<<<<<<< HEAD
-
-=======
-    transaction_t *begin_transaction(access_t access, int expected_change_count, repli_timestamp recency_timestamp, transaction_begin_callback_t *callback);
->>>>>>> 99774a19
     boost::shared_ptr<cache_account_t> create_account(int priority);
 
     void offer_read_ahead_buf(block_id_t block_id, void *buf, repli_timestamp recency_timestamp);
