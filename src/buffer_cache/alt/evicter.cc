#include "buffer_cache/alt/evicter.hpp"

#include "buffer_cache/alt/alt.hpp"
#include "buffer_cache/alt/page.hpp"
#include "buffer_cache/alt/page_cache.hpp"
#include "buffer_cache/alt/cache_balancer.hpp"

namespace alt {

evicter_t::evicter_t()
    : initialized_(false),
      page_cache_(NULL),
      balancer_(NULL),
      throttler_(NULL),
      bytes_loaded_counter_(0),
      access_count_counter_(0),
      access_time_counter_(INITIAL_ACCESS_TIME) { }

evicter_t::~evicter_t() {
    assert_thread();
    if (initialized_) {
        balancer_->remove_evicter(this);
    }
}

void evicter_t::initialize(page_cache_t *page_cache,
                           cache_balancer_t *balancer,
                           alt_txn_throttler_t *throttler) {
    guarantee(balancer != NULL);
<<<<<<< HEAD
    initialized_ = true; // Can you really say this class is 'initialized_'?
=======
    initialized_ = true;  // Can you really say this class is 'initialized_'?
    page_cache_ = page_cache;
>>>>>>> 134c8f78
    memory_limit_ = balancer->base_mem_per_store();
    page_cache_ = page_cache;
    throttler_ = throttler;
    balancer_ = balancer;
    balancer_->add_evicter(this);
    throttler_->inform_memory_limit_change(memory_limit_,
                                           page_cache_->max_block_size());
}

void evicter_t::update_memory_limit(uint64_t new_memory_limit,
                                    uint64_t bytes_loaded_accounted_for,
                                    uint64_t access_count_accounted_for,
                                    bool read_ahead_ok) {
    assert_thread();
    guarantee(initialized_);

    if (!read_ahead_ok) {
        page_cache_->have_read_ahead_cb_destroyed();
    }

    bytes_loaded_counter_ -= bytes_loaded_accounted_for;
    access_count_counter_ -= access_count_accounted_for;
    memory_limit_ = new_memory_limit;
    evict_if_necessary();

    // Set the transaction throttler to use at most half the cache
    throttler_->inform_memory_limit_change(memory_limit_,
                                           page_cache_->max_block_size());
}

uint64_t evicter_t::get_clamped_bytes_loaded() const {
    assert_thread();
    guarantee(initialized_);
    return std::max<int64_t>(bytes_loaded_counter_, 0);
}

uint64_t evicter_t::memory_limit() const {
    assert_thread();
    guarantee(initialized_);
    return memory_limit_;
}

uint64_t evicter_t::access_count() const {
    assert_thread();
    guarantee(initialized_);
    return access_count_counter_;
}

void evicter_t::notify_bytes_loading(int64_t in_memory_buf_change) {
    assert_thread();
    guarantee(initialized_);
    bytes_loaded_counter_ += in_memory_buf_change;
    access_count_counter_ += 1;
}

void evicter_t::add_deferred_loaded(page_t *page) {
    assert_thread();
    guarantee(initialized_);
    evicted_.add(page, page->hypothetical_memory_usage());
}

void evicter_t::catch_up_deferred_load(page_t *page) {
    assert_thread();
    guarantee(initialized_);
    rassert(unevictable_.has_page(page));
    notify_bytes_loading(page->hypothetical_memory_usage());
}

void evicter_t::add_not_yet_loaded(page_t *page) {
    assert_thread();
    guarantee(initialized_);
    unevictable_.add(page, page->hypothetical_memory_usage());
    evict_if_necessary();
    notify_bytes_loading(page->hypothetical_memory_usage());
}

void evicter_t::reloading_page(page_t *page) {
    assert_thread();
    guarantee(initialized_);
    notify_bytes_loading(page->hypothetical_memory_usage());
}

bool evicter_t::page_is_in_unevictable_bag(page_t *page) const {
    assert_thread();
    guarantee(initialized_);
    return unevictable_.has_page(page);
}

bool evicter_t::page_is_in_evicted_bag(page_t *page) const {
    assert_thread();
    guarantee(initialized_);
    return evicted_.has_page(page);
}

void evicter_t::add_to_evictable_unbacked(page_t *page) {
    assert_thread();
    guarantee(initialized_);
    evictable_unbacked_.add(page, page->hypothetical_memory_usage());
    evict_if_necessary();
    notify_bytes_loading(page->hypothetical_memory_usage());
}

void evicter_t::add_to_evictable_disk_backed(page_t *page) {
    assert_thread();
    guarantee(initialized_);
    evictable_disk_backed_.add(page, page->hypothetical_memory_usage());
    evict_if_necessary();
    notify_bytes_loading(page->hypothetical_memory_usage());
}

void evicter_t::move_unevictable_to_evictable(page_t *page) {
    assert_thread();
    guarantee(initialized_);
    rassert(unevictable_.has_page(page));
    unevictable_.remove(page, page->hypothetical_memory_usage());
    eviction_bag_t *new_bag = correct_eviction_category(page);
    rassert(new_bag == &evictable_disk_backed_
            || new_bag == &evictable_unbacked_);
    new_bag->add(page, page->hypothetical_memory_usage());
    evict_if_necessary();
}

void evicter_t::change_to_correct_eviction_bag(eviction_bag_t *current_bag,
                                               page_t *page) {
    assert_thread();
    guarantee(initialized_);
    rassert(current_bag->has_page(page));
    current_bag->remove(page, page->hypothetical_memory_usage());
    eviction_bag_t *new_bag = correct_eviction_category(page);
    new_bag->add(page, page->hypothetical_memory_usage());
    evict_if_necessary();
}

eviction_bag_t *evicter_t::correct_eviction_category(page_t *page) {
    assert_thread();
    guarantee(initialized_);
    if (page->is_loading() || page->has_waiters()) {
        return &unevictable_;
    } else if (page->is_not_loaded()) {
        return &evicted_;
    } else if (page->is_disk_backed()) {
        return &evictable_disk_backed_;
    } else {
        return &evictable_unbacked_;
    }
}

void evicter_t::remove_page(page_t *page) {
    assert_thread();
    guarantee(initialized_);
    eviction_bag_t *bag = correct_eviction_category(page);
    bag->remove(page, page->hypothetical_memory_usage());
    evict_if_necessary();
    notify_bytes_loading(-static_cast<int64_t>(page->hypothetical_memory_usage()));
}

uint64_t evicter_t::in_memory_size() const {
    assert_thread();
    guarantee(initialized_);
    return unevictable_.size()
        + evictable_disk_backed_.size()
        + evictable_unbacked_.size();
}

void evicter_t::evict_if_necessary() {
    assert_thread();
    guarantee(initialized_);
    // KSI: Implement eviction of unbacked evictables too.  When flushing, you
    // could use the page_t::eviction_index_ field to identify pages that are
    // currently in the process of being evicted, to avoid reflushing a page
    // currently being written for the purpose of eviction.

    page_t *page;
    while (in_memory_size() > memory_limit_
           && evictable_disk_backed_.remove_oldish(&page, access_time_counter_)) {
        evicted_.add(page, page->hypothetical_memory_usage());
        page->evict_self();
        page_cache_->consider_evicting_current_page(page->block_id());
    }
}

}  // namespace alt<|MERGE_RESOLUTION|>--- conflicted
+++ resolved
@@ -27,12 +27,8 @@
                            cache_balancer_t *balancer,
                            alt_txn_throttler_t *throttler) {
     guarantee(balancer != NULL);
-<<<<<<< HEAD
-    initialized_ = true; // Can you really say this class is 'initialized_'?
-=======
     initialized_ = true;  // Can you really say this class is 'initialized_'?
     page_cache_ = page_cache;
->>>>>>> 134c8f78
     memory_limit_ = balancer->base_mem_per_store();
     page_cache_ = page_cache;
     throttler_ = throttler;
