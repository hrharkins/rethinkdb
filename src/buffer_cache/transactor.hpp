#ifndef __BUFFER_CACHE_TRANSACTOR_HPP__
#define __BUFFER_CACHE_TRANSACTOR_HPP__

#include "buffer_cache/buffer_cache.hpp"

// A transactor_t is an RAII thingy for a transaction_t.  You might
// want to rename this (we'd really want transaction_t but that's
// taken).


class transactor_t {
public:
<<<<<<< HEAD
    transactor_t(cache_t *cache, access_t access, repli_timestamp recency_timestamp);
=======
    transactor_t(cache_t *cache, access_t access);
    transactor_t(cache_t *cache, access_t access, int expected_change_count);
>>>>>>> 58d5eaf2
    ~transactor_t();

    transaction_t *transaction() { return transaction_; }
    transaction_t *operator->() { return transaction_; }
    void commit();
private:
    transaction_t *transaction_;

    DISABLE_COPYING(transactor_t);
};




#endif  // __BUFFER_CACHE_TRANSACTOR_HPP__<|MERGE_RESOLUTION|>--- conflicted
+++ resolved
@@ -10,12 +10,8 @@
 
 class transactor_t {
 public:
-<<<<<<< HEAD
     transactor_t(cache_t *cache, access_t access, repli_timestamp recency_timestamp);
-=======
-    transactor_t(cache_t *cache, access_t access);
-    transactor_t(cache_t *cache, access_t access, int expected_change_count);
->>>>>>> 58d5eaf2
+    transactor_t(cache_t *cache, access_t access, int expected_change_count, repli_timestamp recency_timestamp);
     ~transactor_t();
 
     transaction_t *transaction() { return transaction_; }
