// Copyright 2010-2014 RethinkDB, all rights reserved.
#ifndef CONTAINERS_COUNTED_HPP_
#define CONTAINERS_COUNTED_HPP_

#include <stddef.h>
#include <stdint.h>

#include <utility>

#include "errors.hpp"
#include "threading.hpp"

// Yes, this is a clone of boost::intrusive_ptr.  This will probably
// not be the case in the future.

// Now it supports .unique(), and in order to use it, your type needs
// to provide an counted_use_count implementation.

template <class T>
class counted_t {
public:
    template <class U>
    friend class counted_t;

    counted_t() : p_(NULL) { }
    explicit counted_t(T *p) : p_(p) {
        if (p_) { counted_add_ref(p_); }
    }

    counted_t(const counted_t &copyee) : p_(copyee.p_) {
        if (p_) { counted_add_ref(p_); }
    }

<<<<<<< HEAD
    template <class U>
    counted_t(const counted_t<U> &copyee) : p_(copyee.p_) {
        if (p_) { counted_add_ref(p_); }
    }

    // TODO: Add noexcept on versions of compilers that support it.  noexcept is
    // good to have because types like std::vectors use it to see whether to
    // call the copy constructor or move constructor.
    counted_t(counted_t &&movee) : p_(movee.p_) {
=======
    counted_t(counted_t &&movee) noexcept : p_(movee.p_) {
>>>>>>> 4c503053
        movee.p_ = NULL;
    }

    template <class U>
    counted_t(counted_t<U> &&movee) noexcept : p_(movee.p_) {
        movee.p_ = NULL;
    }

// Avoid a spurious warning when building on Saucy. See issue #1674
#if defined(__GNUC__) && (100 * __GNUC__ + __GNUC_MINOR__ >= 408)
#pragma GCC diagnostic push
#pragma GCC diagnostic ignored "-Wmaybe-uninitialized"
#endif

    ~counted_t() {
        if (p_) { counted_release(p_); }
    }

#if defined(__GNUC__) && (100 * __GNUC__ + __GNUC_MINOR__ >= 408)
#pragma GCC diagnostic pop
#endif

    void swap(counted_t &other) noexcept {
        T *tmp = p_;
        p_ = other.p_;
        other.p_ = tmp;
    }

    counted_t &operator=(counted_t &&other) noexcept {
        counted_t tmp(std::move(other));
        swap(tmp);
        return *this;
    }

    template <class U>
    counted_t &operator=(counted_t<U> &&other) noexcept {
        counted_t tmp(std::move(other));
        swap(tmp);
        return *this;
    }

    counted_t &operator=(const counted_t &other) {
        counted_t tmp(other);
        swap(tmp);
        return *this;
    }

    void reset() {
        counted_t tmp;
        swap(tmp);
    }

    void reset(T *other) {
        counted_t tmp(other);
        swap(tmp);  // NOLINT
    }

    T *operator->() const {
        return p_;
    }

    T &operator*() const {
        return *p_;
    }

    T *get() const {
        return p_;
    }

    bool has() const {
        return p_ != NULL;
    }

    bool unique() const {
        return counted_use_count(p_) == 1;
    }

    class hidden_t {
        hidden_t() = delete;
    };
    typedef void booleanesque_t(hidden_t);

    operator booleanesque_t *() const {
        return p_ != NULL ? &counted_t<T>::dummy_method : NULL;
    }

    bool operator <(const counted_t<T> &other) const {
        return (p_ == NULL)
            ? (other.p_ != NULL ? true : false)
            : (other.p_ != NULL ? (*p_ < *other.p_) : false);
    }

private:
    static void dummy_method(hidden_t) { }

    T *p_;
};

template <class T, class... Args>
counted_t<T> make_counted(Args &&... args) {
    return counted_t<T>(new T(std::forward<Args>(args)...));
}

template <class> class single_threaded_countable_t;

template <class T>
inline void counted_add_ref(const single_threaded_countable_t<T> *p);
template <class T>
inline void counted_release(const single_threaded_countable_t<T> *p);
template <class T>
inline intptr_t counted_use_count(const single_threaded_countable_t<T> *p);

template <class T>
class single_threaded_countable_t : private home_thread_mixin_debug_only_t {
public:
    single_threaded_countable_t() : refcount_(0) { }

protected:
    counted_t<T> counted_from_this() {
        assert_thread();
        rassert(refcount_ > 0);
        return counted_t<T>(static_cast<T *>(this));
    }

    counted_t<const T> counted_from_this() const {
        assert_thread();
        rassert(refcount_ > 0);
        return counted_t<const T>(static_cast<const T *>(this));
    }

    ~single_threaded_countable_t() {
        assert_thread();
        rassert(refcount_ == 0);
    }

private:
    friend void counted_add_ref<T>(const single_threaded_countable_t<T> *p);
    friend void counted_release<T>(const single_threaded_countable_t<T> *p);
    friend intptr_t counted_use_count<T>(const single_threaded_countable_t<T> *p);

    mutable intptr_t refcount_;
    DISABLE_COPYING(single_threaded_countable_t);
};

template <class T>
inline void counted_add_ref(const single_threaded_countable_t<T> *p) {
    p->assert_thread();
    p->refcount_ += 1;
    rassert(p->refcount_ > 0);
}

template <class T>
inline void counted_release(const single_threaded_countable_t<T> *p) {
    p->assert_thread();
    rassert(p->refcount_ > 0);
    --p->refcount_;
    if (p->refcount_ == 0) {
        delete static_cast<T *>(const_cast<single_threaded_countable_t<T> *>(p));
    }
}

template <class T>
inline intptr_t counted_use_count(const single_threaded_countable_t<T> *p) {
    p->assert_thread();
    return p->refcount_;
}

template <class> class slow_atomic_countable_t;

template <class T>
inline void counted_add_ref(const slow_atomic_countable_t<T> *p);
template <class T>
inline void counted_release(const slow_atomic_countable_t<T> *p);
template <class T>
inline intptr_t counted_use_count(const slow_atomic_countable_t<T> *p);

template <class T>
class slow_atomic_countable_t {
public:
    slow_atomic_countable_t() : refcount_(0) { }

protected:
    ~slow_atomic_countable_t() {
        rassert(refcount_ == 0);
    }

    counted_t<T> counted_from_this() {
        rassert(counted_use_count(this) > 0);
        return counted_t<T>(static_cast<T *>(this));
    }

    counted_t<const T> counted_from_this() const {
        rassert(counted_use_count(this) > 0);
        return counted_t<const T>(static_cast<const T *>(this));
    }

private:
    friend void counted_add_ref<T>(const slow_atomic_countable_t<T> *p);
    friend void counted_release<T>(const slow_atomic_countable_t<T> *p);
    friend intptr_t counted_use_count<T>(const slow_atomic_countable_t<T> *p);

    mutable intptr_t refcount_;
    DISABLE_COPYING(slow_atomic_countable_t);
};

template <class T>
inline void counted_add_ref(const slow_atomic_countable_t<T> *p) {
    DEBUG_VAR intptr_t res = __sync_add_and_fetch(&p->refcount_, 1);
    rassert(res > 0);
}

template <class T>
inline void counted_release(const slow_atomic_countable_t<T> *p) {
    intptr_t res = __sync_sub_and_fetch(&p->refcount_, 1);
    rassert(res >= 0);
    if (res == 0) {
        delete static_cast<T *>(const_cast<slow_atomic_countable_t<T> *>(p));
    }
}

template <class T>
inline intptr_t counted_use_count(const slow_atomic_countable_t<T> *p) {
    // Finally a practical use for volatile.
    intptr_t tmp = static_cast<const volatile intptr_t&>(p->refcount_);
    rassert(tmp > 0);
    return tmp;
}


// A noncopyable reference to a reference-counted object.
template <class T>
class movable_t {
public:
    explicit movable_t(const counted_t<T> &copyee) : ptr_(copyee) { }
    movable_t(movable_t &&movee) noexcept : ptr_(std::move(movee.ptr_)) { }
    movable_t &operator=(movable_t &&movee) noexcept {
        ptr_ = std::move(movee.ptr_);
        return *this;
    }

    void reset() { ptr_.reset(); }

    T *get() const { return ptr_.get(); }
    T *operator->() const { return ptr_.get(); }
    T &operator*() const { return *ptr_; }

    bool has() const { return ptr_.has(); }

private:
    counted_t<T> ptr_;
    DISABLE_COPYING(movable_t);
};

#endif  // CONTAINERS_COUNTED_HPP_<|MERGE_RESOLUTION|>--- conflicted
+++ resolved
@@ -31,19 +31,12 @@
         if (p_) { counted_add_ref(p_); }
     }
 
-<<<<<<< HEAD
     template <class U>
     counted_t(const counted_t<U> &copyee) : p_(copyee.p_) {
         if (p_) { counted_add_ref(p_); }
     }
 
-    // TODO: Add noexcept on versions of compilers that support it.  noexcept is
-    // good to have because types like std::vectors use it to see whether to
-    // call the copy constructor or move constructor.
-    counted_t(counted_t &&movee) : p_(movee.p_) {
-=======
     counted_t(counted_t &&movee) noexcept : p_(movee.p_) {
->>>>>>> 4c503053
         movee.p_ = NULL;
     }
 
