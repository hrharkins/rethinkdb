#ifndef __MOCK_DUMMY_PROTOCOL_HPP__
#define __MOCK_DUMMY_PROTOCOL_HPP__

#include <map>
#include <set>
#include <string>
#include <vector>

#include "utils.hpp"
#include <boost/function.hpp>
#include <boost/serialization/set.hpp>

#include "concurrency/fifo_checker.hpp"
#include "concurrency/rwi_lock.hpp"
#include "protocol_api.hpp"
#include "rpc/serialize_macros.hpp"
#include "timestamps.hpp"

class signal_t;

namespace mock {

class dummy_protocol_t {

public:

    class region_t {
    public:
        static region_t empty() THROWS_NOTHING;
        region_t() THROWS_NOTHING;
        region_t(char x, char y) THROWS_NOTHING;

        std::set<std::string> keys;

        RDB_MAKE_ME_SERIALIZABLE_1(keys);
    };

    class temporary_cache_t {
        /* Dummy protocol doesn't need to cache anything */
    };

    class read_response_t {
    public:
        RDB_MAKE_ME_SERIALIZABLE_1(values);

        std::map<std::string, std::string> values;
    };

    class read_t {
    public:
        region_t get_region() const;
        read_t shard(region_t region) const;
        read_response_t unshard(std::vector<read_response_t> resps, temporary_cache_t *cache) const;
        RDB_MAKE_ME_SERIALIZABLE_1(keys);
        region_t keys;
    };

    class write_response_t {
    public:
        RDB_MAKE_ME_SERIALIZABLE_1(old_values);
        std::map<std::string, std::string> old_values;
    };

    class write_t {
    public:
        region_t get_region() const;
        write_t shard(region_t region) const;
        write_response_t unshard(std::vector<write_response_t> resps, temporary_cache_t *cache) const;
        RDB_MAKE_ME_SERIALIZABLE_1(values);
        std::map<std::string, std::string> values;
    };

    class backfill_chunk_t {
    public:
        std::string key, value;
        state_timestamp_t timestamp;

        RDB_MAKE_ME_SERIALIZABLE_3(key, value, timestamp);
    };

    class store_t : public store_view_t<dummy_protocol_t> {
    public:
        typedef region_map_t<dummy_protocol_t, binary_blob_t> metainfo_t;

        store_t();
        store_t(std::string filename, bool create);
        ~store_t();

        void new_read_token(boost::scoped_ptr<fifo_enforcer_sink_t::exit_read_t> &token_out) THROWS_NOTHING;
        void new_write_token(boost::scoped_ptr<fifo_enforcer_sink_t::exit_write_t> &token_out) THROWS_NOTHING;

        metainfo_t get_metainfo(boost::scoped_ptr<fifo_enforcer_sink_t::exit_read_t> &token, signal_t *interruptor) THROWS_ONLY(interrupted_exc_t);
        void set_metainfo(const metainfo_t &new_metainfo, boost::scoped_ptr<fifo_enforcer_sink_t::exit_write_t> &token, signal_t *interruptor) THROWS_ONLY(interrupted_exc_t);
        dummy_protocol_t::read_response_t read(DEBUG_ONLY(const metainfo_t& expected_metainfo,)
                const dummy_protocol_t::read_t &read, boost::scoped_ptr<fifo_enforcer_sink_t::exit_read_t> &token, signal_t *interruptor) THROWS_ONLY(interrupted_exc_t);
        dummy_protocol_t::write_response_t write(DEBUG_ONLY(const metainfo_t& expected_metainfo,)
                const metainfo_t& new_metainfo, const dummy_protocol_t::write_t &write, transition_timestamp_t timestamp, boost::scoped_ptr<fifo_enforcer_sink_t::exit_write_t> &token,
                signal_t *interruptor) THROWS_ONLY(interrupted_exc_t);
        bool send_backfill(const region_map_t<dummy_protocol_t, state_timestamp_t> &start_point, const boost::function<bool(const metainfo_t&)> &should_backfill,
                const boost::function<void(dummy_protocol_t::backfill_chunk_t)> &chunk_fun, boost::scoped_ptr<fifo_enforcer_sink_t::exit_read_t> &token, signal_t *interruptor) THROWS_ONLY(interrupted_exc_t);
        void receive_backfill(const dummy_protocol_t::backfill_chunk_t &chunk, boost::scoped_ptr<fifo_enforcer_sink_t::exit_write_t> &token, signal_t *interruptor) THROWS_ONLY(interrupted_exc_t);
        void reset_data(dummy_protocol_t::region_t subregion, const metainfo_t &new_metainfo, boost::scoped_ptr<fifo_enforcer_sink_t::exit_write_t> &token, signal_t *interruptor) THROWS_ONLY(interrupted_exc_t);

        std::map<std::string, std::string> values;
        std::map<std::string, state_timestamp_t> timestamps;

        metainfo_t metainfo;

    private:
        void initialize_empty();

        std::string filename;

        fifo_enforcer_source_t token_source;
        fifo_enforcer_sink_t token_sink;

        rng_t rng;
    };
};

<<<<<<< HEAD
dummy_protocol_t::region_t a_thru_z_region();

bool region_is_superset(dummy_protocol_t::region_t a, dummy_protocol_t::region_t b);
dummy_protocol_t::region_t region_intersection(dummy_protocol_t::region_t a, dummy_protocol_t::region_t b);
dummy_protocol_t::region_t region_join(const std::vector<dummy_protocol_t::region_t> &vec) THROWS_ONLY(bad_join_exc_t, bad_region_exc_t);
std::vector<dummy_protocol_t::region_t> region_subtract_many(const dummy_protocol_t::region_t &a, const std::vector<dummy_protocol_t::region_t>& b);

bool operator==(dummy_protocol_t::region_t a, dummy_protocol_t::region_t b);
bool operator!=(dummy_protocol_t::region_t a, dummy_protocol_t::region_t b);
=======
class dummy_store_view_t : public store_view_t<dummy_protocol_t> {
public:
    dummy_store_view_t(dummy_underlying_store_t *p, dummy_protocol_t::region_t region);

    void new_read_token(boost::scoped_ptr<fifo_enforcer_sink_t::exit_read_t> &token_out) THROWS_NOTHING;
    void new_write_token(boost::scoped_ptr<fifo_enforcer_sink_t::exit_write_t> &token_out) THROWS_NOTHING;

    metainfo_t get_metainfo(boost::scoped_ptr<fifo_enforcer_sink_t::exit_read_t> &token, signal_t *interruptor) THROWS_ONLY(interrupted_exc_t);
    void set_metainfo(const metainfo_t &new_metainfo, boost::scoped_ptr<fifo_enforcer_sink_t::exit_write_t> &token, signal_t *interruptor) THROWS_ONLY(interrupted_exc_t);
    dummy_protocol_t::read_response_t read(DEBUG_ONLY(const metainfo_t& expected_metainfo, )
            const dummy_protocol_t::read_t &read, boost::scoped_ptr<fifo_enforcer_sink_t::exit_read_t> &token, signal_t *interruptor) THROWS_ONLY(interrupted_exc_t);
    dummy_protocol_t::write_response_t write(DEBUG_ONLY(const metainfo_t& expected_metainfo, )
            const metainfo_t& new_metainfo, const dummy_protocol_t::write_t &write, transition_timestamp_t timestamp, boost::scoped_ptr<fifo_enforcer_sink_t::exit_write_t> &token,
            signal_t *interruptor) THROWS_ONLY(interrupted_exc_t);
    bool send_backfill(const region_map_t<dummy_protocol_t, state_timestamp_t> &start_point, const boost::function<bool(const metainfo_t&)> &should_backfill,
            const boost::function<void(dummy_protocol_t::backfill_chunk_t)> &chunk_fun, boost::scoped_ptr<fifo_enforcer_sink_t::exit_read_t> &token, signal_t *interruptor) THROWS_ONLY(interrupted_exc_t);
    void receive_backfill(const dummy_protocol_t::backfill_chunk_t &chunk, boost::scoped_ptr<fifo_enforcer_sink_t::exit_write_t> &token, signal_t *interruptor) THROWS_ONLY(interrupted_exc_t);
    void reset_data(dummy_protocol_t::region_t subregion, const metainfo_t &new_metainfo, boost::scoped_ptr<fifo_enforcer_sink_t::exit_write_t> &token, signal_t *interruptor) THROWS_ONLY(interrupted_exc_t);

private:
    dummy_underlying_store_t *parent;

    /* For random timeouts */
    rng_t rng;
};
>>>>>>> 2619916f

} // namespace mock

#endif /* __MOCK_DUMMY_PROTOCOL_HPP__ */<|MERGE_RESOLUTION|>--- conflicted
+++ resolved
@@ -91,9 +91,9 @@
 
         metainfo_t get_metainfo(boost::scoped_ptr<fifo_enforcer_sink_t::exit_read_t> &token, signal_t *interruptor) THROWS_ONLY(interrupted_exc_t);
         void set_metainfo(const metainfo_t &new_metainfo, boost::scoped_ptr<fifo_enforcer_sink_t::exit_write_t> &token, signal_t *interruptor) THROWS_ONLY(interrupted_exc_t);
-        dummy_protocol_t::read_response_t read(DEBUG_ONLY(const metainfo_t& expected_metainfo,)
+        dummy_protocol_t::read_response_t read(DEBUG_ONLY(const metainfo_t& expected_metainfo, )
                 const dummy_protocol_t::read_t &read, boost::scoped_ptr<fifo_enforcer_sink_t::exit_read_t> &token, signal_t *interruptor) THROWS_ONLY(interrupted_exc_t);
-        dummy_protocol_t::write_response_t write(DEBUG_ONLY(const metainfo_t& expected_metainfo,)
+        dummy_protocol_t::write_response_t write(DEBUG_ONLY(const metainfo_t& expected_metainfo, )
                 const metainfo_t& new_metainfo, const dummy_protocol_t::write_t &write, transition_timestamp_t timestamp, boost::scoped_ptr<fifo_enforcer_sink_t::exit_write_t> &token,
                 signal_t *interruptor) THROWS_ONLY(interrupted_exc_t);
         bool send_backfill(const region_map_t<dummy_protocol_t, state_timestamp_t> &start_point, const boost::function<bool(const metainfo_t&)> &should_backfill,
@@ -118,7 +118,6 @@
     };
 };
 
-<<<<<<< HEAD
 dummy_protocol_t::region_t a_thru_z_region();
 
 bool region_is_superset(dummy_protocol_t::region_t a, dummy_protocol_t::region_t b);
@@ -128,33 +127,6 @@
 
 bool operator==(dummy_protocol_t::region_t a, dummy_protocol_t::region_t b);
 bool operator!=(dummy_protocol_t::region_t a, dummy_protocol_t::region_t b);
-=======
-class dummy_store_view_t : public store_view_t<dummy_protocol_t> {
-public:
-    dummy_store_view_t(dummy_underlying_store_t *p, dummy_protocol_t::region_t region);
-
-    void new_read_token(boost::scoped_ptr<fifo_enforcer_sink_t::exit_read_t> &token_out) THROWS_NOTHING;
-    void new_write_token(boost::scoped_ptr<fifo_enforcer_sink_t::exit_write_t> &token_out) THROWS_NOTHING;
-
-    metainfo_t get_metainfo(boost::scoped_ptr<fifo_enforcer_sink_t::exit_read_t> &token, signal_t *interruptor) THROWS_ONLY(interrupted_exc_t);
-    void set_metainfo(const metainfo_t &new_metainfo, boost::scoped_ptr<fifo_enforcer_sink_t::exit_write_t> &token, signal_t *interruptor) THROWS_ONLY(interrupted_exc_t);
-    dummy_protocol_t::read_response_t read(DEBUG_ONLY(const metainfo_t& expected_metainfo, )
-            const dummy_protocol_t::read_t &read, boost::scoped_ptr<fifo_enforcer_sink_t::exit_read_t> &token, signal_t *interruptor) THROWS_ONLY(interrupted_exc_t);
-    dummy_protocol_t::write_response_t write(DEBUG_ONLY(const metainfo_t& expected_metainfo, )
-            const metainfo_t& new_metainfo, const dummy_protocol_t::write_t &write, transition_timestamp_t timestamp, boost::scoped_ptr<fifo_enforcer_sink_t::exit_write_t> &token,
-            signal_t *interruptor) THROWS_ONLY(interrupted_exc_t);
-    bool send_backfill(const region_map_t<dummy_protocol_t, state_timestamp_t> &start_point, const boost::function<bool(const metainfo_t&)> &should_backfill,
-            const boost::function<void(dummy_protocol_t::backfill_chunk_t)> &chunk_fun, boost::scoped_ptr<fifo_enforcer_sink_t::exit_read_t> &token, signal_t *interruptor) THROWS_ONLY(interrupted_exc_t);
-    void receive_backfill(const dummy_protocol_t::backfill_chunk_t &chunk, boost::scoped_ptr<fifo_enforcer_sink_t::exit_write_t> &token, signal_t *interruptor) THROWS_ONLY(interrupted_exc_t);
-    void reset_data(dummy_protocol_t::region_t subregion, const metainfo_t &new_metainfo, boost::scoped_ptr<fifo_enforcer_sink_t::exit_write_t> &token, signal_t *interruptor) THROWS_ONLY(interrupted_exc_t);
-
-private:
-    dummy_underlying_store_t *parent;
-
-    /* For random timeouts */
-    rng_t rng;
-};
->>>>>>> 2619916f
 
 } // namespace mock
 
