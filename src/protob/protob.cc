--- conflicted
+++ resolved
@@ -243,16 +243,7 @@
     std::string init_error;
 
     try {
-<<<<<<< HEAD
-=======
-        if (auth_vclock.in_conflict()) {
-            throw protob_server_exc_t(
-                "Authorization key is in conflict, "
-                "resolve it through the admin UI before connecting clients.");
-        }
-
         int32_t client_magic_number;
->>>>>>> 3468c40c
         conn->read(&client_magic_number, sizeof(client_magic_number), &interruptor);
 
         // With version 0_2 and up, the client drivers specifies the authorization key
