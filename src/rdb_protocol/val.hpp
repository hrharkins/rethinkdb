#ifndef RDB_PROTOCOL_VAL_HPP_
#define RDB_PROTOCOL_VAL_HPP_

#include <string>
#include <utility>

#include "rdb_protocol/datum_stream.hpp"
#include "rdb_protocol/func.hpp"
#include "rdb_protocol/ql2.pb.h"
#include "rdb_protocol/stream.hpp"

namespace ql {
class datum_t;
class env_t;
class val_t;
class term_t;
class stream_cache2_t;
template <class> class protob_t;

<<<<<<< HEAD
class table_t : public single_threaded_countable_t<table_t>, public pb_rcheckable_t {
public:
    table_t(env_t *_env, uuid_u db_id, const std::string &name,
            bool use_outdated, const protob_t<const Backtrace> &src);
    counted_t<datum_stream_t> as_datum_stream();
=======
namespace ql {

class db_t : public ptr_baggable_t {
public:
    db_t(uuid_u _id, const std::string &_name) : id(_id), name(_name) { }
    const uuid_u id;
    const std::string name;
};

class table_t : public ptr_baggable_t, public pb_rcheckable_t {
public:
    table_t(env_t *_env, const db_t *db, const std::string &name,
            bool use_outdated, const pb_rcheckable_t *src);
    datum_stream_t *as_datum_stream();
>>>>>>> 10df7974
    const std::string &get_pkey();
    counted_t<const datum_t> get_row(counted_t<const datum_t> pval);
    counted_t<datum_stream_t> get_rows(counted_t<const datum_t> left_bound,
                                       counted_t<const datum_t> right_bound,
                                       const protob_t<const Backtrace> &bt);
    counted_t<datum_stream_t> get_sindex_rows(
        counted_t<const datum_t> left_bound, counted_t<const datum_t> right_bound,
        const std::string &sindex_id, const protob_t<const Backtrace> &bt);

    counted_t<const datum_t> make_error_datum(const base_exc_t &exception);


    counted_t<const datum_t> replace(counted_t<const datum_t> orig,
                                     counted_t<func_t> f,
                                     bool nondet_ok);
    counted_t<const datum_t> replace(counted_t<const datum_t> orig,
                                     counted_t<const datum_t> d,
                                     bool upsert);

    std::vector<counted_t<const datum_t> > batch_replace(
        const std::vector<counted_t<const datum_t> > &original_values,
        counted_t<func_t> replacement_generator,
        bool nondeterministic_replacements_ok);

    std::vector<counted_t<const datum_t> > batch_replace(
        const std::vector<counted_t<const datum_t> > &original_values,
        const std::vector<counted_t<const datum_t> > &replacement_values,
        bool upsert);

    MUST_USE bool sindex_create(const std::string &name, counted_t<func_t> index_func);
    MUST_USE bool sindex_drop(const std::string &name);
    counted_t<const datum_t> sindex_list();

    const db_t *db;
    const std::string name;
private:
    struct datum_func_pair_t {
        datum_func_pair_t() : original_value(NULL), replacer(NULL), error_value(NULL) { }
        datum_func_pair_t(counted_t<const datum_t> _original_value,
                          const map_wire_func_t *_replacer)
            : original_value(_original_value), replacer(_replacer), error_value(NULL) { }

        explicit datum_func_pair_t(counted_t<const datum_t> _error_value)
            : original_value(NULL), replacer(NULL), error_value(_error_value) { }

        // One of these counted_t<const datum_t>'s is empty.
        counted_t<const datum_t> original_value;
        const map_wire_func_t *replacer;
        counted_t<const datum_t> error_value;
    };

    std::vector<counted_t<const datum_t> > batch_replace(
        const std::vector<datum_func_pair_t> &replacements);

    counted_t<const datum_t> do_replace(counted_t<const datum_t> orig,
                                        const map_wire_func_t &mwf);
    counted_t<const datum_t> do_replace(counted_t<const datum_t> orig,
                                        counted_t<func_t> f,
                                        bool nondet_ok);
    counted_t<const datum_t> do_replace(counted_t<const datum_t> orig,
                                        counted_t<const datum_t> d,
                                        bool upsert);

    env_t *env;
    bool use_outdated;
    std::string pkey;
    scoped_ptr_t<namespace_repo_t<rdb_protocol_t>::access_t> access;
};


enum function_shortcut_t {
    NO_SHORTCUT = 0,
    IDENTITY_SHORTCUT = 1,
};

// A value is anything RQL can pass around -- a datum, a sequence, a function, a
// selection, whatever.
class val_t : public slow_atomic_countable_t<val_t>, public pb_rcheckable_t {
public:
    // This type is intentionally opaque.  It is almost always an error to
    // compare two `val_t` types rather than testing whether one is convertible
    // to another.
    class type_t {
        friend class val_t;
        friend void run(Query *q, scoped_ptr_t<env_t> *env_ptr,
                        Response *res, stream_cache2_t *stream_cache2);
    public:
        enum raw_type_t {
            DB               = 1, // db
            TABLE            = 2, // table
            SELECTION        = 3, // table, sequence
            SEQUENCE         = 4, // sequence
            SINGLE_SELECTION = 5, // table, datum (object)
            DATUM            = 6, // datum
            FUNC             = 7  // func
        };
        type_t(raw_type_t _raw_type); // NOLINT
        bool is_convertible(type_t rhs) const;

        // RSI
        raw_type_t get_raw_type() const { return raw_type; }
        const char *name() const;

    private:
        friend class coerce_term_t;
        friend class typeof_term_t;
<<<<<<< HEAD
=======
        friend int val_type(val_t *v);
        const char *name() const;
>>>>>>> 10df7974
        raw_type_t raw_type;
    };
    type_t get_type() const;
    const char *get_type_name() const;

<<<<<<< HEAD
    val_t(counted_t<const datum_t> _datum, const term_t *parent);
    val_t(counted_t<const datum_t> _datum, counted_t<table_t> _table, const term_t *parent);
    val_t(counted_t<datum_stream_t> _sequence, const term_t *parent);
    val_t(counted_t<table_t> _table, const term_t *parent);
    val_t(counted_t<table_t> _table, counted_t<datum_stream_t> _sequence, const term_t *parent);
    val_t(uuid_u _db, const term_t *parent);
    val_t(counted_t<func_t> _func, const term_t *parent);
    ~val_t();

    uuid_u as_db();
    counted_t<table_t> as_table();
    std::pair<counted_t<table_t> , counted_t<datum_stream_t> > as_selection();
    counted_t<datum_stream_t> as_seq();
    std::pair<counted_t<table_t> , counted_t<const datum_t> > as_single_selection();
=======
    val_t(const datum_t *_datum, const term_t *_parent);
    val_t(const datum_t *_datum, table_t *_table, const term_t *_parent);
    val_t(datum_stream_t *_sequence, const term_t *_parent);
    val_t(table_t *_table, const term_t *_parent);
    val_t(table_t *_table, datum_stream_t *_sequence, const term_t *_parent);
    val_t(const db_t *_db, const term_t *_parent);
    val_t(func_t *_func, const term_t *_parent);

    const db_t *as_db();
    table_t *as_table();
    std::pair<table_t *, datum_stream_t *> as_selection();
    datum_stream_t *as_seq();
    std::pair<table_t *, const datum_t *> as_single_selection();
>>>>>>> 10df7974
    // See func.hpp for an explanation of shortcut functions.
    counted_t<func_t> as_func(function_shortcut_t shortcut = NO_SHORTCUT);

    counted_t<const datum_t> as_datum(); // prefer the 4 below
    bool as_bool();
    double as_num();
    template<class T>
    T as_int() {
        int64_t i = as_int();
        T t = static_cast<T>(i);
        rcheck(static_cast<int64_t>(t) == i,
               strprintf("Integer too large: %" PRIi64, i));
        return t;
    }
    int64_t as_int();
    const std::string &as_str();

    std::string print() {
        if (get_type().is_convertible(type_t::DATUM)) {
            return as_datum()->print();
        } else {
            // TODO: Do something smarter here?
            return strprintf("OPAQUE VALUE %s", get_type().name());
        }
    }

private:
    void rcheck_literal_type(type_t::raw_type_t expected_raw_type);

    env_t *env;

    type_t type;
<<<<<<< HEAD
    counted_t<table_t> table;

    // We pretend that this variant is a union -- as if it doesn't have type
    // information.  The sequence, datum, func, and db_ptr functions get the
    // fields of the variant.
    boost::variant<uuid_u,
                   counted_t<datum_stream_t>,
                   counted_t<const datum_t>,
                   counted_t<func_t> > u;

    counted_t<datum_stream_t> &sequence() {
        return boost::get<counted_t<datum_stream_t> >(u);
    }
    counted_t<const datum_t> &datum() {
        return boost::get<counted_t<const datum_t> >(u);
    }
    counted_t<func_t> &func() { return boost::get<counted_t<func_t> >(u); }

    uuid_u *db_ptr() {
        return &boost::get<uuid_u>(u);
    }
=======
    table_t *table;
    union {
        // We store the db's `uuid_u` in here.
        const db_t *db;
        datum_stream_t *sequence;
        const datum_t *datum;
        func_t *func;
    };
>>>>>>> 10df7974

    DISABLE_COPYING(val_t);
};


}  //namespace ql

#endif // RDB_PROTOCOL_VAL_HPP_<|MERGE_RESOLUTION|>--- conflicted
+++ resolved
@@ -4,6 +4,7 @@
 #include <string>
 #include <utility>
 
+#include "containers/counted.hpp"
 #include "rdb_protocol/datum_stream.hpp"
 #include "rdb_protocol/func.hpp"
 #include "rdb_protocol/ql2.pb.h"
@@ -17,28 +18,18 @@
 class stream_cache2_t;
 template <class> class protob_t;
 
-<<<<<<< HEAD
-class table_t : public single_threaded_countable_t<table_t>, public pb_rcheckable_t {
-public:
-    table_t(env_t *_env, uuid_u db_id, const std::string &name,
-            bool use_outdated, const protob_t<const Backtrace> &src);
-    counted_t<datum_stream_t> as_datum_stream();
-=======
-namespace ql {
-
-class db_t : public ptr_baggable_t {
+class db_t : public slow_atomic_countable_t<db_t> {
 public:
     db_t(uuid_u _id, const std::string &_name) : id(_id), name(_name) { }
     const uuid_u id;
     const std::string name;
 };
 
-class table_t : public ptr_baggable_t, public pb_rcheckable_t {
+class table_t : public single_threaded_countable_t<table_t>, public pb_rcheckable_t {
 public:
-    table_t(env_t *_env, const db_t *db, const std::string &name,
-            bool use_outdated, const pb_rcheckable_t *src);
-    datum_stream_t *as_datum_stream();
->>>>>>> 10df7974
+    table_t(env_t *_env, counted_t<const db_t> db, const std::string &name,
+            bool use_outdated, const protob_t<const Backtrace> &src);
+    counted_t<datum_stream_t> as_datum_stream();
     const std::string &get_pkey();
     counted_t<const datum_t> get_row(counted_t<const datum_t> pval);
     counted_t<datum_stream_t> get_rows(counted_t<const datum_t> left_bound,
@@ -72,7 +63,7 @@
     MUST_USE bool sindex_drop(const std::string &name);
     counted_t<const datum_t> sindex_list();
 
-    const db_t *db;
+    counted_t<const db_t> db;
     const std::string name;
 private:
     struct datum_func_pair_t {
@@ -145,46 +136,26 @@
     private:
         friend class coerce_term_t;
         friend class typeof_term_t;
-<<<<<<< HEAD
-=======
-        friend int val_type(val_t *v);
-        const char *name() const;
->>>>>>> 10df7974
+        friend int val_type(counted_t<val_t> v);
         raw_type_t raw_type;
     };
     type_t get_type() const;
     const char *get_type_name() const;
 
-<<<<<<< HEAD
     val_t(counted_t<const datum_t> _datum, const term_t *parent);
     val_t(counted_t<const datum_t> _datum, counted_t<table_t> _table, const term_t *parent);
     val_t(counted_t<datum_stream_t> _sequence, const term_t *parent);
     val_t(counted_t<table_t> _table, const term_t *parent);
     val_t(counted_t<table_t> _table, counted_t<datum_stream_t> _sequence, const term_t *parent);
-    val_t(uuid_u _db, const term_t *parent);
+    val_t(counted_t<const db_t> _db, const term_t *parent);
     val_t(counted_t<func_t> _func, const term_t *parent);
     ~val_t();
 
-    uuid_u as_db();
+    counted_t<const db_t> as_db();
     counted_t<table_t> as_table();
     std::pair<counted_t<table_t> , counted_t<datum_stream_t> > as_selection();
     counted_t<datum_stream_t> as_seq();
     std::pair<counted_t<table_t> , counted_t<const datum_t> > as_single_selection();
-=======
-    val_t(const datum_t *_datum, const term_t *_parent);
-    val_t(const datum_t *_datum, table_t *_table, const term_t *_parent);
-    val_t(datum_stream_t *_sequence, const term_t *_parent);
-    val_t(table_t *_table, const term_t *_parent);
-    val_t(table_t *_table, datum_stream_t *_sequence, const term_t *_parent);
-    val_t(const db_t *_db, const term_t *_parent);
-    val_t(func_t *_func, const term_t *_parent);
-
-    const db_t *as_db();
-    table_t *as_table();
-    std::pair<table_t *, datum_stream_t *> as_selection();
-    datum_stream_t *as_seq();
-    std::pair<table_t *, const datum_t *> as_single_selection();
->>>>>>> 10df7974
     // See func.hpp for an explanation of shortcut functions.
     counted_t<func_t> as_func(function_shortcut_t shortcut = NO_SHORTCUT);
 
@@ -217,17 +188,19 @@
     env_t *env;
 
     type_t type;
-<<<<<<< HEAD
     counted_t<table_t> table;
 
     // We pretend that this variant is a union -- as if it doesn't have type
     // information.  The sequence, datum, func, and db_ptr functions get the
     // fields of the variant.
-    boost::variant<uuid_u,
+    boost::variant<counted_t<const db_t>,
                    counted_t<datum_stream_t>,
                    counted_t<const datum_t>,
                    counted_t<func_t> > u;
 
+    counted_t<const db_t> db() {
+        return boost::get<counted_t<const db_t> >(u);
+    }
     counted_t<datum_stream_t> &sequence() {
         return boost::get<counted_t<datum_stream_t> >(u);
     }
@@ -236,20 +209,6 @@
     }
     counted_t<func_t> &func() { return boost::get<counted_t<func_t> >(u); }
 
-    uuid_u *db_ptr() {
-        return &boost::get<uuid_u>(u);
-    }
-=======
-    table_t *table;
-    union {
-        // We store the db's `uuid_u` in here.
-        const db_t *db;
-        datum_stream_t *sequence;
-        const datum_t *datum;
-        func_t *func;
-    };
->>>>>>> 10df7974
-
     DISABLE_COPYING(val_t);
 };
 
