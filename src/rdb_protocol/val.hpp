--- conflicted
+++ resolved
@@ -211,8 +211,7 @@
     type_t get_type() const;
     const char *get_type_name() const;
 
-<<<<<<< HEAD
-    val_t(counted_t<const datum_t> _datum, protob_t<const Backtrace> bt);
+    val_t(datum_t _datum, protob_t<const Backtrace> bt);
     val_t(const counted_t<grouped_data_t> &groups,
           protob_t<const Backtrace> bt);
     val_t(counted_t<single_selection_t> _selection, protob_t<const Backtrace> bt);
@@ -222,24 +221,6 @@
     val_t(counted_t<selection_t> _selection, protob_t<const Backtrace> bt);
     val_t(counted_t<const db_t> _db, protob_t<const Backtrace> bt);
     val_t(counted_t<func_t> _func, protob_t<const Backtrace> bt);
-=======
-    val_t(datum_t _datum, protob_t<const Backtrace> backtrace);
-    val_t(const counted_t<grouped_data_t> &groups,
-          protob_t<const Backtrace> bt);
-    val_t(datum_t _datum, counted_t<table_t> _table,
-          protob_t<const Backtrace> backtrace);
-    val_t(datum_t _datum,
-          datum_t _orig_key,
-          counted_t<table_t> _table,
-          protob_t<const Backtrace> backtrace);
-    val_t(env_t *env, counted_t<datum_stream_t> _sequence,
-          protob_t<const Backtrace> backtrace);
-    val_t(counted_t<table_t> _table, protob_t<const Backtrace> backtrace);
-    val_t(counted_t<table_t> _table, counted_t<datum_stream_t> _sequence,
-          protob_t<const Backtrace> backtrace);
-    val_t(counted_t<const db_t> _db, protob_t<const Backtrace> backtrace);
-    val_t(counted_t<const func_t> _func, protob_t<const Backtrace> backtrace);
->>>>>>> ea266e08
     ~val_t();
 
     counted_t<const db_t> as_db() const;
@@ -248,11 +229,7 @@
     counted_t<table_slice_t> as_table_slice();
     counted_t<selection_t> as_selection(env_t *env);
     counted_t<datum_stream_t> as_seq(env_t *env);
-<<<<<<< HEAD
     counted_t<single_selection_t> as_single_selection();
-=======
-    std::pair<counted_t<table_t>, datum_t> as_single_selection();
->>>>>>> ea266e08
     // See func.hpp for an explanation of shortcut functions.
     counted_t<const func_t> as_func(function_shortcut_t shortcut = NO_SHORTCUT);
 
@@ -286,40 +263,23 @@
     std::string print() const;
     std::string trunc_print() const;
 
-<<<<<<< HEAD
-=======
-    datum_t get_orig_key() const;
-
->>>>>>> ea266e08
 private:
     friend int val_type(counted_t<val_t> v); // type_manip version
     void rcheck_literal_type(type_t::raw_type_t expected_raw_type) const;
 
     type_t type;
-<<<<<<< HEAD
-=======
-    counted_t<table_t> table;
-    datum_t orig_key;
-
->>>>>>> ea266e08
     // We pretend that this variant is a union -- as if it doesn't have type
     // information.  The sequence, datum, func, and db_ptr functions get the
     // fields of the variant.
     boost::variant<counted_t<const db_t>,
                    counted_t<datum_stream_t>,
-<<<<<<< HEAD
-                   counted_t<const datum_t>,
-                   counted_t<func_t>,
+                   datum_t,
+                   counted_t<const func_t>,
                    counted_t<grouped_data_t>,
                    counted_t<table_t>,
                    counted_t<table_slice_t>,
                    counted_t<single_selection_t>,
                    counted_t<selection_t> > u;
-=======
-                   datum_t,
-                   counted_t<const func_t>,
-                   counted_t<grouped_data_t> > u;
->>>>>>> ea266e08
 
     const counted_t<const db_t> &db() const {
         return boost::get<counted_t<const db_t> >(u);
@@ -333,7 +293,6 @@
     const datum_t &datum() const {
         return boost::get<datum_t>(u);
     }
-<<<<<<< HEAD
     const counted_t<single_selection_t> &single_selection() const {
         return boost::get<counted_t<single_selection_t> >(u);
     }
@@ -346,10 +305,7 @@
     const counted_t<table_slice_t> &table_slice() const {
         return boost::get<counted_t<table_slice_t> >(u);
     }
-    counted_t<func_t> &func() { return boost::get<counted_t<func_t> >(u); }
-=======
     counted_t<const func_t> &func() { return boost::get<counted_t<const func_t> >(u); }
->>>>>>> ea266e08
 
     DISABLE_COPYING(val_t);
 };
