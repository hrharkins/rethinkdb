--- conflicted
+++ resolved
@@ -70,13 +70,8 @@
         counted_t<func_t> index_func, sindex_multi_bool_t multi);
     MUST_USE bool sindex_drop(env_t *env, const std::string &name);
     counted_t<const datum_t> sindex_list(env_t *env);
-<<<<<<< HEAD
-
-=======
     counted_t<const datum_t> sindex_status(env_t *env,
         std::set<std::string> sindex);
-    
->>>>>>> da6b4af6
     MUST_USE bool sync(env_t *env, const rcheckable_t *parent);
 
     counted_t<const db_t> db;
