#include "rdb_protocol/env.hpp"

#include "rdb_protocol/counted_term.hpp"
#include "rdb_protocol/pb_utils.hpp"
#include "rdb_protocol/term_walker.hpp"

#pragma GCC diagnostic ignored "-Wshadow"

namespace ql {

/* Checks that divisor is indeed a divisor of multiple. */
template <class T>
bool is_joined(const T &multiple, const T &divisor) {
    T cpy = multiple;

    semilattice_join(&cpy, divisor);
    return cpy == multiple;
}


bool env_t::add_optarg(const std::string &key, const Term &val) {
    if (optargs.count(key)) return true;
    protob_t<Term> arg = make_counted_term();
    N2(FUNC, N0(MAKE_ARRAY), *arg = val);
<<<<<<< HEAD
    propagate_backtraces(arg.get(), &val.GetExtension(ql2::extension::backtrace));
=======
    propagate_backtrace(arg.get(), &val.GetExtension(ql2::extension::backtrace));
>>>>>>> ec0539dd
    optargs[key] = wire_func_t(*arg, std::map<int64_t, Datum>());
    counted_t<func_t> force_compilation = optargs[key].compile(this);
    r_sanity_check(force_compilation != NULL);
    return false;
}
void env_t::init_optargs(const std::map<std::string, wire_func_t> &_optargs) {
    r_sanity_check(optargs.size() == 0);
    optargs = _optargs;
    for (auto it = optargs.begin(); it != optargs.end(); ++it) {
        counted_t<func_t> force_compilation = it->second.compile(this);
        r_sanity_check(force_compilation != NULL);
    }
}
counted_t<val_t> env_t::get_optarg(const std::string &key){
    if (!optargs.count(key)) {
        return counted_t<val_t>();
    }
    return optargs[key].compile(this)->call();
}
const std::map<std::string, wire_func_t> &env_t::get_all_optargs() {
    return optargs;
}


static const int min_normal_gensym = -1000000;
int env_t::gensym(bool allow_implicit) {
    r_sanity_check(0 > next_gensym_val && next_gensym_val >= min_normal_gensym);
    int gensym = next_gensym_val--;
    if (!allow_implicit) {
        gensym += min_normal_gensym;
        r_sanity_check(gensym < min_normal_gensym);
    }
    return gensym;
}

bool env_t::var_allows_implicit(int varnum) {
    return varnum >= min_normal_gensym;
}

void env_t::push_implicit(counted_t<const datum_t> *val) {
    implicit_var.push(val);
}
counted_t<const datum_t> *env_t::top_implicit(const rcheckable_t *caller) {
    rcheck_target(caller, !implicit_var.empty(),
                  "r.row is not defined in this context.");
    rcheck_target(caller, implicit_var.size() == 1,
                  "Cannot use r.row in nested queries.  Use functions instead.");
    return implicit_var.top();
}
void env_t::pop_implicit() {
    r_sanity_check(implicit_var.size() > 0);
    implicit_var.pop();
}

void env_t::push_var(int var, counted_t<const datum_t> *val) {
    vars[var].push(val);
}

counted_t<const datum_t> *env_t::top_var(int var, const rcheckable_t *caller) {
    rcheck_target(caller, !vars[var].empty(),
                  strprintf("Unrecognized variabled %d", var));
    return vars[var].top();
}
void env_t::pop_var(int var) {
    vars[var].pop();
}
void env_t::dump_scope(std::map<int64_t, counted_t<const datum_t> *> *out) {
    for (std::map<int64_t, std::stack<counted_t<const datum_t> *> >::iterator
             it = vars.begin(); it != vars.end(); ++it) {
        if (it->second.size() == 0) continue;
        r_sanity_check(it->second.top());
        (*out)[it->first] = it->second.top();
    }
}
void env_t::push_scope(std::map<int64_t, Datum> *in) {
    scope_stack.push(std::vector<std::pair<int, counted_t<const datum_t> > >());

    for (std::map<int64_t, Datum>::iterator it = in->begin(); it != in->end(); ++it) {
        scope_stack.top().push_back(std::make_pair(it->first,
                                                   make_counted<datum_t>(&it->second,
                                                                         this)));
    }

    for (size_t i = 0; i < scope_stack.top().size(); ++i) {
        //        &scope_stack.top()[i].second,
        //        scope_stack.top()[i].second);
        push_var(scope_stack.top()[i].first, &scope_stack.top()[i].second);
    }
}
void env_t::pop_scope() {
    r_sanity_check(scope_stack.size() > 0);
    for (size_t i = 0; i < scope_stack.top().size(); ++i) {
        pop_var(scope_stack.top()[i].first);
    }
    // DO NOT pop the vector off the scope stack.  You might invalidate a
    // pointer too early.
}

void env_t::set_eval_callback(eval_callback_t *callback) {
    eval_callback = callback;
}

void env_t::do_eval_callback() {
    if (eval_callback != NULL) {
        eval_callback->eval_callback();
    }
}

void env_t::join_and_wait_to_propagate(
    const cluster_semilattice_metadata_t &metadata_to_join)
    THROWS_ONLY(interrupted_exc_t) {
    cluster_semilattice_metadata_t sl_metadata;
    {
        on_thread_t switcher(semilattice_metadata->home_thread());
        semilattice_metadata->join(metadata_to_join);
        sl_metadata = semilattice_metadata->get();
    }

    boost::function<bool (const cow_ptr_t<ns_metadata_t> s)> p = boost::bind(
        &is_joined<cow_ptr_t<ns_metadata_t > >,
        _1,
        sl_metadata.rdb_namespaces
    );

    {
        on_thread_t switcher(namespaces_semilattice_metadata->home_thread());
        namespaces_semilattice_metadata->run_until_satisfied(p,
                                                             interruptor);
        databases_semilattice_metadata->run_until_satisfied(
            boost::bind(&is_joined<databases_semilattice_metadata_t>,
                        _1,
                        sl_metadata.databases),
            interruptor);
    }
}

boost::shared_ptr<js::runner_t> env_t::get_js_runner() {
    r_sanity_check(pool != NULL && get_thread_id() == pool->home_thread());
    if (!js_runner->connected()) {
        js_runner->begin(pool);
    }
    return js_runner;
}

env_t::env_t(
    extproc::pool_group_t *_pool_group,
    base_namespace_repo_t<rdb_protocol_t> *_ns_repo,

    clone_ptr_t<watchable_t<cow_ptr_t<ns_metadata_t> > >
    _namespaces_semilattice_metadata,

    clone_ptr_t<watchable_t<databases_semilattice_metadata_t> >
    _databases_semilattice_metadata,
    boost::shared_ptr<semilattice_readwrite_view_t<cluster_semilattice_metadata_t> >
    _semilattice_metadata,
    directory_read_manager_t<cluster_directory_metadata_t> *_directory_read_manager,
    boost::shared_ptr<js::runner_t> _js_runner,
    signal_t *_interruptor,
    uuid_u _this_machine,
    const std::map<std::string, wire_func_t> &_optargs)
  : uuid(generate_uuid()),
    optargs(_optargs),
    next_gensym_val(-2),
    implicit_depth(0),
    pool(_pool_group->get()),
    ns_repo(_ns_repo),
    namespaces_semilattice_metadata(_namespaces_semilattice_metadata),
    databases_semilattice_metadata(_databases_semilattice_metadata),
    semilattice_metadata(_semilattice_metadata),
    directory_read_manager(_directory_read_manager),
    js_runner(_js_runner),
    DEBUG_ONLY(eval_callback(NULL),)
    interruptor(_interruptor),
    this_machine(_this_machine) {

    guarantee(js_runner);
}

env_t::env_t(signal_t *_interruptor)
  : uuid(generate_uuid()),
    next_gensym_val(-2),
    implicit_depth(0),
    pool(NULL),
    ns_repo(NULL),
    directory_read_manager(NULL),
    DEBUG_ONLY(eval_callback(NULL),)
    interruptor(_interruptor) { }

env_t::~env_t() { }

} // namespace ql<|MERGE_RESOLUTION|>--- conflicted
+++ resolved
@@ -22,11 +22,7 @@
     if (optargs.count(key)) return true;
     protob_t<Term> arg = make_counted_term();
     N2(FUNC, N0(MAKE_ARRAY), *arg = val);
-<<<<<<< HEAD
-    propagate_backtraces(arg.get(), &val.GetExtension(ql2::extension::backtrace));
-=======
     propagate_backtrace(arg.get(), &val.GetExtension(ql2::extension::backtrace));
->>>>>>> ec0539dd
     optargs[key] = wire_func_t(*arg, std::map<int64_t, Datum>());
     counted_t<func_t> force_compilation = optargs[key].compile(this);
     r_sanity_check(force_compilation != NULL);
