// Copyright 2010-2014 RethinkDB, all rights reserved.
#include "rdb_protocol/env.hpp"

#include "errors.hpp"
#include <boost/bind.hpp>
#include <boost/function.hpp>

#include "clustering/administration/database_metadata.hpp"
#include "clustering/administration/metadata.hpp"
#include "concurrency/cross_thread_watchable.hpp"
#include "extproc/js_runner.hpp"
#include "rdb_protocol/counted_term.hpp"
#include "rdb_protocol/func.hpp"
#include "rdb_protocol/minidriver.hpp"
#include "rdb_protocol/term_walker.hpp"

namespace ql {

/* Checks that divisor is indeed a divisor of multiple. */
template <class T>
bool is_joined(const T &multiple, const T &divisor) {
    T cpy = multiple;

    semilattice_join(&cpy, divisor);
    return cpy == multiple;
}

counted_t<const datum_t> static_optarg(const std::string &key, protob_t<Query> q) {
    for (int i = 0; i < q->global_optargs_size(); ++i) {
        const Query::AssocPair &ap = q->global_optargs(i);
        if (ap.key() == key && ap.val().type() == Term_TermType_DATUM) {
            return make_counted<const datum_t>(&ap.val().datum());
        }
    }

    return counted_t<const datum_t>();
}

wire_func_t construct_optarg_wire_func(const Term &val) {
    protob_t<Term> arg = r::fun(r::expr(val)).release_counted();
    propagate_backtrace(arg.get(), &val.GetExtension(ql2::extension::backtrace));

    compile_env_t empty_compile_env((var_visibility_t()));
    counted_t<func_term_t> func_term
        = make_counted<func_term_t>(&empty_compile_env, arg);
    counted_t<func_t> func = func_term->eval_to_func(var_scope_t());
    return wire_func_t(func);
}

std::map<std::string, wire_func_t> global_optargs(protob_t<Query> q) {
    rassert(q.has());

    Term *t = q->mutable_query();
    preprocess_term(t);

    std::map<std::string, wire_func_t> optargs;

    for (int i = 0; i < q->global_optargs_size(); ++i) {
        const Query::AssocPair &ap = q->global_optargs(i);
        if (optargs.count(ap.key())) {
            rfail_toplevel(
                    base_exc_t::GENERIC,
                    "Duplicate global optarg: %s", ap.key().c_str());
        }
        optargs[ap.key()] = construct_optarg_wire_func(ap.val());
    }

    // Supply a default db of "test" if there is no "db" optarg.
    if (!optargs.count("db")) {
        Term arg = r::db("test").get();
        Backtrace *t_bt = t->MutableExtension(ql2::extension::backtrace);
        propagate_backtrace(&arg, t_bt); // duplicate toplevel backtrace
        optargs["db"] = construct_optarg_wire_func(arg);
    }

    return optargs;
}

global_optargs_t::global_optargs_t() { }

global_optargs_t::global_optargs_t(std::map<std::string, wire_func_t> _optargs)
    : optargs(_optargs) { }

void global_optargs_t::init_optargs(
    const std::map<std::string, wire_func_t> &_optargs) {
    r_sanity_check(optargs.size() == 0);
    optargs = _optargs;
}

counted_t<val_t> global_optargs_t::get_optarg(env_t *env, const std::string &key){
    if (!optargs.count(key)) {
        return counted_t<val_t>();
    }
    return optargs[key].compile_wire_func()->call(env);
}
const std::map<std::string, wire_func_t> &global_optargs_t::get_all_optargs() {
    return optargs;
}

void env_t::set_eval_callback(eval_callback_t *callback) {
    eval_callback = callback;
}

void env_t::do_eval_callback() {
    if (eval_callback != NULL) {
        eval_callback->eval_callback();
    }
}

profile_bool_t env_t::profile() const {
    return trace.has() ? profile_bool_t::PROFILE : profile_bool_t::DONT_PROFILE;
}

cluster_access_t::cluster_access_t(
        base_namespace_repo_t *_ns_repo,

        clone_ptr_t<watchable_t<cow_ptr_t<namespaces_semilattice_metadata_t> > >
            _namespaces_semilattice_metadata,

        clone_ptr_t<watchable_t<databases_semilattice_metadata_t> >
             _databases_semilattice_metadata,
        boost::shared_ptr<semilattice_readwrite_view_t<cluster_semilattice_metadata_t> >
            _semilattice_metadata,
        directory_read_manager_t<cluster_directory_metadata_t> *_directory_read_manager,
        uuid_u _this_machine)
    : ns_repo(_ns_repo),
      namespaces_semilattice_metadata(_namespaces_semilattice_metadata),
      databases_semilattice_metadata(_databases_semilattice_metadata),
      semilattice_metadata(_semilattice_metadata),
      directory_read_manager(_directory_read_manager),
      this_machine(_this_machine) { }

void cluster_access_t::join_and_wait_to_propagate(
        const cluster_semilattice_metadata_t &metadata_to_join,
        signal_t *interruptor)
    THROWS_ONLY(interrupted_exc_t) {
    cluster_semilattice_metadata_t sl_metadata;
    {
        on_thread_t switcher(semilattice_metadata->home_thread());
        semilattice_metadata->join(metadata_to_join);
        sl_metadata = semilattice_metadata->get();
    }

    boost::function<bool (const cow_ptr_t<namespaces_semilattice_metadata_t> s)> p
        = boost::bind(&is_joined<cow_ptr_t<namespaces_semilattice_metadata_t > >,
                      _1,
                      sl_metadata.rdb_namespaces);

    {
        on_thread_t switcher(namespaces_semilattice_metadata->home_thread());
        namespaces_semilattice_metadata->run_until_satisfied(p,
                                                             interruptor);
        databases_semilattice_metadata->run_until_satisfied(
            boost::bind(&is_joined<databases_semilattice_metadata_t>,
                        _1,
                        sl_metadata.databases),
            interruptor);
    }
}

js_runner_t *env_t::get_js_runner() {
    assert_thread();
    r_sanity_check(extproc_pool != NULL);
    if (!js_runner.connected()) {
        js_runner.begin(extproc_pool, interruptor);
    }
    return &js_runner;
}

<<<<<<< HEAD
// Used in constructing the env for unsharding.
env_t::env_t(rdb_context_t *ctx, signal_t *_interruptor)
    : evals_since_yield(0),
      global_optargs(),
      extproc_pool(ctx != NULL ? ctx->extproc_pool : NULL),
      changefeed_client(ctx != NULL && ctx->changefeed_client.has()
                        ? ctx->changefeed_client.get()
                        : NULL),
      reql_http_proxy(ctx != NULL ? ctx->reql_http_proxy : ""),
      cluster_access(
          ctx != NULL ? ctx->ns_repo : NULL,
          ctx != NULL
              ? ctx->cross_thread_namespace_watchables[get_thread_id().threadnum].get()
                  ->get_watchable()
              : clone_ptr_t<watchable_t<cow_ptr_t<namespaces_semilattice_metadata_t> > >(),
          ctx != NULL
              ? ctx->cross_thread_database_watchables[get_thread_id().threadnum].get()
                  ->get_watchable()
              : clone_ptr_t<watchable_t<databases_semilattice_metadata_t> >(),
          ctx != NULL
              ? ctx->cluster_metadata
              : boost::shared_ptr<
                    semilattice_readwrite_view_t<cluster_semilattice_metadata_t> >(),
=======
env_t::env_t(rdb_context_t *ctx, signal_t *_interruptor,
             std::map<std::string, wire_func_t> optargs)
    : evals_since_yield(0),
      global_optargs(std::move(optargs)),
      extproc_pool(ctx->extproc_pool),
      changefeed_client(ctx->changefeed_client.get_or_null()),
      reql_http_proxy(ctx->reql_http_proxy),
      cluster_access(
          ctx->ns_repo,
          ctx->get_namespaces_watchable_or_null(),
          ctx->get_databases_watchable_or_null(),
          ctx->cluster_metadata,
          ctx->directory_read_manager,
          ctx->machine_id),
      interruptor(_interruptor),
      eval_callback(NULL) {
    rassert(ctx != NULL);
    rassert(interruptor != NULL);
}


// Used in constructing the env for rdb_update_single_sindex and many unit tests.
env_t::env_t(signal_t *_interruptor)
    : evals_since_yield(0),
      global_optargs(),
      extproc_pool(NULL),
      changefeed_client(NULL),
      reql_http_proxy(""),
      cluster_access(
>>>>>>> 3f1198bb
          NULL,
          clone_ptr_t<watchable_t<cow_ptr_t<namespaces_semilattice_metadata_t> > >(),
          clone_ptr_t<watchable_t<databases_semilattice_metadata_t> >(),
          boost::shared_ptr<
              semilattice_readwrite_view_t<cluster_semilattice_metadata_t> >(),
          NULL,
          uuid_u()),
      interruptor(_interruptor),
      eval_callback(NULL) {
    rassert(interruptor != NULL);
}
<<<<<<< HEAD


// Used in constructing the env for unsharding.  Used in constructing the env for
// rdb_update_single_sindex.  Used in unittest/rdb_btree.cc.  Used in
// rdb_backfill.cc.
env_t::env_t(signal_t *_interruptor)
    : evals_since_yield(0),
      global_optargs(),
      extproc_pool(NULL),
      changefeed_client(NULL),
      reql_http_proxy(""),
      cluster_access(
          NULL,
          clone_ptr_t<watchable_t<cow_ptr_t<namespaces_semilattice_metadata_t> > >(),
          clone_ptr_t<watchable_t<databases_semilattice_metadata_t> >(),
          boost::shared_ptr<
              semilattice_readwrite_view_t<cluster_semilattice_metadata_t> >(),
          NULL,
          uuid_u()),
      interruptor(_interruptor),
      eval_callback(NULL) {
    rassert(interruptor != NULL);
}

=======

>>>>>>> 3f1198bb
profile_bool_t profile_bool_optarg(const protob_t<Query> &query) {
    rassert(query.has());
    counted_t<const datum_t> profile_arg = static_optarg("profile", query);
    if (profile_arg.has() && profile_arg->get_type() == datum_t::type_t::R_BOOL &&
        profile_arg->as_bool()) {
        return profile_bool_t::PROFILE;
    } else {
        return profile_bool_t::DONT_PROFILE;
    }
<<<<<<< HEAD
}

// Called by run (in term.cc, the parser's query-running method).  This time _with_ a
// directory_read_manager.
env_t::env_t(
    extproc_pool_t *_extproc_pool,
    changefeed::client_t *_changefeed_client,
    const std::string &_reql_http_proxy,
    base_namespace_repo_t *_ns_repo,
    clone_ptr_t<watchable_t<cow_ptr_t<namespaces_semilattice_metadata_t> > >
        _namespaces_semilattice_metadata,
    clone_ptr_t<watchable_t<databases_semilattice_metadata_t> >
        _databases_semilattice_metadata,
    boost::shared_ptr<semilattice_readwrite_view_t<cluster_semilattice_metadata_t> >
        _semilattice_metadata,
    directory_read_manager_t<cluster_directory_metadata_t> *_directory_read_manager,
    signal_t *_interruptor,
    uuid_u _this_machine,
    std::map<std::string, wire_func_t> optargs)
  : evals_since_yield(0),
    global_optargs(std::move(optargs)),
    extproc_pool(_extproc_pool),
    changefeed_client(_changefeed_client),
    reql_http_proxy(_reql_http_proxy),
    cluster_access(_ns_repo,
                   _namespaces_semilattice_metadata,
                   _databases_semilattice_metadata,
                   _semilattice_metadata,
                   _directory_read_manager,
                   _this_machine),
    interruptor(_interruptor),
    trace(),
    eval_callback(NULL) {
    rassert(interruptor != NULL);
}

// Called by rdb_write_visitor_t, with a _possibly_ NULL changefeed client (fucking
// Christ, what the fuck is this shit).  Called by unittest/rdb_env.cc, with a NULL
// changefeed_client.  Used to construct the env on the store_t (for reads).
=======
}

// Called by unittest/rdb_env.cc.
>>>>>>> 3f1198bb
env_t::env_t(
    extproc_pool_t *_extproc_pool,
    const std::string &_reql_http_proxy,
    base_namespace_repo_t *_ns_repo,
    clone_ptr_t<watchable_t<cow_ptr_t<namespaces_semilattice_metadata_t> > >
        _namespaces_semilattice_metadata,
    clone_ptr_t<watchable_t<databases_semilattice_metadata_t> >
        _databases_semilattice_metadata,
    boost::shared_ptr<semilattice_readwrite_view_t<cluster_semilattice_metadata_t> >
        _semilattice_metadata,
    signal_t *_interruptor,
    uuid_u _this_machine)
  : evals_since_yield(0),
    global_optargs(),
    extproc_pool(_extproc_pool),
    changefeed_client(NULL),
    reql_http_proxy(_reql_http_proxy),
    cluster_access(_ns_repo,
                   _namespaces_semilattice_metadata,
                   _databases_semilattice_metadata,
                   _semilattice_metadata,
                   NULL,
                   _this_machine),
    interruptor(_interruptor),
    eval_callback(NULL) {
    rassert(interruptor != NULL);
}

env_t::~env_t() { }

void env_t::maybe_yield() {
    if (++evals_since_yield > EVALS_BEFORE_YIELD) {
        evals_since_yield = 0;
        coro_t::yield();
    }
}

<<<<<<< HEAD
// Constructs a fully-functional env_t, for use in term.cc and stream cache code.
// (Eventually this should be a constructor.  The env_t constructor that takes an
// rdb_context_t currently uses NULL instead of the directory_read_manager for some
// reason, and I'm in too much of a rush to figure out why.)
scoped_ptr_t<env_t> make_complete_env(rdb_context_t *ctx,
                                      signal_t *interruptor,
                                      std::map<std::string, wire_func_t> optargs) {
    rassert(ctx != NULL);
    const threadnum_t th = get_thread_id();
    return make_scoped<ql::env_t>(
            ctx->extproc_pool,
            ctx->changefeed_client.get_or_null(),
            ctx->reql_http_proxy,
            ctx->ns_repo,
            ctx->cross_thread_namespace_watchables[th.threadnum]->get_watchable(),
            ctx->cross_thread_database_watchables[th.threadnum]->get_watchable(),
            ctx->cluster_metadata,
            ctx->directory_read_manager,
            interruptor,
            ctx->machine_id,
            std::move(optargs));
}
=======
>>>>>>> 3f1198bb

} // namespace ql<|MERGE_RESOLUTION|>--- conflicted
+++ resolved
@@ -167,31 +167,6 @@
     return &js_runner;
 }
 
-<<<<<<< HEAD
-// Used in constructing the env for unsharding.
-env_t::env_t(rdb_context_t *ctx, signal_t *_interruptor)
-    : evals_since_yield(0),
-      global_optargs(),
-      extproc_pool(ctx != NULL ? ctx->extproc_pool : NULL),
-      changefeed_client(ctx != NULL && ctx->changefeed_client.has()
-                        ? ctx->changefeed_client.get()
-                        : NULL),
-      reql_http_proxy(ctx != NULL ? ctx->reql_http_proxy : ""),
-      cluster_access(
-          ctx != NULL ? ctx->ns_repo : NULL,
-          ctx != NULL
-              ? ctx->cross_thread_namespace_watchables[get_thread_id().threadnum].get()
-                  ->get_watchable()
-              : clone_ptr_t<watchable_t<cow_ptr_t<namespaces_semilattice_metadata_t> > >(),
-          ctx != NULL
-              ? ctx->cross_thread_database_watchables[get_thread_id().threadnum].get()
-                  ->get_watchable()
-              : clone_ptr_t<watchable_t<databases_semilattice_metadata_t> >(),
-          ctx != NULL
-              ? ctx->cluster_metadata
-              : boost::shared_ptr<
-                    semilattice_readwrite_view_t<cluster_semilattice_metadata_t> >(),
-=======
 env_t::env_t(rdb_context_t *ctx, signal_t *_interruptor,
              std::map<std::string, wire_func_t> optargs)
     : evals_since_yield(0),
@@ -221,7 +196,6 @@
       changefeed_client(NULL),
       reql_http_proxy(""),
       cluster_access(
->>>>>>> 3f1198bb
           NULL,
           clone_ptr_t<watchable_t<cow_ptr_t<namespaces_semilattice_metadata_t> > >(),
           clone_ptr_t<watchable_t<databases_semilattice_metadata_t> >(),
@@ -233,34 +207,7 @@
       eval_callback(NULL) {
     rassert(interruptor != NULL);
 }
-<<<<<<< HEAD
-
-
-// Used in constructing the env for unsharding.  Used in constructing the env for
-// rdb_update_single_sindex.  Used in unittest/rdb_btree.cc.  Used in
-// rdb_backfill.cc.
-env_t::env_t(signal_t *_interruptor)
-    : evals_since_yield(0),
-      global_optargs(),
-      extproc_pool(NULL),
-      changefeed_client(NULL),
-      reql_http_proxy(""),
-      cluster_access(
-          NULL,
-          clone_ptr_t<watchable_t<cow_ptr_t<namespaces_semilattice_metadata_t> > >(),
-          clone_ptr_t<watchable_t<databases_semilattice_metadata_t> >(),
-          boost::shared_ptr<
-              semilattice_readwrite_view_t<cluster_semilattice_metadata_t> >(),
-          NULL,
-          uuid_u()),
-      interruptor(_interruptor),
-      eval_callback(NULL) {
-    rassert(interruptor != NULL);
-}
-
-=======
-
->>>>>>> 3f1198bb
+
 profile_bool_t profile_bool_optarg(const protob_t<Query> &query) {
     rassert(query.has());
     counted_t<const datum_t> profile_arg = static_optarg("profile", query);
@@ -270,51 +217,9 @@
     } else {
         return profile_bool_t::DONT_PROFILE;
     }
-<<<<<<< HEAD
-}
-
-// Called by run (in term.cc, the parser's query-running method).  This time _with_ a
-// directory_read_manager.
-env_t::env_t(
-    extproc_pool_t *_extproc_pool,
-    changefeed::client_t *_changefeed_client,
-    const std::string &_reql_http_proxy,
-    base_namespace_repo_t *_ns_repo,
-    clone_ptr_t<watchable_t<cow_ptr_t<namespaces_semilattice_metadata_t> > >
-        _namespaces_semilattice_metadata,
-    clone_ptr_t<watchable_t<databases_semilattice_metadata_t> >
-        _databases_semilattice_metadata,
-    boost::shared_ptr<semilattice_readwrite_view_t<cluster_semilattice_metadata_t> >
-        _semilattice_metadata,
-    directory_read_manager_t<cluster_directory_metadata_t> *_directory_read_manager,
-    signal_t *_interruptor,
-    uuid_u _this_machine,
-    std::map<std::string, wire_func_t> optargs)
-  : evals_since_yield(0),
-    global_optargs(std::move(optargs)),
-    extproc_pool(_extproc_pool),
-    changefeed_client(_changefeed_client),
-    reql_http_proxy(_reql_http_proxy),
-    cluster_access(_ns_repo,
-                   _namespaces_semilattice_metadata,
-                   _databases_semilattice_metadata,
-                   _semilattice_metadata,
-                   _directory_read_manager,
-                   _this_machine),
-    interruptor(_interruptor),
-    trace(),
-    eval_callback(NULL) {
-    rassert(interruptor != NULL);
-}
-
-// Called by rdb_write_visitor_t, with a _possibly_ NULL changefeed client (fucking
-// Christ, what the fuck is this shit).  Called by unittest/rdb_env.cc, with a NULL
-// changefeed_client.  Used to construct the env on the store_t (for reads).
-=======
 }
 
 // Called by unittest/rdb_env.cc.
->>>>>>> 3f1198bb
 env_t::env_t(
     extproc_pool_t *_extproc_pool,
     const std::string &_reql_http_proxy,
@@ -352,30 +257,5 @@
     }
 }
 
-<<<<<<< HEAD
-// Constructs a fully-functional env_t, for use in term.cc and stream cache code.
-// (Eventually this should be a constructor.  The env_t constructor that takes an
-// rdb_context_t currently uses NULL instead of the directory_read_manager for some
-// reason, and I'm in too much of a rush to figure out why.)
-scoped_ptr_t<env_t> make_complete_env(rdb_context_t *ctx,
-                                      signal_t *interruptor,
-                                      std::map<std::string, wire_func_t> optargs) {
-    rassert(ctx != NULL);
-    const threadnum_t th = get_thread_id();
-    return make_scoped<ql::env_t>(
-            ctx->extproc_pool,
-            ctx->changefeed_client.get_or_null(),
-            ctx->reql_http_proxy,
-            ctx->ns_repo,
-            ctx->cross_thread_namespace_watchables[th.threadnum]->get_watchable(),
-            ctx->cross_thread_database_watchables[th.threadnum]->get_watchable(),
-            ctx->cluster_metadata,
-            ctx->directory_read_manager,
-            interruptor,
-            ctx->machine_id,
-            std::move(optargs));
-}
-=======
->>>>>>> 3f1198bb
 
 } // namespace ql