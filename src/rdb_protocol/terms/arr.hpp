--- conflicted
+++ resolved
@@ -97,31 +97,20 @@
             }
             return new_val(counted_t<const datum_t>(out.release()));
         } else if (v->get_type().is_convertible(val_t::type_t::SEQUENCE)) {
-<<<<<<< HEAD
             counted_t<table_t> t;
-=======
-            table_t *t = NULL;
-            datum_stream_t *seq = NULL;
->>>>>>> f8e2ad76
+            counted_t<datum_stream_t> seq;
             if (v->get_type().is_convertible(val_t::type_t::SELECTION)) {
-                std::pair<table_t *, datum_stream_t *> t_seq = v->as_selection();
+                std::pair<counted_t<table_t>, counted_t<datum_stream_t> > t_seq = v->as_selection();
                 t = t_seq.first;
                 seq = t_seq.second;
             } else {
                 seq = v->as_seq();
             }
-<<<<<<< HEAD
-            counted_t<datum_stream_t> seq = v->as_seq();
+
             rcheck(fake_l >= 0, "Cannot use a negative left index on a stream.");
             rcheck(fake_r >= -1, "Cannot use a right index < -1 on a stream");
             counted_t<datum_stream_t> new_ds = seq->slice(fake_l, fake_r);
-            return t ? new_val(t, new_ds) : new_val(new_ds);
-=======
-            rcheck(fake_l >= 0, "Cannot use a negative left index on a stream.");
-            rcheck(fake_r >= -1, "Cannot use a right index < -1 on a stream");
-            datum_stream_t *new_ds = seq->slice(fake_l, fake_r);
             return t ? new_val(new_ds, t) : new_val(new_ds);
->>>>>>> f8e2ad76
         }
         rfail("Cannot slice non-sequences.");
         unreachable();
