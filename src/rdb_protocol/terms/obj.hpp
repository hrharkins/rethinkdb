--- conflicted
+++ resolved
@@ -11,13 +11,8 @@
     getattr_term_t(env_t *env, const Term *term)
         : op_term_t(env, term, argspec_t(2)) { }
 private:
-<<<<<<< HEAD
     virtual counted_t<val_t> eval_impl() {
-        return new_val(arg(0)->as_datum()->el(arg(1)->as_str()));
-=======
-    virtual val_t *eval_impl() {
         return new_val(arg(0)->as_datum()->get(arg(1)->as_str()));
->>>>>>> f8e2ad76
     }
     virtual const char *name() const { return "getattr"; }
 };
@@ -33,7 +28,7 @@
         for (size_t i = 1; i < num_args(); ++i) {
             contains = contains && obj->get(arg(i)->as_str(), NOTHROW);
         }
-        return new_val(make_counted<datum_t>(datum_t::R_BOOL, contains));
+        return new_val(make_counted<const datum_t>(datum_t::R_BOOL, contains));
     }
     virtual const char *name() const { return "contains"; }
 };
