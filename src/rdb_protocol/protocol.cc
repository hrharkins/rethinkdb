--- conflicted
+++ resolved
@@ -301,18 +301,11 @@
             while (mod_queue->size() >= previous_size &&
                    mod_queue->size() > 0) {
                 rdb_sindex_change_t sindex_change;
-<<<<<<< HEAD
                 deserializing_viewer_t<rdb_sindex_change_t> viewer(&sindex_change);
                 mod_queue->pop(&viewer);
                 boost::apply_visitor(apply_sindex_change_visitor_t(&sindexes,
                                                                    queue_txn.get(),
                                                                    lock.get_drain_signal()),
-=======
-                archive_result_t ser_res = deserialize(&read_stream, &sindex_change);
-                guarantee_deserialization(ser_res, "disk-backed queue");
-
-                boost::apply_visitor(apply_sindex_change_visitor_t(&sindexes, queue_txn.get(), lock.get_drain_signal()),
->>>>>>> 8ddb042c
                                      sindex_change);
             }
 
