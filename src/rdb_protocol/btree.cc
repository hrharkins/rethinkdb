// Copyright 2010-2014 RethinkDB, all rights reserved.
#include "rdb_protocol/btree.hpp"

#include <functional>
#include <iterator>
#include <set>
#include <string>
#include <vector>

#include "errors.hpp"
#include <boost/optional.hpp>

#include "btree/backfill.hpp"
#include "btree/concurrent_traversal.hpp"
#include "btree/get_distribution.hpp"
#include "btree/operations.hpp"
#include "btree/parallel_traversal.hpp"
#include "btree/reql_specific.hpp"
#include "btree/superblock.hpp"
#include "buffer_cache/serialize_onto_blob.hpp"
#include "concurrency/coro_pool.hpp"
#include "concurrency/queue/unlimited_fifo.hpp"
#include "containers/archive/boost_types.hpp"
#include "containers/archive/buffer_group_stream.hpp"
#include "containers/archive/buffer_stream.hpp"
#include "containers/scoped.hpp"
#include "rdb_protocol/geo/exceptions.hpp"
#include "rdb_protocol/geo/indexing.hpp"
#include "rdb_protocol/blob_wrapper.hpp"
#include "rdb_protocol/func.hpp"
#include "rdb_protocol/geo_traversal.hpp"
#include "rdb_protocol/lazy_json.hpp"
#include "rdb_protocol/pseudo_geometry.hpp"
#include "rdb_protocol/serialize_datum_onto_blob.hpp"
#include "rdb_protocol/shards.hpp"
#include "rdb_protocol/table_common.hpp"

#include "debug.hpp"

rdb_value_sizer_t::rdb_value_sizer_t(max_block_size_t bs) : block_size_(bs) { }

const rdb_value_t *rdb_value_sizer_t::as_rdb(const void *p) {
    return reinterpret_cast<const rdb_value_t *>(p);
}

int rdb_value_sizer_t::size(const void *value) const {
    return as_rdb(value)->inline_size(block_size_);
}

bool rdb_value_sizer_t::fits(const void *value, int length_available) const {
    return btree_value_fits(block_size_, length_available, as_rdb(value));
}

int rdb_value_sizer_t::max_possible_size() const {
    return blob::btree_maxreflen;
}

block_magic_t rdb_value_sizer_t::leaf_magic() {
    block_magic_t magic = { { 'r', 'd', 'b', 'l' } };
    return magic;
}

block_magic_t rdb_value_sizer_t::btree_leaf_magic() const {
    return leaf_magic();
}

max_block_size_t rdb_value_sizer_t::block_size() const { return block_size_; }

bool btree_value_fits(max_block_size_t bs, int data_length, const rdb_value_t *value) {
    return blob::ref_fits(bs, data_length, value->value_ref(), blob::btree_maxreflen);
}

// Remember that secondary indexes and the main btree both point to the same rdb
// value -- you don't want to double-delete that value!
void actually_delete_rdb_value(buf_parent_t parent, void *value) {
    blob_t blob(parent.cache()->max_block_size(),
                static_cast<rdb_value_t *>(value)->value_ref(),
                blob::btree_maxreflen);
    blob.clear(parent);
}

void detach_rdb_value(buf_parent_t parent, const void *value) {
    // This const_cast is ok, since `detach_subtrees` is one of the operations
    // that does not actually change value.
    void *non_const_value = const_cast<void *>(value);
    blob_t blob(parent.cache()->max_block_size(),
                static_cast<rdb_value_t *>(non_const_value)->value_ref(),
                blob::btree_maxreflen);
    blob.detach_subtrees(parent);
}

void rdb_get(const store_key_t &store_key, btree_slice_t *slice,
             superblock_t *superblock, point_read_response_t *response,
             profile::trace_t *trace) {
    keyvalue_location_t kv_location;
    rdb_value_sizer_t sizer(superblock->cache()->max_block_size());
    find_keyvalue_location_for_read(&sizer, superblock,
                                    store_key.btree_key(), &kv_location,
                                    &slice->stats, trace);

    if (!kv_location.value.has()) {
        response->data = ql::datum_t::null();
    } else {
        response->data = get_data(static_cast<rdb_value_t *>(kv_location.value.get()),
                                  buf_parent_t(&kv_location.buf));
    }
}

void kv_location_delete(keyvalue_location_t *kv_location,
                        const store_key_t &key,
                        repli_timestamp_t timestamp,
                        const deletion_context_t *deletion_context,
                        rdb_modification_info_t *mod_info_out) {
    // Notice this also implies that buf is valid.
    guarantee(kv_location->value.has());

    // As noted above, we can be sure that buf is valid.
    const max_block_size_t block_size = kv_location->buf.cache()->max_block_size();

    if (mod_info_out != NULL) {
        guarantee(mod_info_out->deleted.second.empty());

        mod_info_out->deleted.second.assign(
                kv_location->value_as<rdb_value_t>()->value_ref(),
                kv_location->value_as<rdb_value_t>()->value_ref()
                + kv_location->value_as<rdb_value_t>()->inline_size(block_size));
    }

    // Detach/Delete
    deletion_context->in_tree_deleter()->delete_value(buf_parent_t(&kv_location->buf),
                                                      kv_location->value.get());

    kv_location->value.reset();
    rdb_value_sizer_t sizer(block_size);
    null_key_modification_callback_t null_cb;
    apply_keyvalue_change(&sizer, kv_location, key.btree_key(), timestamp,
            deletion_context->balancing_detacher(), &null_cb);
}

MUST_USE ql::serialization_result_t
kv_location_set(keyvalue_location_t *kv_location,
                const store_key_t &key,
                ql::datum_t data,
                repli_timestamp_t timestamp,
                const deletion_context_t *deletion_context,
                rdb_modification_info_t *mod_info_out) THROWS_NOTHING {
    scoped_malloc_t<rdb_value_t> new_value(blob::btree_maxreflen);
    memset(new_value.get(), 0, blob::btree_maxreflen);

    const max_block_size_t block_size = kv_location->buf.cache()->max_block_size();
    {
        blob_t blob(block_size, new_value->value_ref(), blob::btree_maxreflen);
        ql::serialization_result_t res
            = datum_serialize_onto_blob(buf_parent_t(&kv_location->buf),
                                        &blob, data);
        if (bad(res)) return res;
    }

    if (mod_info_out) {
        guarantee(mod_info_out->added.second.empty());
        mod_info_out->added.second.assign(new_value->value_ref(),
            new_value->value_ref() + new_value->inline_size(block_size));
    }

    if (kv_location->value.has()) {
        deletion_context->in_tree_deleter()->delete_value(
                buf_parent_t(&kv_location->buf), kv_location->value.get());
        if (mod_info_out != NULL) {
            guarantee(mod_info_out->deleted.second.empty());
            mod_info_out->deleted.second.assign(
                    kv_location->value_as<rdb_value_t>()->value_ref(),
                    kv_location->value_as<rdb_value_t>()->value_ref()
                    + kv_location->value_as<rdb_value_t>()->inline_size(block_size));
        }
    }

    // Actually update the leaf, if needed.
    kv_location->value = std::move(new_value);
    null_key_modification_callback_t null_cb;
    rdb_value_sizer_t sizer(block_size);
    apply_keyvalue_change(&sizer, kv_location, key.btree_key(),
                          timestamp,
                          deletion_context->balancing_detacher(), &null_cb);
    return ql::serialization_result_t::SUCCESS;
}

MUST_USE ql::serialization_result_t
kv_location_set(keyvalue_location_t *kv_location,
                const store_key_t &key,
                const std::vector<char> &value_ref,
                repli_timestamp_t timestamp,
                const deletion_context_t *deletion_context) {
    // Detach/Delete the old value.
    if (kv_location->value.has()) {
        deletion_context->in_tree_deleter()->delete_value(
                buf_parent_t(&kv_location->buf), kv_location->value.get());
    }

    scoped_malloc_t<rdb_value_t> new_value(
            value_ref.data(), value_ref.data() + value_ref.size());

    // Update the leaf, if needed.
    kv_location->value = std::move(new_value);

    null_key_modification_callback_t null_cb;
    rdb_value_sizer_t sizer(kv_location->buf.cache()->max_block_size());
    apply_keyvalue_change(&sizer, kv_location, key.btree_key(), timestamp,
                          deletion_context->balancing_detacher(), &null_cb);
    return ql::serialization_result_t::SUCCESS;
}

batched_replace_response_t rdb_replace_and_return_superblock(
    const btree_loc_info_t &info,
    const btree_point_replacer_t *replacer,
    const deletion_context_t *deletion_context,
    promise_t<superblock_t *> *superblock_promise,
    rdb_modification_info_t *mod_info_out,
    profile::trace_t *trace) {
    const return_changes_t return_changes = replacer->should_return_changes();
    const datum_string_t &primary_key = info.btree->primary_key;
    const store_key_t &key = *info.key;

    try {
        keyvalue_location_t kv_location;
        rdb_value_sizer_t sizer(info.superblock->cache()->max_block_size());
        find_keyvalue_location_for_write(&sizer, info.superblock,
                                         info.key->btree_key(),
                                         info.btree->timestamp,
                                         deletion_context->balancing_detacher(),
                                         &kv_location,
                                         trace,
                                         superblock_promise);
        info.btree->slice->stats.pm_keys_set.record();
        info.btree->slice->stats.pm_total_keys_set += 1;

        ql::datum_t old_val;
        if (!kv_location.value.has()) {
            // If there's no entry with this key, pass NULL to the function.
            old_val = ql::datum_t::null();
        } else {
            // Otherwise pass the entry with this key to the function.
            old_val = get_data(kv_location.value_as<rdb_value_t>(),
                               buf_parent_t(&kv_location.buf));
            guarantee(old_val.get_field(primary_key, ql::NOTHROW).has());
        }
        guarantee(old_val.has());

        try {
            /* Compute the replacement value for the row */
            ql::datum_t new_val = replacer->replace(old_val);

            /* Validate the replacement value and generate a stats object to return to
            the user, but don't return it yet if we need to make changes. The reason for
            this odd order is that we need to validate the change before we write the
            change. */
            rcheck_row_replacement(primary_key, key, old_val, new_val);
            bool was_changed;
            ql::datum_t resp = make_row_replacement_stats(
                primary_key, key, old_val, new_val, return_changes, &was_changed);
            if (!was_changed) {
                return resp;
            }

            /* Now that the change has passed validation, write it to disk */
            if (new_val.get_type() == ql::datum_t::R_NULL) {
                kv_location_delete(&kv_location, *info.key, info.btree->timestamp,
                                   deletion_context, mod_info_out);
            } else {
                r_sanity_check(new_val.get_field(primary_key, ql::NOTHROW).has());
                ql::serialization_result_t res =
                    kv_location_set(&kv_location, *info.key, new_val,
                                    info.btree->timestamp, deletion_context,
                                    mod_info_out);
                if (res & ql::serialization_result_t::ARRAY_TOO_BIG) {
                    rfail_typed_target(&new_val, "Array too large for disk writes "
                                       "(limit 100,000 elements).");
                } else if (res & ql::serialization_result_t::EXTREMA_PRESENT) {
                    rfail_typed_target(&new_val, "`r.minval` and `r.maxval` cannot be "
                                       "written to disk.");
                }
            }

            /* Report the changes for sindex and change-feed purposes */
            if (old_val.get_type() != ql::datum_t::R_NULL) {
                guarantee(!mod_info_out->deleted.second.empty());
                mod_info_out->deleted.first = old_val;
            } else {
                guarantee(mod_info_out->deleted.second.empty());
            }
            if (new_val.get_type() != ql::datum_t::R_NULL) {
                guarantee(!mod_info_out->added.second.empty());
                mod_info_out->added.first = new_val;
            } else {
                guarantee(mod_info_out->added.second.empty());
            }

            return resp;

        } catch (const ql::base_exc_t &e) {
            return make_row_replacement_error_stats(old_val, return_changes, e.what());
        }
    } catch (const interrupted_exc_t &e) {
        ql::datum_object_builder_t object_builder;
        std::string msg = strprintf("interrupted (%s:%d)", __FILE__, __LINE__);
        object_builder.add_error(msg.c_str());
        // We don't rethrow because we're in a coroutine.  Theoretically the
        // above message should never make it back to a user because the calling
        // function will also be interrupted, but we document where it comes
        // from to aid in future debugging if that invariant becomes violated.
        return std::move(object_builder).to_datum();
    }
}


class one_replace_t : public btree_point_replacer_t {
public:
    one_replace_t(const btree_batched_replacer_t *_replacer, size_t _index)
        : replacer(_replacer), index(_index) { }

    ql::datum_t replace(const ql::datum_t &d) const {
        return replacer->replace(d, index);
    }
    return_changes_t should_return_changes() const { return replacer->should_return_changes(); }
private:
    const btree_batched_replacer_t *const replacer;
    const size_t index;
};

void do_a_replace_from_batched_replace(
    auto_drainer_t::lock_t,
    fifo_enforcer_sink_t *batched_replaces_fifo_sink,
    const fifo_enforcer_write_token_t &batched_replaces_fifo_token,
    const btree_loc_info_t &info,
    const one_replace_t one_replace,
    const ql::configured_limits_t &limits,
    promise_t<superblock_t *> *superblock_promise,
    rdb_modification_report_cb_t *mod_cb,
    bool update_pkey_cfeeds,
    batched_replace_response_t *stats_out,
    profile::sampler_t *sampler,
    profile::trace_t *trace,
    std::set<std::string> *conditions) {

    sampler->new_sample();
    fifo_enforcer_sink_t::exit_write_t exiter(
        batched_replaces_fifo_sink, batched_replaces_fifo_token);
    // We need to get in line for this while still holding the superblock so
    // that stamp read operations can't queue-skip.
    rwlock_in_line_t stamp_spot = mod_cb->get_in_line_for_stamp();

    rdb_live_deletion_context_t deletion_context;
    rdb_modification_report_t mod_report(*info.key);
    ql::datum_t res = rdb_replace_and_return_superblock(
        info, &one_replace, &deletion_context, superblock_promise, &mod_report.info,
        trace);
    *stats_out = (*stats_out).merge(res, ql::stats_merge, limits, conditions);

    // We wait to make sure we acquire `acq` in the same order we were
    // originally called.
    exiter.wait();
    new_mutex_in_line_t sindex_spot = mod_cb->get_in_line_for_sindex();

    mod_cb->on_mod_report(
        mod_report, update_pkey_cfeeds, &sindex_spot, &stamp_spot);
}

batched_replace_response_t rdb_batched_replace(
    const btree_info_t &info,
    scoped_ptr_t<real_superblock_t> *superblock,
    const std::vector<store_key_t> &keys,
    const btree_batched_replacer_t *replacer,
    rdb_modification_report_cb_t *sindex_cb,
    ql::configured_limits_t limits,
    profile::sampler_t *sampler,
    profile::trace_t *trace) {

    fifo_enforcer_source_t source;
    fifo_enforcer_sink_t sink;

    ql::datum_t stats = ql::datum_t::empty_object();

    std::set<std::string> conditions;

    // We have to drain write operations before destructing everything above us,
    // because the coroutines being drained use them.
    {
        unlimited_fifo_queue_t<std::function<void()> > coro_queue;
        struct callback_t : public coro_pool_callback_t<std::function<void()> > {
            virtual void coro_pool_callback(std::function<void()> f, signal_t *) {
                f();
            }
        } callback;
        const size_t MAX_CONCURRENT_REPLACES = 8;
        coro_pool_t<std::function<void()> > coro_pool(
            MAX_CONCURRENT_REPLACES, &coro_queue, &callback);
        // We release the superblock either before or after draining on all the
        // write operations depending on the presence of limit changefeeds.
        scoped_ptr_t<real_superblock_t> current_superblock(superblock->release());
        bool update_pkey_cfeeds = sindex_cb->has_pkey_cfeeds();
        {
            auto_drainer_t drainer;
            for (size_t i = 0; i < keys.size(); ++i) {
                promise_t<superblock_t *> superblock_promise;
                coro_queue.push(
                    std::bind(
                        &do_a_replace_from_batched_replace,
                        auto_drainer_t::lock_t(&drainer),
                        &sink,
                        source.enter_write(),
                        btree_loc_info_t(&info, current_superblock.release(), &keys[i]),
                        one_replace_t(replacer, i),
                        limits,
                        &superblock_promise,
                        sindex_cb,
                        update_pkey_cfeeds,
                        &stats,
                        sampler,
                        trace,
                        &conditions));
                current_superblock.init(
                    static_cast<real_superblock_t *>(superblock_promise.wait()));
            }
            if (!update_pkey_cfeeds) {
                current_superblock.reset(); // Release the superblock early if
                                            // we don't need to finish.
            }
        }
        // This needs to happen after draining.
        if (update_pkey_cfeeds) {
            guarantee(current_superblock.has());
            sindex_cb->finish(info.slice, current_superblock.get());
        }
    }

    ql::datum_object_builder_t out(stats);
    out.add_warnings(conditions, limits);
    return std::move(out).to_datum();
}

void rdb_set(const store_key_t &key,
             ql::datum_t data,
             bool overwrite,
             btree_slice_t *slice,
             repli_timestamp_t timestamp,
             superblock_t *superblock,
             const deletion_context_t *deletion_context,
             point_write_response_t *response_out,
             rdb_modification_info_t *mod_info,
             profile::trace_t *trace,
             promise_t<superblock_t *> *pass_back_superblock) {
    keyvalue_location_t kv_location;
    rdb_value_sizer_t sizer(superblock->cache()->max_block_size());
    find_keyvalue_location_for_write(&sizer, superblock, key.btree_key(), timestamp,
                                     deletion_context->balancing_detacher(),
                                     &kv_location, trace, pass_back_superblock);
    slice->stats.pm_keys_set.record();
    slice->stats.pm_total_keys_set += 1;
    const bool had_value = kv_location.value.has();

    /* update the modification report */
    if (kv_location.value.has()) {
        mod_info->deleted.first = get_data(kv_location.value_as<rdb_value_t>(),
                                           buf_parent_t(&kv_location.buf));
    }

    mod_info->added.first = data;

    if (overwrite || !had_value) {
        ql::serialization_result_t res =
            kv_location_set(&kv_location, key, data, timestamp, deletion_context,
                            mod_info);
        if (res & ql::serialization_result_t::ARRAY_TOO_BIG) {
            rfail_typed_target(&data, "Array too large for disk writes "
                               "(limit 100,000 elements).");
        } else if (res & ql::serialization_result_t::EXTREMA_PRESENT) {
            rfail_typed_target(&data, "`r.minval` and `r.maxval` cannot be "
                               "written to disk.");
        }
        guarantee(mod_info->deleted.second.empty() == !had_value &&
                  !mod_info->added.second.empty());
    }
    response_out->result =
        (had_value ? point_write_result_t::DUPLICATE : point_write_result_t::STORED);
}

class agnostic_rdb_backfill_callback_t : public agnostic_backfill_callback_t {
public:
    agnostic_rdb_backfill_callback_t(rdb_backfill_callback_t *cb,
                                     const key_range_t &kr,
                                     btree_slice_t *slice) :
        cb_(cb), kr_(kr), slice_(slice) { }

    void on_delete_range(const key_range_t &range, signal_t *interruptor) THROWS_ONLY(interrupted_exc_t) {
        rassert(kr_.is_superset(range));
        cb_->on_delete_range(range, interruptor);
    }

    void on_deletion(const btree_key_t *key, repli_timestamp_t recency, signal_t *interruptor) THROWS_ONLY(interrupted_exc_t) {
        rassert(kr_.contains_key(key->contents, key->size));
        cb_->on_deletion(key, recency, interruptor);
    }

    void on_pairs(buf_parent_t leaf_node,
                  const std::vector<repli_timestamp_t> &recencies,
                  const std::vector<const btree_key_t *> &keys,
                  const std::vector<const void *> &vals,
                  signal_t *interruptor) THROWS_ONLY(interrupted_exc_t) {

        std::vector<backfill_atom_t> chunk_atoms;
        chunk_atoms.reserve(keys.size());
        size_t current_chunk_size = 0;

        for (size_t i = 0; i < keys.size(); ++i) {
            rassert(kr_.contains_key(keys[i]->contents, keys[i]->size));
            const rdb_value_t *value = static_cast<const rdb_value_t *>(vals[i]);

            backfill_atom_t atom;
            atom.key.assign(keys[i]->size, keys[i]->contents);
            atom.value = get_data(value, leaf_node);
            atom.recency = recencies[i];
            chunk_atoms.push_back(atom);
            current_chunk_size += static_cast<size_t>(atom.key.size())
                + serialized_size<cluster_version_t::CLUSTER>(atom.value);

            if (current_chunk_size >= BACKFILL_MAX_KVPAIRS_SIZE) {
                // To avoid flooding the receiving node with overly large chunks
                // (which could easily make it run out of memory in extreme
                // cases), pass on what we have got so far. Then continue
                // with the remaining values.
                slice_->stats.pm_keys_read.record(chunk_atoms.size());
                slice_->stats.pm_total_keys_read += chunk_atoms.size();
                cb_->on_keyvalues(std::move(chunk_atoms), interruptor);
                chunk_atoms = std::vector<backfill_atom_t>();
                chunk_atoms.reserve(keys.size() - (i+1));
                current_chunk_size = 0;
            }
        }
        if (!chunk_atoms.empty()) {
            // Pass on the final chunk
            slice_->stats.pm_keys_read.record(chunk_atoms.size());
            slice_->stats.pm_total_keys_read += chunk_atoms.size();
            cb_->on_keyvalues(std::move(chunk_atoms), interruptor);
        }
    }

    void on_sindexes(const std::map<std::string, secondary_index_t> &sindexes, signal_t *interruptor) THROWS_ONLY(interrupted_exc_t) {
        cb_->on_sindexes(sindexes, interruptor);
    }

    rdb_backfill_callback_t *cb_;
    key_range_t kr_;
    btree_slice_t *slice_;
};

void rdb_backfill(btree_slice_t *slice, const key_range_t& key_range,
                  repli_timestamp_t since_when, rdb_backfill_callback_t *callback,
                  refcount_superblock_t *superblock,
                  buf_lock_t *sindex_block,
                  parallel_traversal_progress_t *p, signal_t *interruptor)
    THROWS_ONLY(interrupted_exc_t) {
    agnostic_rdb_backfill_callback_t agnostic_cb(callback, key_range, slice);
    rdb_value_sizer_t sizer(superblock->cache()->max_block_size());
    do_agnostic_btree_backfill(&sizer, key_range, since_when, &agnostic_cb,
                               superblock, sindex_block, p, interruptor);
}

void rdb_delete(const store_key_t &key, btree_slice_t *slice,
                repli_timestamp_t timestamp,
                real_superblock_t *superblock,
                const deletion_context_t *deletion_context,
                point_delete_response_t *response,
                rdb_modification_info_t *mod_info,
                profile::trace_t *trace) {
    keyvalue_location_t kv_location;
    rdb_value_sizer_t sizer(superblock->cache()->max_block_size());
    find_keyvalue_location_for_write(&sizer, superblock, key.btree_key(), timestamp,
            deletion_context->balancing_detacher(), &kv_location, trace);
    slice->stats.pm_keys_set.record();
    slice->stats.pm_total_keys_set += 1;
    bool exists = kv_location.value.has();

    /* Update the modification report. */
    if (exists) {
        mod_info->deleted.first = get_data(kv_location.value_as<rdb_value_t>(),
                                           buf_parent_t(&kv_location.buf));
        kv_location_delete(&kv_location, key, timestamp, deletion_context, mod_info);
        guarantee(!mod_info->deleted.second.empty() && mod_info->added.second.empty());
    }
    response->result = (exists ? point_delete_result_t::DELETED : point_delete_result_t::MISSING);
}

void rdb_value_deleter_t::delete_value(buf_parent_t parent, const void *value) const {
    // To not destroy constness, we operate on a copy of the value
    rdb_value_sizer_t sizer(parent.cache()->max_block_size());
    scoped_malloc_t<rdb_value_t> value_copy(sizer.max_possible_size());
    memcpy(value_copy.get(), value, sizer.size(value));
    actually_delete_rdb_value(parent, value_copy.get());
}

void rdb_value_detacher_t::delete_value(buf_parent_t parent, const void *value) const {
    detach_rdb_value(parent, value);
}

typedef ql::transform_variant_t transform_variant_t;
typedef ql::terminal_variant_t terminal_variant_t;

class rget_sindex_data_t {
public:
    rget_sindex_data_t(const key_range_t &_pkey_range, const ql::datum_range_t &_range,
                       reql_version_t wire_func_reql_version,
                       ql::map_wire_func_t wire_func, sindex_multi_bool_t _multi)
        : pkey_range(_pkey_range), range(_range),
          func_reql_version(wire_func_reql_version),
          func(wire_func.compile_wire_func()), multi(_multi) { }
private:
    friend class rget_cb_t;
    const key_range_t pkey_range;
    const ql::datum_range_t range;
    const reql_version_t func_reql_version;
    const counted_t<const ql::func_t> func;
    const sindex_multi_bool_t multi;
};

class job_data_t {
public:
    job_data_t(ql::env_t *_env, const ql::batchspec_t &batchspec,
               const std::vector<transform_variant_t> &_transforms,
               const boost::optional<terminal_variant_t> &_terminal,
               sorting_t _sorting)
        : env(_env),
          batcher(batchspec.to_batcher()),
          sorting(_sorting),
          accumulator(_terminal
                      ? ql::make_terminal(*_terminal)
                      : ql::make_append(sorting, &batcher)) {
        for (size_t i = 0; i < _transforms.size(); ++i) {
            transformers.push_back(ql::make_op(_transforms[i]));
        }
        guarantee(transformers.size() == _transforms.size());
    }
    job_data_t(job_data_t &&jd)
        : env(jd.env),
          batcher(std::move(jd.batcher)),
          transformers(std::move(jd.transformers)),
          sorting(jd.sorting),
          accumulator(jd.accumulator.release()) {
    }
private:
    friend class rget_cb_t;
    ql::env_t *const env;
    ql::batcher_t batcher;
    std::vector<scoped_ptr_t<ql::op_t> > transformers;
    sorting_t sorting;
    scoped_ptr_t<ql::accumulator_t> accumulator;
};

class rget_io_data_t {
public:
    rget_io_data_t(rget_read_response_t *_response, btree_slice_t *_slice)
        : response(_response), slice(_slice) { }
private:
    friend class rget_cb_t;
    rget_read_response_t *const response;
    btree_slice_t *const slice;
};

class rget_cb_t : public concurrent_traversal_callback_t {
public:
    rget_cb_t(rget_io_data_t &&_io,
              job_data_t &&_job,
              boost::optional<rget_sindex_data_t> &&_sindex,
              const key_range_t &range);

    virtual done_traversing_t handle_pair(
        scoped_key_value_t &&keyvalue,
        concurrent_traversal_fifo_enforcer_signal_t waiter)
        THROWS_ONLY(interrupted_exc_t);
    void finish() THROWS_ONLY(interrupted_exc_t);
private:
    const rget_io_data_t io; // How do get data in/out.
    job_data_t job; // What to do next (stateful).
    const boost::optional<rget_sindex_data_t> sindex; // Optional sindex information.

    // State for internal bookkeeping.
    bool bad_init;
    scoped_ptr_t<profile::disabler_t> disabler;
    scoped_ptr_t<profile::sampler_t> sampler;
};

rget_cb_t::rget_cb_t(rget_io_data_t &&_io,
                     job_data_t &&_job,
                     boost::optional<rget_sindex_data_t> &&_sindex,
                     const key_range_t &range)
    : io(std::move(_io)),
      job(std::move(_job)),
      sindex(std::move(_sindex)),
      bad_init(false) {
    io.response->last_key = !reversed(job.sorting)
        ? range.left
        : (!range.right.unbounded ? range.right.key : store_key_t::max());
    disabler.init(new profile::disabler_t(job.env->trace));
    sampler.init(new profile::sampler_t("Range traversal doc evaluation.",
                                        job.env->trace));
}

void rget_cb_t::finish() THROWS_ONLY(interrupted_exc_t) {
    job.accumulator->finish(&io.response->result);
    if (job.accumulator->should_send_batch()) {
        io.response->truncated = true;
    }
}

// Handle a keyvalue pair.  Returns whether or not we're done early.
done_traversing_t rget_cb_t::handle_pair(
    scoped_key_value_t &&keyvalue,
    concurrent_traversal_fifo_enforcer_signal_t waiter)
    THROWS_ONLY(interrupted_exc_t) {
    sampler->new_sample();

    if (bad_init || boost::get<ql::exc_t>(&io.response->result) != NULL) {
        return done_traversing_t::YES;
    }

    // Load the key and value.
    store_key_t key(keyvalue.key());
    if (sindex && !sindex->pkey_range.contains_key(ql::datum_t::extract_primary(key))) {
        return done_traversing_t::NO;
    }

    lazy_json_t row(static_cast<const rdb_value_t *>(keyvalue.value()),
                    keyvalue.expose_buf());
    ql::datum_t val;

    // Count stats whether or not we deserialize the value
    io.slice->stats.pm_keys_read.record();
    io.slice->stats.pm_total_keys_read += 1;
    // We only load the value if we actually use it (`count` does not).
    if (job.accumulator->uses_val() || job.transformers.size() != 0 || sindex) {
        val = row.get();
    } else {
        row.reset();
    }
    guarantee(!row.references_parent());
    keyvalue.reset();
    waiter.wait_interruptible();

    try {
        // Update the last considered key.
        if ((io.response->last_key < key && !reversed(job.sorting)) ||
            (io.response->last_key > key && reversed(job.sorting))) {
            io.response->last_key = key;
        }

        // Check whether we're out of sindex range.
        ql::datum_t sindex_val; // NULL if no sindex.
        if (sindex) {
            // Secondary index functions are deterministic (so no need for an
            // rdb_context_t) and evaluated in a pristine environment (without global
            // optargs).
            ql::env_t sindex_env(job.env->interruptor,
                                 ql::return_empty_normal_batches_t::NO,
                                 sindex->func_reql_version);
            sindex_val = sindex->func->call(&sindex_env, val)->as_datum();
            if (sindex->multi == sindex_multi_bool_t::MULTI
                && sindex_val.get_type() == ql::datum_t::R_ARRAY) {
                boost::optional<uint64_t> tag = *ql::datum_t::extract_tag(key);
                guarantee(tag);
                sindex_val = sindex_val.get(*tag, ql::NOTHROW);
                guarantee(sindex_val.has());
            }
            if (!sindex->range.contains(sindex_val)) {
                return done_traversing_t::NO;
            }
        }

        ql::groups_t data;
        data = {{ql::datum_t(), ql::datums_t{val}}};

        for (auto it = job.transformers.begin(); it != job.transformers.end(); ++it) {
            (**it)(job.env, &data, sindex_val);
            //                     ^^^^^^^^^^ NULL if no sindex
        }
        // We need lots of extra data for the accumulation because we might be
        // accumulating `rget_item_t`s for a batch.
        return (*job.accumulator)(job.env,
                                  &data,
                                  std::move(key),
                                  std::move(sindex_val)); // NULL if no sindex
    } catch (const ql::exc_t &e) {
        io.response->result = e;
        return done_traversing_t::YES;
    } catch (const ql::datum_exc_t &e) {
#ifndef NDEBUG
        unreachable();
#else
        io.response->result = ql::exc_t(e, ql::backtrace_id_t::empty());
        return done_traversing_t::YES;
#endif // NDEBUG
    }
}

// TODO: Having two functions which are 99% the same sucks.
void rdb_rget_slice(
        btree_slice_t *slice,
        const key_range_t &range,
        superblock_t *superblock,
        ql::env_t *ql_env,
        const ql::batchspec_t &batchspec,
        const std::vector<transform_variant_t> &transforms,
        const boost::optional<terminal_variant_t> &terminal,
        sorting_t sorting,
        rget_read_response_t *response,
        release_superblock_t release_superblock) {

    r_sanity_check(boost::get<ql::exc_t>(&response->result) == NULL);
    profile::starter_t starter("Do range scan on primary index.", ql_env->trace);
    rget_cb_t callback(
        rget_io_data_t(response, slice),
        job_data_t(ql_env, batchspec, transforms, terminal, sorting),
        boost::optional<rget_sindex_data_t>(),
        range);
    btree_concurrent_traversal(
        superblock, range, &callback, (!reversed(sorting) ? FORWARD : BACKWARD),
        release_superblock);
    callback.finish();
}

void rdb_rget_secondary_slice(
        btree_slice_t *slice,
        const ql::datum_range_t &sindex_range,
        const region_t &sindex_region,
        sindex_superblock_t *superblock,
        ql::env_t *ql_env,
        const ql::batchspec_t &batchspec,
        const std::vector<transform_variant_t> &transforms,
        const boost::optional<terminal_variant_t> &terminal,
        const key_range_t &pk_range,
        sorting_t sorting,
        const sindex_disk_info_t &sindex_info,
        rget_read_response_t *response,
        release_superblock_t release_superblock) {

    r_sanity_check(boost::get<ql::exc_t>(&response->result) == NULL);
    guarantee(sindex_info.geo == sindex_geo_bool_t::REGULAR);
    profile::starter_t starter("Do range scan on secondary index.", ql_env->trace);

    const reql_version_t sindex_func_reql_version =
        sindex_info.mapping_version_info.latest_compatible_reql_version;
    rget_cb_t callback(
        rget_io_data_t(response, slice),
        job_data_t(ql_env, batchspec, transforms, terminal, sorting),
        rget_sindex_data_t(pk_range, sindex_range, sindex_func_reql_version,
                           sindex_info.mapping, sindex_info.multi),
        sindex_region.inner);
    btree_concurrent_traversal(
        superblock,
        sindex_region.inner,
        &callback,
        (!reversed(sorting) ? FORWARD : BACKWARD),
        release_superblock);
    callback.finish();
}

void rdb_get_intersecting_slice(
        btree_slice_t *slice,
        const ql::datum_t &query_geometry,
        const region_t &sindex_region,
        sindex_superblock_t *superblock,
        ql::env_t *ql_env,
        const ql::batchspec_t &batchspec,
        const std::vector<ql::transform_variant_t> &transforms,
        const boost::optional<ql::terminal_variant_t> &terminal,
        const key_range_t &pk_range,
        const sindex_disk_info_t &sindex_info,
        rget_read_response_t *response) {
    guarantee(query_geometry.has());

    guarantee(sindex_info.geo == sindex_geo_bool_t::GEO);
    profile::starter_t starter("Do intersection scan on geospatial index.", ql_env->trace);

    const reql_version_t sindex_func_reql_version =
        sindex_info.mapping_version_info.latest_compatible_reql_version;
    collect_all_geo_intersecting_cb_t callback(
        slice,
        geo_job_data_t(ql_env, batchspec, transforms, terminal),
        geo_sindex_data_t(pk_range, sindex_info.mapping, sindex_func_reql_version,
                          sindex_info.multi),
        query_geometry,
        sindex_region.inner,
        response);
    btree_concurrent_traversal(
        superblock, sindex_region.inner, &callback,
        direction_t::FORWARD,
        release_superblock_t::RELEASE);
    callback.finish();
}

void rdb_get_nearest_slice(
    btree_slice_t *slice,
    const lon_lat_point_t &center,
    double max_dist,
    uint64_t max_results,
    const ellipsoid_spec_t &geo_system,
    sindex_superblock_t *superblock,
    ql::env_t *ql_env,
    const key_range_t &pk_range,
    const sindex_disk_info_t &sindex_info,
    nearest_geo_read_response_t *response) {

    guarantee(sindex_info.geo == sindex_geo_bool_t::GEO);
    profile::starter_t starter("Do nearest traversal on geospatial index.", ql_env->trace);

    const reql_version_t sindex_func_reql_version =
        sindex_info.mapping_version_info.latest_compatible_reql_version;

    // TODO (daniel): Instead of calling this multiple times until we are done,
    //   results should be streamed lazily. Also, even if we don't do that,
    //   the copying of the result we do here is bad.
    nearest_traversal_state_t state(center, max_results, max_dist, geo_system);
    response->results_or_error = nearest_geo_read_response_t::result_t();
    do {
        nearest_geo_read_response_t partial_response;
        try {
            nearest_traversal_cb_t callback(
                slice,
                geo_sindex_data_t(pk_range, sindex_info.mapping,
                                  sindex_func_reql_version, sindex_info.multi),
                ql_env,
                &state);
            btree_concurrent_traversal(
                superblock, key_range_t::universe(), &callback,
                direction_t::FORWARD,
                release_superblock_t::KEEP);
            callback.finish(&partial_response);
        } catch (const geo_exception_t &e) {
            partial_response.results_or_error =
                ql::exc_t(ql::base_exc_t::GENERIC, e.what(),
                          ql::backtrace_id_t::empty());
        }
        if (boost::get<ql::exc_t>(&partial_response.results_or_error)) {
            response->results_or_error = partial_response.results_or_error;
            return;
        } else {
            auto partial_res = boost::get<nearest_geo_read_response_t::result_t>(
                &partial_response.results_or_error);
            guarantee(partial_res != NULL);
            auto full_res = boost::get<nearest_geo_read_response_t::result_t>(
                &response->results_or_error);
            std::move(partial_res->begin(), partial_res->end(),
                      std::back_inserter(*full_res));
        }
    } while (state.proceed_to_next_batch() == done_traversing_t::NO);
}

void rdb_distribution_get(int max_depth,
                          const store_key_t &left_key,
                          real_superblock_t *superblock,
                          distribution_read_response_t *response) {
    int64_t key_count_out;
    std::vector<store_key_t> key_splits;
    get_btree_key_distribution(superblock, max_depth,
                               &key_count_out, &key_splits);

    int64_t keys_per_bucket;
    if (key_splits.size() == 0) {
        keys_per_bucket = key_count_out;
    } else  {
        keys_per_bucket = std::max<int64_t>(key_count_out / key_splits.size(), 1);
    }
    response->key_counts[left_key] = keys_per_bucket;

    for (std::vector<store_key_t>::iterator it  = key_splits.begin();
                                            it != key_splits.end();
                                            ++it) {
        response->key_counts[*it] = keys_per_bucket;
    }
}

static const int8_t HAS_VALUE = 0;
static const int8_t HAS_NO_VALUE = 1;

template <cluster_version_t W>
void serialize(write_message_t *wm, const rdb_modification_info_t &info) {
    if (!info.deleted.first.has()) {
        guarantee(info.deleted.second.empty());
        serialize<W>(wm, HAS_NO_VALUE);
    } else {
        serialize<W>(wm, HAS_VALUE);
        serialize<W>(wm, info.deleted);
    }

    if (!info.added.first.has()) {
        guarantee(info.added.second.empty());
        serialize<W>(wm, HAS_NO_VALUE);
    } else {
        serialize<W>(wm, HAS_VALUE);
        serialize<W>(wm, info.added);
    }
}

template <cluster_version_t W>
archive_result_t deserialize(read_stream_t *s, rdb_modification_info_t *info) {
    int8_t has_value;
    archive_result_t res = deserialize<W>(s, &has_value);
    if (bad(res)) { return res; }

    if (has_value == HAS_VALUE) {
        res = deserialize<W>(s, &info->deleted);
        if (bad(res)) { return res; }
    }

    res = deserialize<W>(s, &has_value);
    if (bad(res)) { return res; }

    if (has_value == HAS_VALUE) {
        res = deserialize<W>(s, &info->added);
        if (bad(res)) { return res; }
    }

    return archive_result_t::SUCCESS;
}

INSTANTIATE_SERIALIZABLE_SINCE_v1_13(rdb_modification_info_t);

RDB_IMPL_SERIALIZABLE_2_SINCE_v1_13(rdb_modification_report_t, primary_key, info);

rdb_modification_report_cb_t::rdb_modification_report_cb_t(
        store_t *store,
        buf_lock_t *sindex_block,
        auto_drainer_t::lock_t lock)
    : lock_(lock), store_(store),
      sindex_block_(sindex_block) {
    store_->acquire_post_constructed_sindex_superblocks_for_write(
            sindex_block_, &sindexes_);
}

rdb_modification_report_cb_t::~rdb_modification_report_cb_t() { }

bool rdb_modification_report_cb_t::has_pkey_cfeeds() {
    return store_->changefeed_server->has_limit(boost::optional<std::string>());
}

void rdb_modification_report_cb_t::finish(
    btree_slice_t *btree, real_superblock_t *superblock) {
    store_->changefeed_server->foreach_limit(
        boost::optional<std::string>(),
        nullptr,
        [&](rwlock_in_line_t *clients_spot,
            rwlock_in_line_t *limit_clients_spot,
            rwlock_in_line_t *lm_spot,
            ql::changefeed::limit_manager_t *lm) {
            if (!lm->drainer.is_draining()) {
                auto lock = lm->drainer.lock();
                guarantee(clients_spot->read_signal()->is_pulsed());
                guarantee(limit_clients_spot->read_signal()->is_pulsed());
                lm->commit(lm_spot, ql::changefeed::primary_ref_t{btree, superblock});
            }
        });
}

new_mutex_in_line_t rdb_modification_report_cb_t::get_in_line_for_sindex() {
    return store_->get_in_line_for_sindex_queue(sindex_block_);
}
rwlock_in_line_t rdb_modification_report_cb_t::get_in_line_for_stamp() {
    return store_->changefeed_server->get_in_line_for_stamp(access_t::write);
}

void rdb_modification_report_cb_t::on_mod_report(
    const rdb_modification_report_t &report,
    bool update_pkey_cfeeds,
    new_mutex_in_line_t *sindex_spot,
    rwlock_in_line_t *cfeed_stamp_spot) {
    if (report.info.deleted.first.has() || report.info.added.first.has()) {
        // We spawn the sindex update in its own coroutine because we don't want to
        // hold the sindex update for the changefeed update or vice-versa.
        cond_t sindexes_updated_cond, keys_available_cond;
        index_vals_t old_keys, new_keys;
        sindex_spot->acq_signal()->wait_lazily_unordered();
        coro_t::spawn_now_dangerously(
            std::bind(&rdb_modification_report_cb_t::on_mod_report_sub,
                      this,
                      report,
                      sindex_spot,
                      &keys_available_cond,
                      &sindexes_updated_cond,
                      &old_keys,
                      &new_keys));
        guarantee(store_->changefeed_server.has());
        if (update_pkey_cfeeds) {
            store_->changefeed_server->foreach_limit(
                boost::optional<std::string>(),
                &report.primary_key,
                [&](rwlock_in_line_t *clients_spot,
                    rwlock_in_line_t *limit_clients_spot,
                    rwlock_in_line_t *lm_spot,
                    ql::changefeed::limit_manager_t *lm) {
                    if (!lm->drainer.is_draining()) {
                        auto lock = lm->drainer.lock();
                        guarantee(clients_spot->read_signal()->is_pulsed());
                        guarantee(limit_clients_spot->read_signal()->is_pulsed());
                        if (report.info.deleted.first.has()) {
                            lm->del(lm_spot, report.primary_key, is_primary_t::YES);
                        }
                        if (report.info.added.first.has()) {
                            // The conflicting null values are resolved by
                            // the primary key.
                            lm->add(lm_spot, report.primary_key, is_primary_t::YES,
                                    ql::datum_t::null(), report.info.added.first);
                        }
                    }
                });
        }
        keys_available_cond.wait_lazily_unordered();
        store_->changefeed_server->send_all(
            ql::changefeed::msg_t(
                ql::changefeed::msg_t::change_t{
                    old_keys,
                    new_keys,
                    report.primary_key,
                    report.info.deleted.first,
                    report.info.added.first}),
            report.primary_key,
            cfeed_stamp_spot);
        sindexes_updated_cond.wait_lazily_unordered();
    }
}

void rdb_modification_report_cb_t::on_mod_report_sub(
    const rdb_modification_report_t &mod_report,
    new_mutex_in_line_t *spot,
    cond_t *keys_available_cond,
    cond_t *done_cond,
    index_vals_t *old_keys_out,
    index_vals_t *new_keys_out) {
    store_->sindex_queue_push(mod_report, spot);
    rdb_live_deletion_context_t deletion_context;
    rdb_update_sindexes(store_,
                        sindexes_,
                        &mod_report,
                        sindex_block_->txn(),
                        &deletion_context,
                        keys_available_cond,
                        old_keys_out,
                        new_keys_out);
    guarantee(keys_available_cond->is_pulsed());
    done_cond->pulse();
}

std::vector<std::string> expand_geo_key(
        reql_version_t reql_version,
        const ql::datum_t &key,
        const store_key_t &primary_key,
        boost::optional<uint64_t> tag_num) {
    // Ignore non-geometry objects in geo indexes.
    // TODO (daniel): This needs to be changed once compound geo index
    // support gets added.
    if (!key.is_ptype(ql::pseudo::geometry_string)) {
        return std::vector<std::string>();
    }

    try {
        std::vector<std::string> grid_keys =
            compute_index_grid_keys(key, GEO_INDEX_GOAL_GRID_CELLS);

        std::vector<std::string> result;
        result.reserve(grid_keys.size());
        for (size_t i = 0; i < grid_keys.size(); ++i) {
            // TODO (daniel): Something else that needs change for compound index
            //   support: We must be able to truncate geo keys and handle such
            //   truncated keys.
            rassert(grid_keys[i].length() <= ql::datum_t::trunc_size(
                        ql::skey_version_from_reql_version(reql_version),
                        key_to_unescaped_str(primary_key).length()));

            result.push_back(
                ql::datum_t::compose_secondary(
                    ql::skey_version_from_reql_version(reql_version),
                    grid_keys[i], primary_key, tag_num));
        }

        return result;
    } catch (const geo_exception_t &e) {
        // As things are now, this exception is actually ignored in
        // `compute_keys()`. That's ok, though it would be nice if we could
        // pass on some kind of warning to the user.
        logWRN("Failed to compute grid keys for an index: %s", e.what());
        rfail_target(&key, ql::base_exc_t::GENERIC,
                "Failed to compute grid keys: %s", e.what());
    }
}

void compute_keys(const store_key_t &primary_key,
                  ql::datum_t doc,
                  const sindex_disk_info_t &index_info,
                  std::vector<std::pair<store_key_t, ql::datum_t> > *keys_out) {
    guarantee(keys_out->empty());

    const reql_version_t reql_version =
        index_info.mapping_version_info.latest_compatible_reql_version;

    // Secondary index functions are deterministic (so no need for an rdb_context_t)
    // and evaluated in a pristine environment (without global optargs).
    cond_t non_interruptor;
    ql::env_t sindex_env(&non_interruptor,
                         ql::return_empty_normal_batches_t::NO,
                         reql_version);

    ql::datum_t index =
        index_info.mapping.compile_wire_func()->call(&sindex_env, doc)->as_datum();

    if (index_info.multi == sindex_multi_bool_t::MULTI
        && index.get_type() == ql::datum_t::R_ARRAY) {
        for (uint64_t i = 0; i < index.arr_size(); ++i) {
            const ql::datum_t &skey = index.get(i, ql::THROW);
            if (index_info.geo == sindex_geo_bool_t::GEO) {
                std::vector<std::string> geo_keys = expand_geo_key(reql_version,
                                                                   skey,
                                                                   primary_key,
                                                                   i);
                for (auto it = geo_keys.begin(); it != geo_keys.end(); ++it) {
                    keys_out->push_back(std::make_pair(store_key_t(*it), skey));
                }
            } else {
<<<<<<< HEAD
                keys_out->push_back(
                    std::make_pair(
                        store_key_t(
                            skey.print_secondary(
                                ql::skey_version_from_reql_version(reql_version),
                                primary_key,
                                i)),
                        skey));
=======
                try {
                    keys_out->push_back(
                        std::make_pair(
                            store_key_t(
                                skey.print_secondary(
                                    reql_version, primary_key, i)),
                            skey));
                } catch (const ql::base_exc_t &e) {
                    if (reql_version < reql_version_t::v2_1) {
                        throw e;
                    }
                    // One of the values couldn't be converted to an index key.
                    // Ignore it and move on to the next one.
                }
>>>>>>> 80cbb95a
            }
        }
    } else {
        if (index_info.geo == sindex_geo_bool_t::GEO) {
            std::vector<std::string> geo_keys = expand_geo_key(reql_version,
                                                               index,
                                                               primary_key,
                                                               boost::none);
            for (auto it = geo_keys.begin(); it != geo_keys.end(); ++it) {
                keys_out->push_back(std::make_pair(store_key_t(*it), index));
            }
        } else {
            keys_out->push_back(
                std::make_pair(
                    store_key_t(
                        index.print_secondary(
                            ql::skey_version_from_reql_version(reql_version),
                            primary_key,
                            boost::none)),
                    index));
        }
    }
}

void serialize_sindex_info(write_message_t *wm,
                           const sindex_disk_info_t &info) {
    serialize_cluster_version(wm, cluster_version_t::LATEST_DISK);
    serialize<cluster_version_t::LATEST_DISK>(
        wm, info.mapping_version_info.original_reql_version);
    serialize<cluster_version_t::LATEST_DISK>(
        wm, info.mapping_version_info.latest_compatible_reql_version);
    serialize<cluster_version_t::LATEST_DISK>(
        wm, info.mapping_version_info.latest_checked_reql_version);

    serialize<cluster_version_t::LATEST_DISK>(wm, info.mapping);
    serialize<cluster_version_t::LATEST_DISK>(wm, info.multi);
    serialize<cluster_version_t::LATEST_DISK>(wm, info.geo);
}

void deserialize_sindex_info(const std::vector<char> &data,
                             sindex_disk_info_t *info_out)
    THROWS_ONLY(archive_exc_t) {
    buffer_read_stream_t read_stream(data.data(), data.size());
    // This cluster version field is _not_ a ReQL evaluation version field, which is
    // in secondary_index_t -- it only says how the value was serialized.
    cluster_version_t cluster_version;
    archive_result_t success = deserialize_cluster_version(
        &read_stream,
        &cluster_version,
        "Encountered a RethinkDB 1.13 secondary index, which is no longer supported.  "
        "You can use RethinkDB 2.0 to upgrade your secondary index.");
    throw_if_bad_deserialization(success, "sindex description");

    switch (cluster_version) {
    case cluster_version_t::v1_14:
    case cluster_version_t::v1_15:
    case cluster_version_t::v1_16:
    case cluster_version_t::v2_0:
    case cluster_version_t::v2_1_is_latest:
        success = deserialize_for_version(
                cluster_version,
                &read_stream,
                &info_out->mapping_version_info.original_reql_version);
        throw_if_bad_deserialization(success, "original_reql_version");
        success = deserialize_for_version(
                cluster_version,
                &read_stream,
                &info_out->mapping_version_info.latest_compatible_reql_version);
        throw_if_bad_deserialization(success, "latest_compatible_reql_version");
        success = deserialize_for_version(
                cluster_version,
                &read_stream,
                &info_out->mapping_version_info.latest_checked_reql_version);
        throw_if_bad_deserialization(success, "latest_checked_reql_version");
        break;
    default:
        unreachable();
    }

    success = deserialize_for_version(cluster_version, &read_stream, &info_out->mapping);
    throw_if_bad_deserialization(success, "sindex description");

    success = deserialize_for_version(cluster_version, &read_stream, &info_out->multi);
    throw_if_bad_deserialization(success, "sindex description");
    switch (cluster_version) {
    case cluster_version_t::v1_14:
        info_out->geo = sindex_geo_bool_t::REGULAR;
        break;
    case cluster_version_t::v1_15: // fallthru
    case cluster_version_t::v1_16: // fallthru
    case cluster_version_t::v2_0_is_latest:
        success = deserialize_for_version(cluster_version, &read_stream, &info_out->geo);
        throw_if_bad_deserialization(success, "sindex description");
        break;
    default: unreachable();
    }
    guarantee(static_cast<size_t>(read_stream.tell()) == data.size(),
              "An sindex description was incompletely deserialized.");
}

/* Used below by rdb_update_sindexes. */
void rdb_update_single_sindex(
        store_t *store,
        const store_t::sindex_access_t *sindex,
        const deletion_context_t *deletion_context,
        const rdb_modification_report_t *modification,
        size_t *updates_left,
        auto_drainer_t::lock_t,
        cond_t *keys_available_cond,
        std::vector<std::pair<ql::datum_t, boost::optional<uint64_t> > > *old_keys_out,
        std::vector<std::pair<ql::datum_t, boost::optional<uint64_t> > > *new_keys_out)
    THROWS_NOTHING {
    // Note if you get this error it's likely that you've passed in a default
    // constructed mod_report. Don't do that.  Mod reports should always be passed
    // to a function as an output parameter before they're passed to this
    // function.
    guarantee(modification->primary_key.size() != 0);

    guarantee(old_keys_out == NULL || old_keys_out->size() == 0);
    guarantee(new_keys_out == NULL || new_keys_out->size() == 0);

    sindex_disk_info_t sindex_info;
    try {
        deserialize_sindex_info(sindex->sindex.opaque_definition, &sindex_info);
    } catch (const archive_exc_t &e) {
        crash("%s", e.what());
    }
    // TODO(2015-01): Actually get real profiling information for
    // secondary index updates.
    profile::trace_t *const trace = nullptr;

    sindex_superblock_t *superblock = sindex->superblock.get();

    ql::changefeed::server_t *server =
        store->changefeed_server.has() ? store->changefeed_server.get() : NULL;

    if (modification->info.deleted.first.has()) {
        guarantee(!modification->info.deleted.second.empty());
        try {
            ql::datum_t deleted = modification->info.deleted.first;

            std::vector<std::pair<store_key_t, ql::datum_t> > keys;
            compute_keys(modification->primary_key, deleted, sindex_info, &keys);
            if (old_keys_out != NULL) {
                for (const auto &pair : keys) {
                    old_keys_out->push_back(
                        std::make_pair(
                            pair.second, ql::datum_t::extract_all(
                                key_to_unescaped_str(pair.first)).tag_num));
                }
            }
            if (server != NULL) {
                server->foreach_limit(
                    sindex->name.name,
                    &modification->primary_key,
                    [&](rwlock_in_line_t *clients_spot,
                        rwlock_in_line_t *limit_clients_spot,
                        rwlock_in_line_t *lm_spot,
                        ql::changefeed::limit_manager_t *lm) {
                        guarantee(clients_spot->read_signal()->is_pulsed());
                        guarantee(limit_clients_spot->read_signal()->is_pulsed());
                        for (const auto &pair : keys) {
                            lm->del(lm_spot, pair.first, is_primary_t::NO);
                        }
                    });
            }
            for (auto it = keys.begin(); it != keys.end(); ++it) {
                promise_t<superblock_t *> return_superblock_local;
                {
                    keyvalue_location_t kv_location;
                    rdb_value_sizer_t sizer(superblock->cache()->max_block_size());

                    find_keyvalue_location_for_write(
                        &sizer,
                        superblock,
                        it->first.btree_key(),
                        repli_timestamp_t::distant_past,
                        deletion_context->balancing_detacher(),
                        &kv_location,
                        trace,
                        &return_superblock_local);

                    if (kv_location.value.has()) {
                        kv_location_delete(
                            &kv_location,
                            it->first,
                            repli_timestamp_t::distant_past,
                            deletion_context,
                            NULL);
                    }
                    // The keyvalue location gets destroyed here.
                }
                superblock =
                    static_cast<sindex_superblock_t *>(return_superblock_local.wait());
            }
        } catch (const ql::base_exc_t &) {
            // Do nothing (it wasn't actually in the index).

            // See comment in `catch` below.
            guarantee(old_keys_out == NULL || old_keys_out->size() == 0);
        }
    }

    // If the secondary index is being deleted, we don't add any new values to
    // the sindex tree.
    // This is so we don't race against any sindex erase about who is faster
    // (we with inserting new entries, or the erase with removing them).
    const bool sindex_is_being_deleted = sindex->sindex.being_deleted;
    if (!sindex_is_being_deleted && modification->info.added.first.has()) {
        bool decremented_updates_left = false;
        try {
            ql::datum_t added = modification->info.added.first;

            std::vector<std::pair<store_key_t, ql::datum_t> > keys;

            compute_keys(modification->primary_key, added, sindex_info, &keys);
            if (new_keys_out != NULL) {
                guarantee(keys_available_cond != NULL);
                for (const auto &pair : keys) {
                    new_keys_out->push_back(
                        std::make_pair(
                            pair.second, ql::datum_t::extract_all(
                                key_to_unescaped_str(pair.first)).tag_num));
                }
                guarantee(*updates_left > 0);
                decremented_updates_left = true;
                if (--*updates_left == 0) {
                    keys_available_cond->pulse();
                }
            }
            if (server != NULL) {
                server->foreach_limit(
                    sindex->name.name,
                    &modification->primary_key,
                    [&](rwlock_in_line_t *clients_spot,
                        rwlock_in_line_t *limit_clients_spot,
                        rwlock_in_line_t *lm_spot,
                        ql::changefeed::limit_manager_t *lm) {
                        guarantee(clients_spot->read_signal()->is_pulsed());
                        guarantee(limit_clients_spot->read_signal()->is_pulsed());
                        for (const auto &pair :keys) {
                            lm->add(lm_spot, pair.first, is_primary_t::NO,
                                    pair.second, added);
                        }
                    });
            }
            for (auto it = keys.begin(); it != keys.end(); ++it) {
                promise_t<superblock_t *> return_superblock_local;
                {
                    keyvalue_location_t kv_location;

                    rdb_value_sizer_t sizer(superblock->cache()->max_block_size());
                    find_keyvalue_location_for_write(
                        &sizer,
                        superblock,
                        it->first.btree_key(),
                        repli_timestamp_t::distant_past,
                        deletion_context->balancing_detacher(),
                        &kv_location,
                        trace,
                        &return_superblock_local);

                    ql::serialization_result_t res =
                        kv_location_set(&kv_location, it->first,
                                        modification->info.added.second,
                                        repli_timestamp_t::distant_past,
                                        deletion_context);
                    // this particular context cannot fail AT THE MOMENT.
                    guarantee(!bad(res));
                    // The keyvalue location gets destroyed here.
                }
                superblock = static_cast<sindex_superblock_t *>(
                    return_superblock_local.wait());
            }
        } catch (const ql::base_exc_t &) {
            // Do nothing (we just drop the row from the index).

            // If we've decremented `updates_left` already, that means we might
            // have sent a change with new values for this key even though we're
            // actually dropping the row.  I *believe* that this catch statement
            // can only be triggered by an exception thrown from `compute_keys`
            // (which begs the question of why so many other statements are
            // inside of it), so this guarantee should never trip.
            if (keys_available_cond != NULL) {
                guarantee(!decremented_updates_left);
                guarantee(new_keys_out->size() == 0);
                guarantee(*updates_left > 0);
                if (--*updates_left == 0) {
                    keys_available_cond->pulse();
                }
            }
        }
    } else {
        if (keys_available_cond != NULL) {
            guarantee(*updates_left > 0);
            if (--*updates_left == 0) {
                keys_available_cond->pulse();
            }
        }
    }

    if (server != NULL) {
        server->foreach_limit(
            sindex->name.name,
            &modification->primary_key,
            [&](rwlock_in_line_t *clients_spot,
                rwlock_in_line_t *limit_clients_spot,
                rwlock_in_line_t *lm_spot,
                ql::changefeed::limit_manager_t *lm) {
                guarantee(clients_spot->read_signal()->is_pulsed());
                guarantee(limit_clients_spot->read_signal()->is_pulsed());
                lm->commit(lm_spot, ql::changefeed::sindex_ref_t{
                        sindex->btree, superblock, &sindex_info});
            });
    }
}

void rdb_update_sindexes(
    store_t *store,
    const store_t::sindex_access_vector_t &sindexes,
    const rdb_modification_report_t *modification,
    txn_t *txn,
    const deletion_context_t *deletion_context,
    cond_t *keys_available_cond,
    index_vals_t *old_keys_out,
    index_vals_t *new_keys_out) {
    {
        auto_drainer_t drainer;

        size_t counter = sindexes.size();
        if (counter == 0 && keys_available_cond != NULL) {
            keys_available_cond->pulse();
        }
        for (const auto &sindex : sindexes) {
            coro_t::spawn_sometime(
                std::bind(
                    &rdb_update_single_sindex,
                    store,
                    sindex.get(),
                    deletion_context,
                    modification,
                    &counter,
                    auto_drainer_t::lock_t(&drainer),
                    keys_available_cond,
                    old_keys_out == NULL
                        ? NULL
                        : &(*old_keys_out)[sindex->name.name],
                    new_keys_out == NULL
                        ? NULL
                        : &(*new_keys_out)[sindex->name.name]));
        }
    }

    /* All of the sindex have been updated now it's time to actually clear the
     * deleted blob if it exists. */
    if (modification->info.deleted.first.has()) {
        deletion_context->post_deleter()->delete_value(buf_parent_t(txn),
                modification->info.deleted.second.data());
    }
}

class post_construct_traversal_helper_t : public btree_traversal_helper_t {
public:
    post_construct_traversal_helper_t(
            store_t *store,
            const std::set<uuid_u> &sindexes_to_post_construct,
            cond_t *interrupt_myself,
            signal_t *interruptor
            )
        : store_(store),
          sindexes_to_post_construct_(sindexes_to_post_construct),
          interrupt_myself_(interrupt_myself), interruptor_(interruptor)
    { }

    void process_a_leaf(buf_lock_t *leaf_node_buf,
                        const btree_key_t *, const btree_key_t *,
                        signal_t *, int *) THROWS_ONLY(interrupted_exc_t) {

        scoped_ptr_t<txn_t> wtxn;
        store_t::sindex_access_vector_t sindexes;

        buf_read_t leaf_read(leaf_node_buf);
        const leaf_node_t *leaf_node
            = static_cast<const leaf_node_t *>(leaf_read.get_data_read());

        // Number of key/value pairs we process before yielding
        const int MAX_CHUNK_SIZE = 10;
        int current_chunk_size = 0;
        const rdb_post_construction_deletion_context_t deletion_context;
        for (auto it = leaf::begin(*leaf_node); it != leaf::end(*leaf_node); ++it) {
            if (current_chunk_size == 0) {
                // Start a write transaction and acquire the secondary index
                // at the beginning of each chunk. We reset the transaction
                // after each chunk because large write transactions can cause
                // the cache to go into throttling, and that would interfere
                // with other transactions on this table.
                try {
                    write_token_t token;
                    store_->new_write_token(&token);

                    scoped_ptr_t<real_superblock_t> superblock;

                    // We use HARD durability because we want post construction
                    // to be throttled if we insert data faster than it can
                    // be written to disk. Otherwise we might exhaust the cache's
                    // dirty page limit and bring down the whole table.
                    // Other than that, the hard durability guarantee is not actually
                    // needed here.
                    store_->acquire_superblock_for_write(
                            2 + MAX_CHUNK_SIZE,
                            write_durability_t::HARD,
                            &token,
                            &wtxn,
                            &superblock,
                            interruptor_);

                    // Acquire the sindex block.
                    const block_id_t sindex_block_id = superblock->get_sindex_block_id();

                    buf_lock_t sindex_block(superblock->expose_buf(), sindex_block_id,
                                            access_t::write);

                    superblock.reset();

                    store_->acquire_sindex_superblocks_for_write(
                            sindexes_to_post_construct_,
                            &sindex_block,
                            &sindexes);

                    if (sindexes.empty()) {
                        interrupt_myself_->pulse_if_not_already_pulsed();
                        return;
                    }
                } catch (const interrupted_exc_t &e) {
                    return;
                }
            }

            store_->btree->stats.pm_keys_read.record();
            store_->btree->stats.pm_total_keys_read += 1;

            /* Grab relevant values from the leaf node. */
            const btree_key_t *key = (*it).first;
            const void *value = (*it).second;
            guarantee(key);

            const store_key_t pk(key);
            rdb_modification_report_t mod_report(pk);
            const rdb_value_t *rdb_value = static_cast<const rdb_value_t *>(value);
            const max_block_size_t block_size = leaf_node_buf->cache()->max_block_size();
            mod_report.info.added
                = std::make_pair(
                    get_data(rdb_value, buf_parent_t(leaf_node_buf)),
                    std::vector<char>(rdb_value->value_ref(),
                        rdb_value->value_ref() + rdb_value->inline_size(block_size)));

            rdb_update_sindexes(store_,
                                sindexes,
                                &mod_report,
                                wtxn.get(),
                                &deletion_context,
                                NULL,
                                NULL,
                                NULL);
            store_->btree->stats.pm_keys_set.record();
            store_->btree->stats.pm_total_keys_set += 1;

            ++current_chunk_size;
            if (current_chunk_size >= MAX_CHUNK_SIZE) {
                current_chunk_size = 0;
                // Release the write transaction and yield.
                // We continue later where we have left off.
                sindexes.clear();
                wtxn.reset();
                coro_t::yield();
            }
        }
    }

    void postprocess_internal_node(buf_lock_t *) { }

    void filter_interesting_children(buf_parent_t,
                                     ranged_block_ids_t *ids_source,
                                     interesting_children_callback_t *cb) {
        for (int i = 0, e = ids_source->num_block_ids(); i < e; ++i) {
            cb->receive_interesting_child(i);
        }
        cb->no_more_interesting_children();
    }

    access_t btree_superblock_mode() { return access_t::read; }
    access_t btree_node_mode() { return access_t::read; }

    store_t *store_;
    const std::set<uuid_u> &sindexes_to_post_construct_;
    cond_t *interrupt_myself_;
    signal_t *interruptor_;
};

void post_construct_secondary_indexes(
        store_t *store,
        const std::set<uuid_u> &sindexes_to_post_construct,
        signal_t *interruptor,
        parallel_traversal_progress_t *progress_tracker)
    THROWS_ONLY(interrupted_exc_t) {
    cond_t local_interruptor;

    wait_any_t wait_any(&local_interruptor, interruptor);

    post_construct_traversal_helper_t helper(store,
            sindexes_to_post_construct, &local_interruptor, interruptor);
    helper.progress = progress_tracker;

    read_token_t read_token;
    store->new_read_token(&read_token);

    // Mind the destructor ordering.
    // The superblock must be released before txn (`btree_parallel_traversal`
    // usually already takes care of that).
    // The txn must be destructed before the cache_account.
    cache_account_t cache_account;
    scoped_ptr_t<txn_t> txn;
    scoped_ptr_t<real_superblock_t> superblock;

    store->acquire_superblock_for_read(
        &read_token,
        &txn,
        &superblock,
        interruptor,
        true /* USE_SNAPSHOT */);

    cache_account
        = txn->cache()->create_cache_account(SINDEX_POST_CONSTRUCTION_CACHE_PRIORITY);
    txn->set_account(&cache_account);

    btree_parallel_traversal(superblock.get(), &helper, &wait_any);
}

void noop_value_deleter_t::delete_value(buf_parent_t, const void *) const { }<|MERGE_RESOLUTION|>--- conflicted
+++ resolved
@@ -1221,22 +1221,14 @@
                     keys_out->push_back(std::make_pair(store_key_t(*it), skey));
                 }
             } else {
-<<<<<<< HEAD
-                keys_out->push_back(
-                    std::make_pair(
-                        store_key_t(
-                            skey.print_secondary(
-                                ql::skey_version_from_reql_version(reql_version),
-                                primary_key,
-                                i)),
-                        skey));
-=======
                 try {
                     keys_out->push_back(
                         std::make_pair(
                             store_key_t(
                                 skey.print_secondary(
-                                    reql_version, primary_key, i)),
+                                    ql::skey_version_from_reql_version(reql_version),
+                                    primary_key,
+                                    i)),
                             skey));
                 } catch (const ql::base_exc_t &e) {
                     if (reql_version < reql_version_t::v2_1) {
@@ -1245,7 +1237,6 @@
                     // One of the values couldn't be converted to an index key.
                     // Ignore it and move on to the next one.
                 }
->>>>>>> 80cbb95a
             }
         }
     } else {
