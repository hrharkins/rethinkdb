// Copyright 2010-2013 RethinkDB, all rights reserved.
#include "rdb_protocol/term.hpp"

#include "rdb_protocol/counted_term.hpp"
#include "rdb_protocol/env.hpp"
#include "rdb_protocol/func.hpp"
#include "rdb_protocol/pb_utils.hpp"
#include "rdb_protocol/stream_cache.hpp"
#include "rdb_protocol/term_walker.hpp"
#include "rdb_protocol/validate.hpp"

#include "rdb_protocol/terms/terms.hpp"

#pragma GCC diagnostic ignored "-Wshadow"

namespace ql {

counted_t<term_t> compile_term(compile_env_t *env, protob_t<const Term> t) {
    switch (t->type()) {
    case Term::DATUM:              return make_datum_term(t);
    case Term::MAKE_ARRAY:         return make_make_array_term(env, t);
    case Term::MAKE_OBJ:           return make_make_obj_term(env, t);
    case Term::VAR:                return make_var_term(env, t);
    case Term::JAVASCRIPT:         return make_javascript_term(env, t);
    case Term::ERROR:              return make_error_term(env, t);
    case Term::IMPLICIT_VAR:       return make_implicit_var_term(env, t);
    case Term::DB:                 return make_db_term(env, t);
    case Term::TABLE:              return make_table_term(env, t);
    case Term::GET:                return make_get_term(env, t);
    case Term::GET_ALL:            return make_get_all_term(env, t);
    case Term::EQ:                 // fallthru
    case Term::NE:                 // fallthru
    case Term::LT:                 // fallthru
    case Term::LE:                 // fallthru
    case Term::GT:                 // fallthru
    case Term::GE:                 return make_predicate_term(env, t);
    case Term::NOT:                return make_not_term(env, t);
    case Term::ADD:                // fallthru
    case Term::SUB:                // fallthru
    case Term::MUL:                // fallthru
    case Term::DIV:                return make_arith_term(env, t);
    case Term::MOD:                return make_mod_term(env, t);
    case Term::CONTAINS:           return make_contains_term(env, t);
    case Term::APPEND:             return make_append_term(env, t);
    case Term::PREPEND:            return make_prepend_term(env, t);
    case Term::DIFFERENCE:         return make_difference_term(env, t);
    case Term::SET_INSERT:         return make_set_insert_term(env, t);
    case Term::SET_INTERSECTION:   return make_set_intersection_term(env, t);
    case Term::SET_UNION:          return make_set_union_term(env, t);
    case Term::SET_DIFFERENCE:     return make_set_difference_term(env, t);
    case Term::SLICE:              return make_slice_term(env, t);
    case Term::GET_FIELD:          return make_get_field_term(env, t);
    case Term::INDEXES_OF:         return make_indexes_of_term(env, t);
    case Term::KEYS:               return make_keys_term(env, t);
    case Term::HAS_FIELDS:         return make_has_fields_term(env, t);
    case Term::WITH_FIELDS:        return make_with_fields_term(env, t);
    case Term::PLUCK:              return make_pluck_term(env, t);
    case Term::WITHOUT:            return make_without_term(env, t);
    case Term::MERGE:              return make_merge_term(env, t);
    case Term::LITERAL:            return make_literal_term(env, t);
    case Term::BETWEEN:            return make_between_term(env, t);
    case Term::REDUCE:             return make_reduce_term(env, t);
    case Term::MAP:                return make_map_term(env, t);
    case Term::FILTER:             return make_filter_term(env, t);
    case Term::CONCATMAP:          return make_concatmap_term(env, t);
    case Term::ORDERBY:            return make_orderby_term(env, t);
    case Term::DISTINCT:           return make_distinct_term(env, t);
    case Term::COUNT:              return make_count_term(env, t);
    case Term::UNION:              return make_union_term(env, t);
    case Term::NTH:                return make_nth_term(env, t);
    case Term::GROUPED_MAP_REDUCE: return make_gmr_term(env, t);
    case Term::LIMIT:              return make_limit_term(env, t);
    case Term::SKIP:               return make_skip_term(env, t);
    case Term::GROUPBY:            return make_groupby_term(env, t);
    case Term::INNER_JOIN:         return make_inner_join_term(env, t);
    case Term::OUTER_JOIN:         return make_outer_join_term(env, t);
    case Term::EQ_JOIN:            return make_eq_join_term(env, t);
    case Term::ZIP:                return make_zip_term(env, t);
    case Term::INSERT_AT:          return make_insert_at_term(env, t);
    case Term::DELETE_AT:          return make_delete_at_term(env, t);
    case Term::CHANGE_AT:          return make_change_at_term(env, t);
    case Term::SPLICE_AT:          return make_splice_at_term(env, t);
    case Term::COERCE_TO:          return make_coerce_term(env, t);
    case Term::TYPEOF:             return make_typeof_term(env, t);
    case Term::UPDATE:             return make_update_term(env, t);
    case Term::DELETE:             return make_delete_term(env, t);
    case Term::REPLACE:            return make_replace_term(env, t);
    case Term::INSERT:             return make_insert_term(env, t);
    case Term::DB_CREATE:          return make_db_create_term(env, t);
    case Term::DB_DROP:            return make_db_drop_term(env, t);
    case Term::DB_LIST:            return make_db_list_term(env, t);
    case Term::TABLE_CREATE:       return make_table_create_term(env, t);
    case Term::TABLE_DROP:         return make_table_drop_term(env, t);
    case Term::TABLE_LIST:         return make_table_list_term(env, t);
    case Term::SYNC:               return make_sync_term(env, t);
    case Term::INDEX_CREATE:       return make_sindex_create_term(env, t);
    case Term::INDEX_DROP:         return make_sindex_drop_term(env, t);
    case Term::INDEX_LIST:         return make_sindex_list_term(env, t);
    case Term::FUNCALL:            return make_funcall_term(env, t);
    case Term::BRANCH:             return make_branch_term(env, t);
    case Term::ANY:                return make_any_term(env, t);
    case Term::ALL:                return make_all_term(env, t);
    case Term::FOREACH:            return make_foreach_term(env, t);
    case Term::FUNC:               return make_counted<func_term_t>(env, t);
    case Term::ASC:                return make_asc_term(env, t);
    case Term::DESC:               return make_desc_term(env, t);
    case Term::INFO:               return make_info_term(env, t);
    case Term::MATCH:              return make_match_term(env, t);
    case Term::SAMPLE:             return make_sample_term(env, t);
    case Term::IS_EMPTY:           return make_is_empty_term(env, t);
    case Term::DEFAULT:            return make_default_term(env, t);
    case Term::JSON:               return make_json_term(env, t);
    case Term::ISO8601:            return make_iso8601_term(env, t);
    case Term::TO_ISO8601:         return make_to_iso8601_term(env, t);
    case Term::EPOCH_TIME:         return make_epoch_time_term(env, t);
    case Term::TO_EPOCH_TIME:      return make_to_epoch_time_term(env, t);
    case Term::NOW:                return make_now_term(env, t);
    case Term::IN_TIMEZONE:        return make_in_timezone_term(env, t);
    case Term::DURING:             return make_during_term(env, t);
    case Term::DATE:               return make_date_term(env, t);
    case Term::TIME_OF_DAY:        return make_time_of_day_term(env, t);
    case Term::TIMEZONE:           return make_timezone_term(env, t);
    case Term::TIME:               return make_time_term(env, t);

    case Term::YEAR:               return make_portion_term(env, t, pseudo::YEAR);
    case Term::MONTH:              return make_portion_term(env, t, pseudo::MONTH);
    case Term::DAY:                return make_portion_term(env, t, pseudo::DAY);
    case Term::DAY_OF_WEEK:        return make_portion_term(env, t, pseudo::DAY_OF_WEEK);
    case Term::DAY_OF_YEAR:        return make_portion_term(env, t, pseudo::DAY_OF_YEAR);
    case Term::HOURS:              return make_portion_term(env, t, pseudo::HOURS);
    case Term::MINUTES:            return make_portion_term(env, t, pseudo::MINUTES);
    case Term::SECONDS:            return make_portion_term(env, t, pseudo::SECONDS);

    case Term::MONDAY:             return make_constant_term(env, t, 1, "monday");
    case Term::TUESDAY:            return make_constant_term(env, t, 2, "tuesday");
    case Term::WEDNESDAY:          return make_constant_term(env, t, 3, "wednesday");
    case Term::THURSDAY:           return make_constant_term(env, t, 4, "thursday");
    case Term::FRIDAY:             return make_constant_term(env, t, 5, "friday");
    case Term::SATURDAY:           return make_constant_term(env, t, 6, "saturday");
    case Term::SUNDAY:             return make_constant_term(env, t, 7, "sunday");
    case Term::JANUARY:            return make_constant_term(env, t, 1, "january");
    case Term::FEBRUARY:           return make_constant_term(env, t, 2, "february");
    case Term::MARCH:              return make_constant_term(env, t, 3, "march");
    case Term::APRIL:              return make_constant_term(env, t, 4, "april");
    case Term::MAY:                return make_constant_term(env, t, 5, "may");
    case Term::JUNE:               return make_constant_term(env, t, 6, "june");
    case Term::JULY:               return make_constant_term(env, t, 7, "july");
    case Term::AUGUST:             return make_constant_term(env, t, 8, "august");
    case Term::SEPTEMBER:          return make_constant_term(env, t, 9, "september");
    case Term::OCTOBER:            return make_constant_term(env, t, 10, "october");
    case Term::NOVEMBER:           return make_constant_term(env, t, 11, "november");
    case Term::DECEMBER:           return make_constant_term(env, t, 12, "december");
    default: unreachable();
    }
    unreachable();
}

void run(protob_t<Query> q, scoped_ptr_t<env_t> &&env_ptr,
         Response *res, stream_cache2_t *stream_cache2) {
    try {
        validate_pb(*q);
    } catch (const base_exc_t &e) {
        fill_error(res, Response::CLIENT_ERROR, e.what(), backtrace_t());
        return;
    }
#ifdef INSTRUMENT
    debugf("Query: %s\n", q->DebugString().c_str());
#endif // INSTRUMENT
    env_t *env = env_ptr.get();
    int64_t token = q->token();

    switch (q->type()) {
    case Query_QueryType_START: {
        counted_t<term_t> root_term;
        try {
            Term *t = q->mutable_query();
            compile_env_t compile_env((var_visibility_t()));
            root_term = compile_term(&compile_env, q.make_child(t));
            // TODO: handle this properly
        } catch (const exc_t &e) {
            fill_error(res, Response::COMPILE_ERROR, e.what(), e.backtrace());
            return;
        } catch (const datum_exc_t &e) {
            fill_error(res, Response::COMPILE_ERROR, e.what(), backtrace_t());
            return;
        }

        try {
            rcheck_toplevel(!stream_cache2->contains(token),
                            base_exc_t::GENERIC,
                            strprintf("ERROR: duplicate token %" PRIi64, token));
        } catch (const exc_t &e) {
            fill_error(res, Response::CLIENT_ERROR, e.what(), e.backtrace());
            return;
        } catch (const datum_exc_t &e) {
            fill_error(res, Response::CLIENT_ERROR, e.what(), backtrace_t());
            return;
        }

        try {
            scope_env_t scope_env(env, var_scope_t());
            counted_t<val_t> val = root_term->eval(&scope_env);
            if (val->get_type().is_convertible(val_t::type_t::DATUM)) {
                res->set_type(Response_ResponseType_SUCCESS_ATOM);
                counted_t<const datum_t> d = val->as_datum();
                d->write_to_protobuf(res->add_response());
                if (env->trace.has()) {
                    env->trace->as_datum()->write_to_protobuf(res->mutable_profile());
                }
            } else if (val->get_type().is_convertible(val_t::type_t::SEQUENCE)) {
<<<<<<< HEAD
                counted_t<datum_stream_t> seq = val->as_seq(env);
                if (counted_t<const datum_t> arr = seq->as_array(env)) {
                    res->set_type(Response_ResponseType_SUCCESS_ATOM);
                    arr->write_to_protobuf(res->add_response());
                } else {
                    stream_cache2->insert(token, std::move(env_ptr), seq);
                    bool b = stream_cache2->serve(token, res, env->interruptor);
                    r_sanity_check(b);
                }
=======
                if (env->trace.has()) {
                    env->trace->as_datum()->write_to_protobuf(res->mutable_profile());
                }
                stream_cache2->insert(token, std::move(env_ptr), val->as_seq(env));
                bool b = stream_cache2->serve(token, res, env->interruptor);
                r_sanity_check(b);
>>>>>>> 5cee7da4
            } else {
                rfail_toplevel(base_exc_t::GENERIC,
                               "Query result must be of type DATUM or STREAM (got %s).",
                               val->get_type().name());
            }
        } catch (const exc_t &e) {
            fill_error(res, Response::RUNTIME_ERROR, e.what(), e.backtrace());
            return;
        } catch (const datum_exc_t &e) {
            fill_error(res, Response::RUNTIME_ERROR, e.what(), backtrace_t());
            return;
        }

    } break;
    case Query_QueryType_CONTINUE: {
        try {
            bool b = stream_cache2->serve(token, res, env->interruptor);
            rcheck_toplevel(b, base_exc_t::GENERIC,
                            strprintf("Token %" PRIi64 " not in stream cache.", token));
        } catch (const exc_t &e) {
            fill_error(res, Response::CLIENT_ERROR, e.what(), e.backtrace());
            return;
        }
    } break;
    case Query_QueryType_STOP: {
        try {
            rcheck_toplevel(stream_cache2->contains(token), base_exc_t::GENERIC,
                            strprintf("Token %" PRIi64 " not in stream cache.", token));
            stream_cache2->erase(token);
        } catch (const exc_t &e) {
            fill_error(res, Response::CLIENT_ERROR, e.what(), e.backtrace());
            return;
        }
    } break;
    default: unreachable();
    }
}

term_t::term_t(protob_t<const Term> _src)
    : pb_rcheckable_t(get_backtrace(_src)), src(_src) { }
term_t::~term_t() { }

// Uncomment the define to enable instrumentation (you'll be able to see where
// you are in query execution when something goes wrong).
// #define INSTRUMENT 1

#ifdef INSTRUMENT
__thread int DBG_depth = 0;
#define DBG(s, args...) do {                                            \
        std::string DBG_s = "";                                         \
        for (int DBG_i = 0; DBG_i < DBG_depth; ++DBG_i) DBG_s += " ";   \
        debugf("%s" s, DBG_s.c_str(), ##args);                          \
    } while (0)
#define INC_DEPTH do { ++DBG_depth; } while (0)
#define DEC_DEPTH do { --DBG_depth; } while (0)
#else // INSTRUMENT
#define DBG(s, args...)
#define INC_DEPTH
#define DEC_DEPTH
#endif // INSTRUMENT

protob_t<const Term> term_t::get_src() const {
    return src;
}

void term_t::prop_bt(Term *t) const {
    propagate_backtrace(t, &get_src()->GetExtension(ql2::extension::backtrace));
}

counted_t<val_t> term_t::eval(scope_env_t *env, eval_flags_t eval_flags) {
    // This is basically a hook for unit tests to change things mid-query
    profile::starter_t starter(strprintf("Evaluating %s.", name()), env->env->trace);
    DEBUG_ONLY_CODE(env->env->do_eval_callback());
    DBG("EVALUATING %s (%d):\n", name(), is_deterministic());
    env->env->throw_if_interruptor_pulsed();
    INC_DEPTH;

    try {
        try {
            counted_t<val_t> ret = eval_impl(env, eval_flags);
            DEC_DEPTH;
            DBG("%s returned %s\n", name(), ret->print().c_str());
            return ret;
        } catch (const datum_exc_t &e) {
            DEC_DEPTH;
            DBG("%s THREW\n", name());
            rfail(e.get_type(), "%s", e.what());
        }
    } catch (...) {
        DEC_DEPTH;
        DBG("%s THREW OUTER\n", name());
        throw;
    }
}

counted_t<val_t> term_t::new_val(counted_t<const datum_t> d) {
    return make_counted<val_t>(d, backtrace());
}
counted_t<val_t> term_t::new_val(counted_t<const datum_t> d, counted_t<table_t> t) {
    return make_counted<val_t>(d, t, backtrace());
}

counted_t<val_t> term_t::new_val(env_t *env, counted_t<datum_stream_t> s) {
    return make_counted<val_t>(env, s, backtrace());
}
counted_t<val_t> term_t::new_val(counted_t<datum_stream_t> s, counted_t<table_t> d) {
    return make_counted<val_t>(d, s, backtrace());
}
counted_t<val_t> term_t::new_val(counted_t<const db_t> db) {
    return make_counted<val_t>(db, backtrace());
}
counted_t<val_t> term_t::new_val(counted_t<table_t> t) {
    return make_counted<val_t>(t, backtrace());
}
counted_t<val_t> term_t::new_val(counted_t<func_t> f) {
    return make_counted<val_t>(f, backtrace());
}
counted_t<val_t> term_t::new_val_bool(bool b) {
    return new_val(make_counted<const datum_t>(datum_t::R_BOOL, b));
}

} // namespace ql<|MERGE_RESOLUTION|>--- conflicted
+++ resolved
@@ -208,24 +208,18 @@
                     env->trace->as_datum()->write_to_protobuf(res->mutable_profile());
                 }
             } else if (val->get_type().is_convertible(val_t::type_t::SEQUENCE)) {
-<<<<<<< HEAD
                 counted_t<datum_stream_t> seq = val->as_seq(env);
                 if (counted_t<const datum_t> arr = seq->as_array(env)) {
                     res->set_type(Response_ResponseType_SUCCESS_ATOM);
                     arr->write_to_protobuf(res->add_response());
+                    if (env->trace.has()) {
+                        env->trace->as_datum()->write_to_protobuf(res->mutable_profile());
+                    }
                 } else {
                     stream_cache2->insert(token, std::move(env_ptr), seq);
                     bool b = stream_cache2->serve(token, res, env->interruptor);
                     r_sanity_check(b);
                 }
-=======
-                if (env->trace.has()) {
-                    env->trace->as_datum()->write_to_protobuf(res->mutable_profile());
-                }
-                stream_cache2->insert(token, std::move(env_ptr), val->as_seq(env));
-                bool b = stream_cache2->serve(token, res, env->interruptor);
-                r_sanity_check(b);
->>>>>>> 5cee7da4
             } else {
                 rfail_toplevel(base_exc_t::GENERIC,
                                "Query result must be of type DATUM or STREAM (got %s).",
