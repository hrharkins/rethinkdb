// Copyright 2010-2014 RethinkDB, all rights reserved.
#include "rdb_protocol/store.hpp"  // NOLINT(build/include_order)

#include <functional>  // NOLINT(build/include_order)

#include "arch/runtime/coroutines.hpp"
#include "btree/depth_first_traversal.hpp"
#include "btree/node.hpp"
#include "btree/operations.hpp"
#include "btree/reql_specific.hpp"
#include "btree/secondary_operations.hpp"
#include "buffer_cache/alt.hpp"
#include "buffer_cache/cache_balancer.hpp"
#include "concurrency/wait_any.hpp"
#include "containers/archive/buffer_stream.hpp"
#include "containers/archive/vector_stream.hpp"
#include "containers/archive/versioned.hpp"
#include "containers/disk_backed_queue.hpp"
#include "containers/scoped.hpp"
#include "logger.hpp"
#include "rdb_protocol/btree.hpp"
#include "rdb_protocol/erase_range.hpp"
#include "rdb_protocol/protocol.hpp"
#include "serializer/config.hpp"
#include "stl_utils.hpp"

// The maximal number of writes that can be in line for a superblock acquisition
// at a time (including the write that's currently holding the superblock, if any).
// This is to throttle writes compared to reads.
//
// Note: We don't currently have a similar semaphore for reads.
//  If we actually wanted to control the ratio between reads and writes we could
//  add one for that purpose. For the time being a semaphore that throttles write
//  acquisitions of the superblock is likely enough. The rationale behind this
//  asymmetry is that writes can be fired in huge numbers in parallel (e.g. during a
//  data import), while reads - in most applications - are pretty much serialized
//  since the application has to wait on the result of the read.
//  Thus we need to throttle writes, but can probably get away without throttling
//  reads here.
//  ... also long-running read transactions usually use a snapshot, so they don't
//  block out writes anyway.
const int64_t WRITE_SUPERBLOCK_ACQ_WAITERS_LIMIT = 2;

// Some of this implementation is in store.cc and some in btree_store.cc for no
// particularly good reason.  Historically it turned out that way, and for now
// there's not enough refactoring urgency to combine them into one.
//
// (Really, some of the implementation is also in rdb_protocol/btree.cc.)

sindex_not_ready_exc_t::sindex_not_ready_exc_t(
        std::string sindex_name,
        const secondary_index_t &sindex,
        const std::string &table_name) {
    if (sindex.being_deleted) {
        rassert(false, "A query tried to access index `%s` on table `%s` which is "
                       "currently being deleted. Queries should not be able to "
                       "access such indexes in the first place, so this is a bug.",
                sindex_name.c_str(),
                table_name.c_str());
        info = strprintf("Index `%s` on table `%s` "
                         "was accessed while it was being deleted.",
                         sindex_name.c_str(),
                         table_name.c_str());
    } else {
        rassert(!sindex.post_construction_complete);
        info = strprintf("Index `%s` on table `%s` "
                         "was accessed before its construction was finished.",
                         sindex_name.c_str(),
                         table_name.c_str());
    }
}

const char* sindex_not_ready_exc_t::what() const throw() {
    return info.c_str();
}

sindex_not_ready_exc_t::~sindex_not_ready_exc_t() throw() { }

store_t::store_t(serializer_t *serializer,
                 cache_balancer_t *balancer,
                 const std::string &perfmon_name,
                 bool create,
                 perfmon_collection_t *parent_perfmon_collection,
                 rdb_context_t *_ctx,
                 io_backender_t *io_backender,
                 const base_path_t &base_path,
                 /* TODO: We should track outdated indexes by looking at the Raft state,
                 not by looking at the `store_t`. */
                 scoped_ptr_t<outdated_index_report_t> &&_index_report,
                 namespace_id_t _table_id)
    : store_view_t(region_t::universe()),
      perfmon_collection(),
      io_backender_(io_backender), base_path_(base_path),
      perfmon_collection_membership(parent_perfmon_collection, &perfmon_collection, perfmon_name),
      ctx(_ctx),
      changefeed_server((ctx == NULL || ctx->manager == NULL)
                        ? NULL
                        : new ql::changefeed::server_t(ctx->manager)),
      index_report(std::move(_index_report)),
      table_id(_table_id),
      write_superblock_acq_semaphore(WRITE_SUPERBLOCK_ACQ_WAITERS_LIMIT)
{
    cache.init(new cache_t(serializer, balancer, &perfmon_collection));
    general_cache_conn.init(new cache_conn_t(cache.get()));

    if (create) {
        vector_stream_t key;
        // The version used when deserializing this data depends on the block magic.
        // The block magic set by init_real_superblock corresponds to the latest version
        // and so this serialization does too.
        // VSI: Do this better.
        write_message_t wm;
        region_t kr = region_t::universe();
        serialize_for_metainfo(&wm, kr);
        key.reserve(wm.size());
        int res = send_write_message(&key, &wm);
        guarantee(!res);

        txn_t txn(general_cache_conn.get(), write_durability_t::HARD,
                  repli_timestamp_t::distant_past, 1);
        buf_lock_t sb_lock(&txn, SUPERBLOCK_ID, alt_create_t::create);
        real_superblock_t superblock(std::move(sb_lock));
        btree_slice_t::init_real_superblock(&superblock, key.vector(), binary_blob_t());
    }

    btree.init(new btree_slice_t(cache.get(),
                                 &perfmon_collection,
                                 "primary",
                                 index_type_t::PRIMARY));

    // Initialize sindex slices
    {
        // Since this is the btree constructor, nothing else should be locking these
        // things yet, so this should work fairly quickly and does not need a real
        // interruptor.
        cond_t dummy_interruptor;
        write_token_t token;
        new_write_token(&token);
        scoped_ptr_t<txn_t> txn;
        scoped_ptr_t<real_superblock_t> superblock;
        acquire_superblock_for_write(repli_timestamp_t::distant_past,
                                     1,
                                     write_durability_t::SOFT,
                                     &token,
                                     &txn,
                                     &superblock,
                                     &dummy_interruptor);

        buf_lock_t sindex_block(superblock->expose_buf(),
                                superblock->get_sindex_block_id(),
                                access_t::write);

        std::map<sindex_name_t, secondary_index_t> sindexes;
        get_secondary_indexes(&sindex_block, &sindexes);

        for (auto it = sindexes.begin(); it != sindexes.end(); ++it) {
            // Deleted secondary indexes should not be added to the perfmons
            perfmon_collection_t *pc =
                it->first.being_deleted
                ? NULL
                : &perfmon_collection;
            auto slice = make_scoped<btree_slice_t>(cache.get(),
                                                    pc,
                                                    it->first.name,
                                                    index_type_t::SECONDARY);
            secondary_index_slices.insert(std::make_pair(it->second.id,
                                                         std::move(slice)));
        }

        update_outdated_sindex_list(&sindex_block);
    }

    help_construct_bring_sindexes_up_to_date();
}

store_t::~store_t() {
    assert_thread();
    drainer.drain();
}

void store_t::read(
        DEBUG_ONLY(const metainfo_checker_t& metainfo_checker, )
        const read_t &read,
        read_response_t *response,
        read_token_t *token,
        signal_t *interruptor)
        THROWS_ONLY(interrupted_exc_t) {
    assert_thread();
    scoped_ptr_t<txn_t> txn;
    scoped_ptr_t<real_superblock_t> superblock;

    acquire_superblock_for_read(token, &txn, &superblock,
                                interruptor,
                                read.use_snapshot());

    DEBUG_ONLY(check_metainfo(DEBUG_ONLY(metainfo_checker, ) superblock.get());)

    protocol_read(read, response, superblock.get(), interruptor);
}

void store_t::write(
        DEBUG_ONLY(const metainfo_checker_t& metainfo_checker, )
        const region_map_t<binary_blob_t>& new_metainfo,
        const write_t &write,
        write_response_t *response,
        const write_durability_t durability,
        state_timestamp_t timestamp,
        UNUSED order_token_t order_token,  // TODO
        write_token_t *token,
        signal_t *interruptor)
        THROWS_ONLY(interrupted_exc_t) {
    assert_thread();

    scoped_ptr_t<txn_t> txn;
    scoped_ptr_t<real_superblock_t> real_superblock;
    const int expected_change_count = 2; // FIXME: this is incorrect, but will do for now
    acquire_superblock_for_write(timestamp.to_repli_timestamp(),
                                 expected_change_count, durability, token,
                                 &txn, &real_superblock, interruptor);

    check_and_update_metainfo(DEBUG_ONLY(metainfo_checker, ) new_metainfo,
                              real_superblock.get());
    scoped_ptr_t<real_superblock_t> superblock(real_superblock.release());
    protocol_write(write, response, timestamp, &superblock, interruptor);
}

// TODO: Figure out wtf does the backfill filtering, figure out wtf constricts delete range operations to hit only a certain hash-interval, figure out what filters keys.
bool store_t::send_backfill(
        const region_map_t<state_timestamp_t> &start_point,
        send_backfill_callback_t *send_backfill_cb,
        traversal_progress_combiner_t *progress,
        read_token_t *token,
        signal_t *interruptor)
        THROWS_ONLY(interrupted_exc_t) {
    assert_thread();

    scoped_ptr_t<txn_t> txn;
    scoped_ptr_t<real_superblock_t> superblock;
    acquire_superblock_for_backfill(token, &txn, &superblock, interruptor);

    buf_lock_t sindex_block(superblock->expose_buf(), superblock->get_sindex_block_id(),
                            access_t::read);

    region_map_t<binary_blob_t> unmasked_metainfo;
    get_metainfo_internal(superblock.get(), &unmasked_metainfo);
    region_map_t<binary_blob_t> metainfo = unmasked_metainfo.mask(start_point.get_domain());
    if (send_backfill_cb->should_backfill(metainfo)) {
        protocol_send_backfill(start_point, send_backfill_cb, superblock.get(), &sindex_block, progress, interruptor);
        return true;
    }
    return false;
}

void store_t::throttle_backfill_chunk(signal_t *interruptor)
        THROWS_ONLY(interrupted_exc_t) {
    // Warning: No re-ordering is allowed during throttling!

    // As long as our secondary index post construction is implemented using a
    // secondary index mod queue, it doesn't make sense from a performance point
    // of view to run secondary index post construction and backfilling at the same
    // time. We pause backfilling while any index post construction is going on on
    // this store by acquiring a read lock on `backfill_postcon_lock`.
    rwlock_in_line_t lock_acq(&backfill_postcon_lock, access_t::read);
    wait_any_t waiter(lock_acq.read_signal(), interruptor);
    waiter.wait_lazily_ordered();
    if (interruptor->is_pulsed()) {
        throw interrupted_exc_t();
    }
}

struct backfill_chunk_timestamp_t : public boost::static_visitor<repli_timestamp_t> {
    repli_timestamp_t operator()(const backfill_chunk_t::delete_key_t &del) const {
        return del.recency;
    }

    repli_timestamp_t operator()(const backfill_chunk_t::delete_range_t &) const {
        return repli_timestamp_t::distant_past;
    }

    repli_timestamp_t operator()(const backfill_chunk_t::key_value_pairs_t &kv) const {
        repli_timestamp_t most_recent = repli_timestamp_t::distant_past;
        rassert(!kv.backfill_atoms.empty());
        for (size_t i = 0; i < kv.backfill_atoms.size(); ++i) {
            most_recent = superceding_recency(most_recent, kv.backfill_atoms[i].recency);
        }
        return most_recent;
    }
};

void store_t::receive_backfill(
        const backfill_chunk_t &chunk,
        write_token_t *token,
        signal_t *interruptor)
        THROWS_ONLY(interrupted_exc_t) {
    assert_thread();
    with_priority_t p(CORO_PRIORITY_BACKFILL_RECEIVER);

    scoped_ptr_t<txn_t> txn;
    scoped_ptr_t<real_superblock_t> real_superblock;
    const int expected_change_count = 1; // TODO: this is not correct

    // We use HARD durability because we want backfilling to be throttled if we
    // receive data faster than it can be written to disk. Otherwise we might
    // exhaust the cache's dirty page limit and bring down the whole table.
    // Other than that, the hard durability guarantee is not actually
    // needed here.
    acquire_superblock_for_write(boost::apply_visitor(backfill_chunk_timestamp_t(),
                                                      chunk.val),
                                 expected_change_count,
                                 write_durability_t::HARD,
                                 token,
                                 &txn,
                                 &real_superblock,
                                 interruptor);

    scoped_ptr_t<real_superblock_t> superblock(real_superblock.release());
    protocol_receive_backfill(std::move(superblock),
                              interruptor,
                              chunk);
}

<<<<<<< HEAD
=======
void store_t::maybe_drop_all_sindexes(const binary_blob_t &zero_metainfo,
                                      const write_durability_t durability,
                                      signal_t *interruptor) {
    scoped_ptr_t<txn_t> txn;
    scoped_ptr_t<real_superblock_t> superblock;

    const int expected_change_count = 1;
    write_token_t token;
    new_write_token(&token);

    acquire_superblock_for_write(repli_timestamp_t::distant_past,
                                 expected_change_count,
                                 durability,
                                 &token,
                                 &txn,
                                 &superblock,
                                 interruptor);

    region_map_t<binary_blob_t> regions;
    get_metainfo_internal(superblock.get(), &regions);

    bool empty_region = true;
    for (auto it = regions.begin(); it != regions.end(); ++it) {
        if (it->second.size() != 0 && it->second != zero_metainfo) {
            empty_region = false;
        }
    }

    // If we are hosting no regions, we can blow away secondary indexes
    if (empty_region) {
        buf_lock_t sindex_block(superblock->expose_buf(),
                                superblock->get_sindex_block_id(),
                                access_t::write);

        std::map<sindex_name_t, secondary_index_t> sindexes;
        ::get_secondary_indexes(&sindex_block, &sindexes);

        for (auto const &sindex : sindexes) {
            if (!sindex.first.being_deleted) {
                bool success = drop_sindex(sindex.first, &sindex_block);
                guarantee(success);
            }
        }
    }
}

>>>>>>> ab6bc3e5
void store_t::reset_data(
        const binary_blob_t &zero_metainfo,
        const region_t &subregion,
        const write_durability_t durability,
        signal_t *interruptor)
        THROWS_ONLY(interrupted_exc_t) {
    assert_thread();
    with_priority_t p(CORO_PRIORITY_RESET_DATA);

    // Erase the data in small chunks
    always_true_key_tester_t key_tester;
    const uint64_t max_erased_per_pass = 100;
    for (done_traversing_t done_erasing = done_traversing_t::NO;
         done_erasing == done_traversing_t::NO;) {
        scoped_ptr_t<txn_t> txn;
        scoped_ptr_t<real_superblock_t> superblock;

        const int expected_change_count = 2 + max_erased_per_pass;
        write_token_t token;
        new_write_token(&token);
        acquire_superblock_for_write(repli_timestamp_t::distant_past,
                                     expected_change_count,
                                     durability,
                                     &token,
                                     &txn,
                                     &superblock,
                                     interruptor);

        buf_lock_t sindex_block(superblock->expose_buf(),
                                superblock->get_sindex_block_id(),
                                access_t::write);

        /* Note we don't allow interruption during this step; it's too easy to end up in
        an inconsistent state. */
        cond_t non_interruptor;

        rdb_live_deletion_context_t deletion_context;
        std::vector<rdb_modification_report_t> mod_reports;
        key_range_t deleted_range;
        done_erasing = rdb_erase_small_range(btree.get(),
                                             &key_tester,
                                             subregion.inner,
                                             superblock.get(),
                                             &deletion_context,
                                             &non_interruptor,
                                             max_erased_per_pass,
                                             &mod_reports,
                                             &deleted_range);

        region_map_t<binary_blob_t> old_metainfo;
        get_metainfo_internal(superblock.get(), &old_metainfo);
        region_map_t<binary_blob_t> new_metainfo = old_metainfo;
        region_t deleted_region(subregion.beg, subregion.end, deleted_range);
        new_metainfo.set(deleted_region, zero_metainfo);
        update_metainfo(old_metainfo, new_metainfo, superblock.get());

        superblock.reset();
        if (!mod_reports.empty()) {
            update_sindexes(txn.get(), &sindex_block, mod_reports, true);
        }
    }
}

std::map<std::string, std::pair<sindex_config_t, sindex_status_t> > store_t::sindex_list(
        UNUSED signal_t *interruptor)
        THROWS_ONLY(interrupted_exc_t) {
    scoped_ptr_t<real_superblock_t> superblock;
    scoped_ptr_t<txn_t> txn;
    get_btree_superblock_and_txn_for_reading(general_cache_conn.get(),
        CACHE_SNAPSHOTTED_NO, &superblock, &txn);
    buf_lock_t sindex_block(superblock->expose_buf(),
                            superblock->get_sindex_block_id(),
                            access_t::read);
    superblock->release();

    std::map<sindex_name_t, secondary_index_t> secondary_indexes;
    get_secondary_indexes(&sindex_block, &secondary_indexes);
    sindex_block.reset_buf_lock();

    std::map<std::string, std::pair<sindex_config_t, sindex_status_t> > results;
    for (const auto &pair : secondary_indexes) {
        guarantee(pair.first.being_deleted == pair.second.being_deleted);
        if (pair.second.being_deleted) {
            continue;
        }
        std::pair<sindex_config_t, sindex_status_t> *res = &results[pair.first.name];
        sindex_disk_info_t disk_info;
        try {
            deserialize_sindex_info(pair.second.opaque_definition, &disk_info);
        } catch (const archive_exc_t &) {
            crash("corrupted sindex definition");
        }

        res->first.func = disk_info.mapping;
        res->first.func_version = disk_info.mapping_version_info.original_reql_version;
        res->first.multi = disk_info.multi;
        res->first.geo = disk_info.geo;

        res->second.outdated =
            disk_info.mapping_version_info.latest_compatible_reql_version !=
                reql_version_t::LATEST;
        if (pair.second.is_ready()) {
            res->second.ready = true;
            res->second.blocks_processed = res->second.blocks_total = 0;
        } else {
            res->second.ready = false;
            progress_completion_fraction_t frac = get_sindex_progress(pair.second.id);
            if (frac.estimate_of_total_nodes == -1) {
                res->second.blocks_processed = res->second.blocks_total = 0;
            } else {
                res->second.blocks_processed = frac.estimate_of_released_nodes;
                res->second.blocks_total = frac.estimate_of_total_nodes;
            }
        }
    }

    return results;
}

void store_t::sindex_create(
        const std::string &name,
        const sindex_config_t &config,
        UNUSED signal_t *interruptor)
        THROWS_ONLY(interrupted_exc_t) {
    scoped_ptr_t<real_superblock_t> superblock;
    scoped_ptr_t<txn_t> txn;
    get_btree_superblock_and_txn_for_writing(general_cache_conn.get(),
        &write_superblock_acq_semaphore, write_access_t::write, 1,
        repli_timestamp_t::distant_past, write_durability_t::HARD,
        &superblock, &txn);
    buf_lock_t sindex_block(superblock->expose_buf(),
                            superblock->get_sindex_block_id(),
                            access_t::write);
    superblock->release();

    /* Note that this function allows creating sindexes with older ReQL versions. For
    example, suppose that the user upgrades to a newer version of RethinkDB, and then
    they want to add a replica to a table with an outdated secondary index. Then this
    function would be called to create the outdated secondary index on the new replica.
    */
    sindex_reql_version_info_t version_info;
    version_info.original_reql_version = config.func_version;
    version_info.latest_compatible_reql_version = config.func_version;
    version_info.latest_checked_reql_version = reql_version_t::LATEST;
    sindex_disk_info_t info(config.func, version_info, config.multi, config.geo);

    write_message_t wm;
    serialize_sindex_info(&wm, info);
    vector_stream_t stream;
    stream.reserve(wm.size());
    int write_res = send_write_message(&stream, &wm);
    guarantee(write_res == 0);

    sindex_name_t sindex_name(name);
    bool success = add_sindex_internal(sindex_name, stream.vector(), &sindex_block);
    guarantee(success, "sindex_create() called with a sindex name that exists");

    rdb_protocol::bring_sindexes_up_to_date(
        std::set<sindex_name_t>{sindex_name}, this, &sindex_block);
}

void store_t::sindex_rename_multi(
        const std::map<std::string, std::string> &name_changes,
        UNUSED signal_t *interruptor)
        THROWS_ONLY(interrupted_exc_t) {
    scoped_ptr_t<real_superblock_t> superblock;
    scoped_ptr_t<txn_t> txn;
    get_btree_superblock_and_txn_for_writing(general_cache_conn.get(),
        &write_superblock_acq_semaphore, write_access_t::write, 1,
        repli_timestamp_t::distant_past, write_durability_t::HARD,
        &superblock, &txn);
    buf_lock_t sindex_block(superblock->expose_buf(),
                            superblock->get_sindex_block_id(),
                            access_t::write);
    superblock->release();

    /* First we remove all the secondary indexes and hide their perfmons, but put the
    definitions and `btree_stats_t`s into `to_put_back` indexed by their new names. Then
    we go through and put them all back under their new names. */
    std::map<std::string, std::pair<secondary_index_t, btree_stats_t *> > to_put_back;

    for (const auto &pair : name_changes) {
        secondary_index_t definition;
        bool success = get_secondary_index(
            &sindex_block, sindex_name_t(pair.first), &definition);
        guarantee(success);
        success = delete_secondary_index(&sindex_block, sindex_name_t(pair.first));
        guarantee(success);

        auto slice_it = secondary_index_slices.find(definition.id);
        guarantee(slice_it != secondary_index_slices.end());
        guarantee(slice_it->second.has());
        slice_it->second->assert_thread();
        btree_stats_t *stats = &slice_it->second->stats;
        stats->hide();
    
        to_put_back.insert(std::make_pair(
            pair.second, std::make_pair(definition, stats)));
    }

    for (const auto &pair : to_put_back) {
        set_secondary_index(&sindex_block, sindex_name_t(pair.first), pair.second.first);
        pair.second.second->rename(&perfmon_collection, "index-" + pair.first);
    }

    if (index_report.has()) {
        index_report->indexes_renamed(name_changes);
    }
}

void store_t::sindex_drop(
        const std::string &name,
        UNUSED signal_t *interruptor)
        THROWS_ONLY(interrupted_exc_t) {
    scoped_ptr_t<real_superblock_t> superblock;
    scoped_ptr_t<txn_t> txn;
    get_btree_superblock_and_txn_for_writing(general_cache_conn.get(),
        &write_superblock_acq_semaphore, write_access_t::write, 1,
        repli_timestamp_t::distant_past, write_durability_t::HARD,
        &superblock, &txn);
    buf_lock_t sindex_block(superblock->expose_buf(),
                            superblock->get_sindex_block_id(),
                            access_t::write);
    superblock->release();

    secondary_index_t sindex;
    bool success = ::get_secondary_index(&sindex_block, sindex_name_t(name), &sindex);
    guarantee(success, "sindex_drop() called on sindex that doesn't exist");

    /* Mark the secondary index as deleted */
    success = mark_secondary_index_deleted(&sindex_block, sindex_name_t(name));
    guarantee(success);

    /* Clear the sindex later. It starts its own transaction and we don't
    want to deadlock because we're still holding locks. */
    coro_t::spawn_sometime(std::bind(&store_t::delayed_clear_sindex,
                                     this,
                                     sindex,
                                     drainer.lock()));

    if (index_report.has()) {
        index_report->index_dropped(name);
    }
}

scoped_ptr_t<new_mutex_in_line_t> store_t::get_in_line_for_sindex_queue(
        buf_lock_t *sindex_block) {
    assert_thread();
    // The line for the sindex queue is there to guarantee that we push things to
    // the sindex queue(s) in the same order in which we held the sindex block.
    // It allows us to release the sindex block before starting to push data to the
    // sindex queues without sacrificing that guarantee.
    // Pushing data to those queues can take a while, and we wouldn't want to block
    // other transactions while we are doing that.

    guarantee(!sindex_block->empty());
    if (sindex_block->access() == access_t::write) {
        sindex_block->write_acq_signal()->wait();
    } else {
        // `bring_sindexes_up_to_date()` calls `lock_sindex_queue()` with only a read
        // acquisition. It is ok in that context, and we have to handle it here.
        sindex_block->read_acq_signal()->wait();
    }
    return scoped_ptr_t<new_mutex_in_line_t>(
            new new_mutex_in_line_t(&sindex_queue_mutex));
}

void store_t::register_sindex_queue(
            internal_disk_backed_queue_t *disk_backed_queue,
            const new_mutex_in_line_t *acq) {
    assert_thread();
    acq->acq_signal()->wait_lazily_unordered();

    for (std::vector<internal_disk_backed_queue_t *>::iterator it = sindex_queues.begin();
            it != sindex_queues.end(); ++it) {
        guarantee(*it != disk_backed_queue);
    }
    sindex_queues.push_back(disk_backed_queue);
}

void store_t::deregister_sindex_queue(
            internal_disk_backed_queue_t *disk_backed_queue,
            const new_mutex_in_line_t *acq) {
    assert_thread();
    acq->acq_signal()->wait_lazily_unordered();

    for (std::vector<internal_disk_backed_queue_t *>::iterator it = sindex_queues.begin();
            it != sindex_queues.end(); ++it) {
        if (*it == disk_backed_queue) {
            sindex_queues.erase(it);
            return;
        }
    }
}

void store_t::emergency_deregister_sindex_queue(
    internal_disk_backed_queue_t *disk_backed_queue) {
    assert_thread();
    drainer.assert_draining();
    new_mutex_in_line_t acq(&sindex_queue_mutex);
    acq.acq_signal()->wait_lazily_unordered();

    deregister_sindex_queue(disk_backed_queue, &acq);
}

void store_t::update_sindexes(
            txn_t *txn,
            buf_lock_t *sindex_block,
            const std::vector<rdb_modification_report_t> &mod_reports,
            bool release_sindex_block) {
    scoped_ptr_t<new_mutex_in_line_t> acq =
            get_in_line_for_sindex_queue(sindex_block);
    {
        sindex_access_vector_t sindexes;
        acquire_post_constructed_sindex_superblocks_for_write(
                sindex_block, &sindexes);
        if (release_sindex_block) {
            sindex_block->reset_buf_lock();
        }

        rdb_live_deletion_context_t deletion_context;
        for (size_t i = 0; i < mod_reports.size(); ++i) {
            rdb_update_sindexes(this,
                                sindexes,
                                &mod_reports[i],
                                txn,
                                &deletion_context,
                                NULL,
                                NULL,
                                NULL);
        }
    }

    // Write mod reports onto the sindex queue. We are in line for the
    // sindex_queue mutex and can already release all other locks.
    sindex_queue_push(mod_reports, acq.get());
}

void store_t::sindex_queue_push(const rdb_modification_report_t &mod_report,
                                const new_mutex_in_line_t *acq) {
    assert_thread();
    acq->acq_signal()->wait_lazily_unordered();

    if (!sindex_queues.empty()) {
        // This is for a disk backed queue so there's no versioning issues.
        // (deserializating_viewer_t in disk_backed_queue.hpp also uses the
        // LATEST_DISK version, and such queues are ephemeral).
        write_message_t wm;
        serialize<cluster_version_t::LATEST_DISK>(&wm, mod_report);

        for (auto it = sindex_queues.begin(); it != sindex_queues.end(); ++it) {
            (*it)->push(wm);
        }
    }
}

void store_t::sindex_queue_push(
        const std::vector<rdb_modification_report_t> &mod_reports,
        const new_mutex_in_line_t *acq) {
    assert_thread();
    acq->acq_signal()->wait_lazily_unordered();

    if (!sindex_queues.empty()) {
        scoped_array_t<write_message_t> wms(mod_reports.size());
        for (size_t i = 0; i < mod_reports.size(); ++i) {
            // This is for a disk backed queue so there are no versioning issues.
            serialize<cluster_version_t::LATEST_DISK>(&wms[i], mod_reports[i]);
        }

        for (auto it = sindex_queues.begin(); it != sindex_queues.end(); ++it) {
            (*it)->push(wms);
        }
    }
}

progress_completion_fraction_t store_t::get_sindex_progress(uuid_u const &id) {
    auto iterator = sindex_context.find(id);
    if (iterator == sindex_context.end()) {
        return progress_completion_fraction_t();
    } else {
        return iterator->second.second->guess_completion();
    }
}

microtime_t store_t::get_sindex_start_time(uuid_u const &id) {
    auto iterator = sindex_context.find(id);
    if (iterator == sindex_context.end()) {
        return -1;
    } else {
        return iterator->second.first;
    }
}

bool store_t::add_sindex_internal(
        const sindex_name_t &name,
        const std::vector<char> &opaque_definition,
        buf_lock_t *sindex_block) {
    secondary_index_t sindex;
    if (::get_secondary_index(sindex_block, name, &sindex)) {
        return false; // sindex was already created
    } else {
        {
            buf_lock_t sb_lock(sindex_block, alt_create_t::create);
            sindex.superblock = sb_lock.block_id();
            sindex.opaque_definition = opaque_definition;

            sindex_superblock_t superblock(std::move(sb_lock));
            btree_slice_t::init_sindex_superblock(&superblock);
        }

        secondary_index_slices.insert(
                std::make_pair(sindex.id,
                               make_scoped<btree_slice_t>(cache.get(),
                                                          &perfmon_collection,
                                                          name.name,
                                                          index_type_t::SECONDARY)));

        sindex.post_construction_complete = false;

        ::set_secondary_index(sindex_block, name, sindex);
        return true;
    }
}

sindex_name_t compute_sindex_deletion_name(uuid_u sindex_uuid) {
    sindex_name_t result("_DEL_" + uuid_to_str(sindex_uuid));
    result.being_deleted = true;
    return result;
}

class clear_sindex_traversal_cb_t
        : public depth_first_traversal_callback_t {
public:
    clear_sindex_traversal_cb_t() {
        collected_keys.reserve(CHUNK_SIZE);
    }
    done_traversing_t handle_pair(scoped_key_value_t &&keyvalue) {
        collected_keys.push_back(store_key_t(keyvalue.key()));
        if (collected_keys.size() >= CHUNK_SIZE) {
            return done_traversing_t::YES;
        } else {
            return done_traversing_t::NO;
        }
    }
    const std::vector<store_key_t> &get_keys() const {
        return collected_keys;
    }
    static const size_t CHUNK_SIZE = 32;
private:
    std::vector<store_key_t> collected_keys;
};

void store_t::clear_sindex(
        secondary_index_t sindex,
        value_sizer_t *sizer,
        const deletion_context_t *deletion_context,
        signal_t *interruptor)
        THROWS_ONLY(interrupted_exc_t) {

    /* Delete one piece of the secondary index at a time */
    for (bool reached_end = false; !reached_end;)
    {
        /* Start a transaction (1). */
        write_token_t token;
        new_write_token(&token);
        scoped_ptr_t<txn_t> txn;
        scoped_ptr_t<real_superblock_t> superblock;
        acquire_superblock_for_write(
            repli_timestamp_t::distant_past,
            // Not really the right value, since many keys will share a leaf node:
            clear_sindex_traversal_cb_t::CHUNK_SIZE,
            write_durability_t::SOFT,
            &token,
            &txn,
            &superblock,
            interruptor);

        /* Get the sindex block (1). */
        buf_lock_t sindex_block(superblock->expose_buf(),
                                superblock->get_sindex_block_id(),
                                access_t::write);
        superblock->release();

        /* Clear part of the index data */
        buf_lock_t sindex_superblock_lock(buf_parent_t(&sindex_block),
                                          sindex.superblock, access_t::write);
        sindex_block.reset_buf_lock();
        scoped_ptr_t<sindex_superblock_t> sindex_superblock
            = make_scoped<sindex_superblock_t>(std::move(sindex_superblock_lock));

        /* 1. Collect a bunch of keys to delete */
        clear_sindex_traversal_cb_t traversal_cb;
        reached_end = btree_depth_first_traversal(sindex_superblock.get(),
                                 key_range_t::universe(),
                                 &traversal_cb,
                                 direction_t::FORWARD,
                                 release_superblock_t::KEEP);

        /* 2. Actually delete them */
        const std::vector<store_key_t> &keys = traversal_cb.get_keys();
        for (size_t i = 0; i < keys.size(); ++i) {
            promise_t<superblock_t *> superblock_promise;
            {
                keyvalue_location_t kv_location;
                find_keyvalue_location_for_write(sizer, sindex_superblock.release(),
                        keys[i].btree_key(), deletion_context->balancing_detacher(),
                        &kv_location, NULL /* trace */,
                        &superblock_promise);

                deletion_context->in_tree_deleter()->delete_value(
                    buf_parent_t(&kv_location.buf), kv_location.value.get());
                kv_location.value.reset();
                if (kv_location.there_originally_was_value) {
                    buf_write_t write(&kv_location.buf);
                    auto leaf_node = static_cast<leaf_node_t *>(write.get_data_write());
                    leaf::remove(sizer,
                                 leaf_node,
                                 keys[i].btree_key(),
                                 repli_timestamp_t::distant_past,
                                 key_modification_proof_t::real_proof());
                }
                check_and_handle_underfull(sizer, &kv_location.buf,
                        &kv_location.last_buf, kv_location.superblock,
                        keys[i].btree_key(),
                        deletion_context->balancing_detacher());

                /* Here kv_location is destructed, which returns the superblock */
            }

            /* Reclaim the sindex superblock for the next deletion */
            sindex_superblock.init(static_cast<sindex_superblock_t *>(
                superblock_promise.wait()));
        }
    }

    {
        /* Start a transaction (2). */
        write_token_t token;
        new_write_token(&token);
        scoped_ptr_t<txn_t> txn;
        scoped_ptr_t<real_superblock_t> superblock;
        acquire_superblock_for_write(
            repli_timestamp_t::distant_past,
            2,
            write_durability_t::SOFT,
            &token,
            &txn,
            &superblock,
            interruptor);

        /* Get the sindex block (2). */
        buf_lock_t sindex_block(superblock->expose_buf(),
                                superblock->get_sindex_block_id(),
                                access_t::write);
        superblock->release();

        /* The root node should have been emptied at this point. Delete it */
        {
            buf_lock_t sindex_superblock_lock(buf_parent_t(&sindex_block),
                                              sindex.superblock, access_t::write);
            sindex_superblock_t sindex_superblock(std::move(sindex_superblock_lock));
            if (sindex_superblock.get_root_block_id() != NULL_BLOCK_ID) {
                buf_lock_t root_node(sindex_superblock.expose_buf(),
                                     sindex_superblock.get_root_block_id(),
                                     access_t::write);
                {
                    /* Guarantee that the root is actually empty. */
                    buf_read_t rread(&root_node);
                    const node_t *node = static_cast<const node_t *>(
                            rread.get_data_read());
                    if (node::is_internal(node)) {
                        const internal_node_t *root_int_node
                            = static_cast<const internal_node_t *>(
                                rread.get_data_read());
                        /* This just prints a warning in release mode for now,
                        because leaking a few blocks is probably better than
                        making the database inaccessible. */
                        rassert(root_int_node->npairs == 0);
                        if (root_int_node->npairs != 0) {
                            logWRN("The secondary index tree was not empty after "
                                   "clearing it. We are leaking some data blocks. "
                                   "Please report this issue at "
                                   "https://github.com/rethinkdb/rethinkdb/issues/");
                        }
                    }
                    /* If the root is a leaf we are good */
                }
                /* Delete the root */
                root_node.write_acq_signal()->wait_lazily_unordered();
                root_node.mark_deleted();
            }
            /* Under normal circumstances, sindex superblocks do not have stat or sindex
            blocks. However, we used to create stat and sindex blocks, so some very old
            secondary indexes may still have them. Here we check for them and delete them
            if they are present. */
            if (sindex_superblock.get_stat_block_id() != NULL_BLOCK_ID) {
                buf_lock_t stat_block(sindex_superblock.expose_buf(),
                                      sindex_superblock.get_stat_block_id(),
                                      access_t::write);
                stat_block.write_acq_signal()->wait_lazily_unordered();
                stat_block.mark_deleted();
            }
            if (sindex_superblock.get_sindex_block_id() != NULL_BLOCK_ID) {
                buf_lock_t sind_block(sindex_superblock.expose_buf(),
                                      sindex_superblock.get_sindex_block_id(),
                                      access_t::write);
                sind_block.write_acq_signal()->wait_lazily_unordered();
                sind_block.mark_deleted();
            }
        }
        /* Now it's safe to completely delete the index */
        buf_lock_t sindex_superblock_lock(buf_parent_t(&sindex_block),
                                          sindex.superblock, access_t::write);
        sindex_superblock_lock.write_acq_signal()->wait_lazily_unordered();
        sindex_superblock_lock.mark_deleted();
        ::delete_secondary_index(&sindex_block, compute_sindex_deletion_name(sindex.id));
        size_t num_erased = secondary_index_slices.erase(sindex.id);
        guarantee(num_erased == 1);
    }
}

bool secondary_indexes_are_equivalent(const std::vector<char> &left,
                                      const std::vector<char> &right) {
    sindex_disk_info_t sindex_info_left;
    sindex_disk_info_t sindex_info_right;
    deserialize_sindex_info(left, &sindex_info_left);
    deserialize_sindex_info(right, &sindex_info_right);

    if (sindex_info_left.multi == sindex_info_right.multi &&
        sindex_info_left.geo == sindex_info_right.geo &&
        sindex_info_left.mapping_version_info.original_reql_version ==
            sindex_info_right.mapping_version_info.original_reql_version) {
        // Need to determine if the mapping function is the same, re-serialize them
        // and compare the vectors
        bool res;
        write_message_t wm_left;
        vector_stream_t stream_left;
        serialize_for_version(cluster_version_t::CLUSTER, &wm_left,
                              sindex_info_left.mapping);
        res = send_write_message(&stream_left, &wm_left);
        guarantee(res == 0);

        write_message_t wm_right;
        vector_stream_t stream_right;
        serialize_for_version(cluster_version_t::CLUSTER, &wm_right,
                              sindex_info_right.mapping);
        res = send_write_message(&stream_right, &wm_right);
        guarantee(res == 0);

        return stream_left.vector() == stream_right.vector();
    }

    return false;
}

std::map<sindex_name_t, secondary_index_t> store_t::get_sindexes() const {
    assert_thread();

    scoped_ptr_t<txn_t> txn;
    scoped_ptr_t<real_superblock_t> superblock;
    get_btree_superblock_and_txn_for_reading(
        general_cache_conn.get(), CACHE_SNAPSHOTTED_NO, &superblock, &txn);

    buf_lock_t sindex_block(
        superblock->expose_buf(), superblock->get_sindex_block_id(), access_t::read);

    std::map<sindex_name_t, secondary_index_t> sindexes;
    get_secondary_indexes(&sindex_block, &sindexes);

    return sindexes;
}

bool store_t::mark_index_up_to_date(const sindex_name_t &name,
                                    buf_lock_t *sindex_block)
    THROWS_NOTHING {
    secondary_index_t sindex;
    bool found = ::get_secondary_index(sindex_block, name, &sindex);

    if (found) {
        sindex.post_construction_complete = true;

        ::set_secondary_index(sindex_block, name, sindex);
    }

    return found;
}

bool store_t::mark_index_up_to_date(uuid_u id,
                                    buf_lock_t *sindex_block)
    THROWS_NOTHING {
    secondary_index_t sindex;
    bool found = ::get_secondary_index(sindex_block, id, &sindex);

    if (found) {
        sindex.post_construction_complete = true;

        ::set_secondary_index(sindex_block, id, sindex);
    }

    return found;
}

MUST_USE bool store_t::mark_secondary_index_deleted(
        buf_lock_t *sindex_block,
        const sindex_name_t &name) {
    secondary_index_t sindex;
    bool success = get_secondary_index(sindex_block, name, &sindex);
    if (!success) {
        return false;
    }

    // Delete the current entry
    success = delete_secondary_index(sindex_block, name);
    guarantee(success);

    // Insert the new entry under a different name
    const sindex_name_t sindex_del_name = compute_sindex_deletion_name(sindex.id);
    sindex.being_deleted = true;
    set_secondary_index(sindex_block, sindex_del_name, sindex);

    // Hide the index from the perfmon collection
    auto slice_it = secondary_index_slices.find(sindex.id);
    guarantee(slice_it != secondary_index_slices.end());
    guarantee(slice_it->second.has());
    slice_it->second->assert_thread();
    slice_it->second->stats.hide();

    return true;
}

MUST_USE bool store_t::acquire_sindex_superblock_for_read(
        const sindex_name_t &name,
        const std::string &table_name,
        real_superblock_t *superblock,
        scoped_ptr_t<sindex_superblock_t> *sindex_sb_out,
        std::vector<char> *opaque_definition_out,
        uuid_u *sindex_uuid_out)
    THROWS_ONLY(sindex_not_ready_exc_t) {
    assert_thread();
    rassert(opaque_definition_out != NULL);
    rassert(sindex_uuid_out != NULL);

    /* Acquire the sindex block. */
    buf_lock_t sindex_block(superblock->expose_buf(), superblock->get_sindex_block_id(),
                            access_t::read);
    superblock->release();

    /* Figure out what the superblock for this index is. */
    secondary_index_t sindex;
    if (!::get_secondary_index(&sindex_block, name, &sindex)) {
        return false;
    }

    *opaque_definition_out = sindex.opaque_definition;
    *sindex_uuid_out = sindex.id;

    if (!sindex.is_ready()) {
        throw sindex_not_ready_exc_t(name.name, sindex, table_name);
    }

    buf_lock_t superblock_lock(&sindex_block, sindex.superblock, access_t::read);
    sindex_block.reset_buf_lock();
    sindex_sb_out->init(new sindex_superblock_t(std::move(superblock_lock)));
    return true;
}

MUST_USE bool store_t::acquire_sindex_superblock_for_write(
        const sindex_name_t &name,
        const std::string &table_name,
        real_superblock_t *superblock,
        scoped_ptr_t<sindex_superblock_t> *sindex_sb_out,
        uuid_u *sindex_uuid_out)
    THROWS_ONLY(sindex_not_ready_exc_t) {
    assert_thread();
    rassert(sindex_uuid_out != NULL);

    /* Get the sindex block. */
    buf_lock_t sindex_block(superblock->expose_buf(),
                            superblock->get_sindex_block_id(),
                            access_t::write);
    superblock->release();

    /* Figure out what the superblock for this index is. */
    secondary_index_t sindex;
    if (!::get_secondary_index(&sindex_block, name, &sindex)) {
        return false;
    }
    *sindex_uuid_out = sindex.id;

    if (!sindex.is_ready()) {
        throw sindex_not_ready_exc_t(name.name, sindex, table_name);
    }


    buf_lock_t superblock_lock(&sindex_block, sindex.superblock,
                               access_t::write);
    sindex_block.reset_buf_lock();
    sindex_sb_out->init(new sindex_superblock_t(std::move(superblock_lock)));
    return true;
}

store_t::sindex_access_t::sindex_access_t(btree_slice_t *_btree,
                                          sindex_name_t _name,
                                          secondary_index_t _sindex,
                                          scoped_ptr_t<sindex_superblock_t> _superblock)
    : btree(_btree),
      name(std::move(_name)),
      sindex(std::move(_sindex)),
      superblock(std::move(_superblock))
{ }

store_t::sindex_access_t::~sindex_access_t() { }


void store_t::acquire_all_sindex_superblocks_for_write(
        block_id_t sindex_block_id,
        buf_parent_t parent,
        sindex_access_vector_t *sindex_sbs_out)
    THROWS_ONLY(sindex_not_ready_exc_t) {
    assert_thread();

    /* Get the sindex block. */
    buf_lock_t sindex_block(parent, sindex_block_id, access_t::write);

    acquire_all_sindex_superblocks_for_write(&sindex_block, sindex_sbs_out);
}

void store_t::acquire_all_sindex_superblocks_for_write(
        buf_lock_t *sindex_block,
        sindex_access_vector_t *sindex_sbs_out)
    THROWS_ONLY(sindex_not_ready_exc_t) {
    acquire_sindex_superblocks_for_write(
            boost::optional<std::set<sindex_name_t> >(),
            sindex_block,
            sindex_sbs_out);
}

void store_t::acquire_post_constructed_sindex_superblocks_for_write(
        buf_lock_t *sindex_block,
        sindex_access_vector_t *sindex_sbs_out)
    THROWS_NOTHING {
    assert_thread();
    std::set<sindex_name_t> sindexes_to_acquire;
    std::map<sindex_name_t, secondary_index_t> sindexes;
    ::get_secondary_indexes(sindex_block, &sindexes);

    for (auto it = sindexes.begin(); it != sindexes.end(); ++it) {
        /* Note that this can include indexes currently being deleted.
        In fact it must include those indexes if they had been post constructed
        before, since there might still be ongoing transactions traversing the
        index despite it being under deletion.*/
        if (it->second.post_construction_complete) {
            sindexes_to_acquire.insert(it->first);
        }
    }

    acquire_sindex_superblocks_for_write(
            sindexes_to_acquire, sindex_block,
            sindex_sbs_out);
}

bool store_t::acquire_sindex_superblocks_for_write(
            boost::optional<std::set<sindex_name_t> > sindexes_to_acquire, //none means acquire all sindexes
            buf_lock_t *sindex_block,
            sindex_access_vector_t *sindex_sbs_out)
    THROWS_ONLY(sindex_not_ready_exc_t) {
    assert_thread();

    std::map<sindex_name_t, secondary_index_t> sindexes;
    ::get_secondary_indexes(sindex_block, &sindexes);

    for (auto it = sindexes.begin(); it != sindexes.end(); ++it) {
        if (sindexes_to_acquire && !std_contains(*sindexes_to_acquire, it->first)) {
            continue;
        }

        /* Getting the slice and asserting we're on the right thread. */
        btree_slice_t *sindex_slice = secondary_index_slices.at(it->second.id).get();
        sindex_slice->assert_thread();

        buf_lock_t superblock_lock(
                sindex_block, it->second.superblock, access_t::write);

        sindex_sbs_out->push_back(
                make_scoped<sindex_access_t>(
                        get_sindex_slice(it->second.id),
                        it->first,
                        it->second,
                        make_scoped<sindex_superblock_t>(std::move(superblock_lock))));
    }

    //return's true if we got all of the sindexes requested.
    return sindex_sbs_out->size() == sindexes_to_acquire->size();
}

bool store_t::acquire_sindex_superblocks_for_write(
            boost::optional<std::set<uuid_u> > sindexes_to_acquire, //none means acquire all sindexes
            buf_lock_t *sindex_block,
            sindex_access_vector_t *sindex_sbs_out)
    THROWS_ONLY(sindex_not_ready_exc_t) {
    assert_thread();

    std::map<sindex_name_t, secondary_index_t> sindexes;
    ::get_secondary_indexes(sindex_block, &sindexes);

    for (auto it = sindexes.begin(); it != sindexes.end(); ++it) {
        if (sindexes_to_acquire && !std_contains(*sindexes_to_acquire, it->second.id)) {
            continue;
        }

        /* Getting the slice and asserting we're on the right thread. */
        btree_slice_t *sindex_slice = secondary_index_slices.at(it->second.id).get();
        sindex_slice->assert_thread();

        buf_lock_t superblock_lock(
                sindex_block, it->second.superblock, access_t::write);

        sindex_sbs_out->push_back(
                make_scoped<sindex_access_t>(
                        get_sindex_slice(it->second.id),
                        it->first,
                        it->second,
                        make_scoped<sindex_superblock_t>(std::move(superblock_lock))));
    }

    //return's true if we got all of the sindexes requested.
    return sindex_sbs_out->size() == sindexes_to_acquire->size();
}

void store_t::check_and_update_metainfo(
        DEBUG_ONLY(const metainfo_checker_t& metainfo_checker, )
        const region_map_t<binary_blob_t> &new_metainfo,
        real_superblock_t *superblock) const
        THROWS_NOTHING {
    assert_thread();
    region_map_t<binary_blob_t> old_metainfo
        = check_metainfo(DEBUG_ONLY(metainfo_checker, ) superblock);
    update_metainfo(old_metainfo, new_metainfo, superblock);
}

region_map_t<binary_blob_t>
store_t::check_metainfo(
        DEBUG_ONLY(const metainfo_checker_t& metainfo_checker, )
        real_superblock_t *superblock) const
        THROWS_NOTHING {
    assert_thread();
    region_map_t<binary_blob_t> old_metainfo;
    get_metainfo_internal(superblock, &old_metainfo);
#ifndef NDEBUG
    metainfo_checker.check_metainfo(old_metainfo.mask(metainfo_checker.get_domain()));
#endif
    return old_metainfo;
}

void store_t::update_metainfo(const region_map_t<binary_blob_t> &old_metainfo,
                              const region_map_t<binary_blob_t> &new_metainfo,
                              real_superblock_t *superblock)
    const THROWS_NOTHING {
    assert_thread();
    region_map_t<binary_blob_t> updated_metadata = old_metainfo;
    updated_metadata.update(new_metainfo);

    rassert(updated_metadata.get_domain() == region_t::universe());

    // Clear the existing metainfo. This makes sure that we completely rewrite
    // the metainfo. That avoids two issues:
    // - `set_superblock_metainfo()` wouldn't remove any deleted keys
    // - `set_superblock_metainfo()` is more efficient if we don't do any
    //   in-place updates in its current implementation.
    clear_superblock_metainfo(superblock);

    std::vector<std::vector<char> > keys;
    std::vector<binary_blob_t> values;
    keys.reserve(updated_metadata.size());
    values.reserve(updated_metadata.size());
    for (region_map_t<binary_blob_t>::const_iterator i = updated_metadata.begin();
         i != updated_metadata.end();
         ++i) {
        vector_stream_t key;
        write_message_t wm;
        serialize_for_metainfo(&wm, i->first);
        key.reserve(wm.size());
        DEBUG_VAR int res = send_write_message(&key, &wm);
        rassert(!res);

        keys.push_back(std::move(key.vector()));
        values.push_back(i->second);
    }

    set_superblock_metainfo(superblock, keys, values);
}

void store_t::do_get_metainfo(UNUSED order_token_t order_token,  // TODO
                              read_token_t *token,
                              signal_t *interruptor,
                              region_map_t<binary_blob_t> *out)
    THROWS_ONLY(interrupted_exc_t) {
    assert_thread();
    scoped_ptr_t<txn_t> txn;
    scoped_ptr_t<real_superblock_t> superblock;
    acquire_superblock_for_read(token,
                                &txn, &superblock,
                                interruptor,
                                false /* KSI: christ */);

    get_metainfo_internal(superblock.get(), out);
}

void store_t::
get_metainfo_internal(real_superblock_t *superblock,
                      region_map_t<binary_blob_t> *out)
    const THROWS_NOTHING {
    assert_thread();
    std::vector<std::pair<std::vector<char>, std::vector<char> > > kv_pairs;
    // TODO: this is inefficient, cut out the middleman (vector)
    get_superblock_metainfo(superblock, &kv_pairs);

    std::vector<std::pair<region_t, binary_blob_t> > result;
    for (std::vector<std::pair<std::vector<char>, std::vector<char> > >::iterator i = kv_pairs.begin(); i != kv_pairs.end(); ++i) {
        const std::vector<char> &value = i->second;

        region_t region;
        {
            buffer_read_stream_t key(i->first.data(), i->first.size());
            archive_result_t res = deserialize_for_metainfo(&key, &region);
            guarantee_deserialization(res, "region");
        }

        result.push_back(std::make_pair(region, binary_blob_t(value.begin(), value.end())));
    }
    region_map_t<binary_blob_t> res(result.begin(), result.end());
    rassert(res.get_domain() == region_t::universe());
    *out = res;
}

void store_t::set_metainfo(const region_map_t<binary_blob_t> &new_metainfo,
                           UNUSED order_token_t order_token,  // TODO
                           write_token_t *token,
                           signal_t *interruptor) THROWS_ONLY(interrupted_exc_t) {
    assert_thread();

    scoped_ptr_t<txn_t> txn;
    scoped_ptr_t<real_superblock_t> superblock;
    acquire_superblock_for_write(repli_timestamp_t::distant_past,
                                 1,
                                 write_durability_t::HARD,
                                 token,
                                 &txn,
                                 &superblock,
                                 interruptor);

    region_map_t<binary_blob_t> old_metainfo;
    get_metainfo_internal(superblock.get(), &old_metainfo);
    update_metainfo(old_metainfo, new_metainfo, superblock.get());
}

void store_t::acquire_superblock_for_read(
        read_token_t *token,
        scoped_ptr_t<txn_t> *txn_out,
        scoped_ptr_t<real_superblock_t> *sb_out,
        signal_t *interruptor,
        bool use_snapshot)
        THROWS_ONLY(interrupted_exc_t) {
    assert_thread();

    object_buffer_t<fifo_enforcer_sink_t::exit_read_t>::destruction_sentinel_t destroyer(&token->main_read_token);
    if (token->main_read_token.has()) {
        wait_interruptible(token->main_read_token.get(), interruptor);
    }

    cache_snapshotted_t cache_snapshotted =
        use_snapshot ? CACHE_SNAPSHOTTED_YES : CACHE_SNAPSHOTTED_NO;
    get_btree_superblock_and_txn_for_reading(
        general_cache_conn.get(), cache_snapshotted, sb_out, txn_out);
}

void store_t::acquire_superblock_for_backfill(
        read_token_t *token,
        scoped_ptr_t<txn_t> *txn_out,
        scoped_ptr_t<real_superblock_t> *sb_out,
        signal_t *interruptor)
        THROWS_ONLY(interrupted_exc_t) {
    assert_thread();

    object_buffer_t<fifo_enforcer_sink_t::exit_read_t>::destruction_sentinel_t destroyer(&token->main_read_token);
    wait_interruptible(token->main_read_token.get(), interruptor);

    get_btree_superblock_and_txn_for_backfilling(general_cache_conn.get(),
                                                 btree->get_backfill_account(),
                                                 sb_out, txn_out);
}

void store_t::acquire_superblock_for_write(
        repli_timestamp_t timestamp,
        int expected_change_count,
        write_durability_t durability,
        write_token_t *token,
        scoped_ptr_t<txn_t> *txn_out,
        scoped_ptr_t<real_superblock_t> *sb_out,
        signal_t *interruptor)
        THROWS_ONLY(interrupted_exc_t) {
    assert_thread();

    object_buffer_t<fifo_enforcer_sink_t::exit_write_t>::destruction_sentinel_t destroyer(&token->main_write_token);
    wait_interruptible(token->main_write_token.get(), interruptor);

    get_btree_superblock_and_txn_for_writing(
            general_cache_conn.get(),
            &write_superblock_acq_semaphore,
            write_access_t::write,
            expected_change_count,
            timestamp,
            durability,
            sb_out,
            txn_out);
}

/* store_view_t interface */
void store_t::new_read_token(read_token_t *token_out) {
    assert_thread();
    fifo_enforcer_read_token_t token = main_token_source.enter_read();
    token_out->main_read_token.create(&main_token_sink, token);
}

void store_t::new_write_token(write_token_t *token_out) {
    assert_thread();
    fifo_enforcer_write_token_t token = main_token_source.enter_write();
    token_out->main_write_token.create(&main_token_sink, token);
}<|MERGE_RESOLUTION|>--- conflicted
+++ resolved
@@ -319,55 +319,6 @@
                               chunk);
 }
 
-<<<<<<< HEAD
-=======
-void store_t::maybe_drop_all_sindexes(const binary_blob_t &zero_metainfo,
-                                      const write_durability_t durability,
-                                      signal_t *interruptor) {
-    scoped_ptr_t<txn_t> txn;
-    scoped_ptr_t<real_superblock_t> superblock;
-
-    const int expected_change_count = 1;
-    write_token_t token;
-    new_write_token(&token);
-
-    acquire_superblock_for_write(repli_timestamp_t::distant_past,
-                                 expected_change_count,
-                                 durability,
-                                 &token,
-                                 &txn,
-                                 &superblock,
-                                 interruptor);
-
-    region_map_t<binary_blob_t> regions;
-    get_metainfo_internal(superblock.get(), &regions);
-
-    bool empty_region = true;
-    for (auto it = regions.begin(); it != regions.end(); ++it) {
-        if (it->second.size() != 0 && it->second != zero_metainfo) {
-            empty_region = false;
-        }
-    }
-
-    // If we are hosting no regions, we can blow away secondary indexes
-    if (empty_region) {
-        buf_lock_t sindex_block(superblock->expose_buf(),
-                                superblock->get_sindex_block_id(),
-                                access_t::write);
-
-        std::map<sindex_name_t, secondary_index_t> sindexes;
-        ::get_secondary_indexes(&sindex_block, &sindexes);
-
-        for (auto const &sindex : sindexes) {
-            if (!sindex.first.being_deleted) {
-                bool success = drop_sindex(sindex.first, &sindex_block);
-                guarantee(success);
-            }
-        }
-    }
-}
-
->>>>>>> ab6bc3e5
 void store_t::reset_data(
         const binary_blob_t &zero_metainfo,
         const region_t &subregion,
@@ -563,7 +514,7 @@
         slice_it->second->assert_thread();
         btree_stats_t *stats = &slice_it->second->stats;
         stats->hide();
-    
+
         to_put_back.insert(std::make_pair(
             pair.second, std::make_pair(definition, stats)));
     }
