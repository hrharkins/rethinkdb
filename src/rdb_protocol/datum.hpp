// Copyright 2010-2014 RethinkDB, all rights reserved.
#ifndef RDB_PROTOCOL_DATUM_HPP_
#define RDB_PROTOCOL_DATUM_HPP_

#include <float.h>

#include <functional>
#include <map>
#include <memory>
#include <set>
#include <string>
#include <utility>
#include <vector>

#include "errors.hpp"
#include <boost/optional.hpp>

#include "btree/keys.hpp"
#include "containers/archive/archive.hpp"
#include "containers/counted.hpp"
#include "containers/scoped.hpp"
#include "containers/wire_string.hpp"
#include "http/json.hpp"
#include "rdb_protocol/configured_limits.hpp"
#include "rdb_protocol/error.hpp"
#include "rdb_protocol/serialize_datum.hpp"
#include "version.hpp"

// Enough precision to reconstruct doubles from their decimal representations.
// Unlike the late DBLPRI, this lacks a percent sign.
#define PR_RECONSTRUCTABLE_DOUBLE ".20g"

class Datum;

RDB_DECLARE_SERIALIZABLE(Datum);

namespace ql {

class datum_stream_t;
class env_t;
class val_t;

namespace pseudo {
class datum_cmp_t;
void time_to_str_key(const datum_t &d, std::string *str_out);
void sanitize_time(datum_t *time);
} // namespace pseudo

static const double max_dbl_int = 0x1LL << DBL_MANT_DIG;
static const double min_dbl_int = max_dbl_int * -1;


// These let us write e.g. `foo(NOTHROW) instead of `foo(false/*nothrow*/)`.
// They should be passed to functions that have multiple behaviors (like `get` or
// `add` below).

// NOTHROW: Return NULL
// THROW: Throw an error
enum throw_bool_t { NOTHROW = 0, THROW = 1 };

// NOCLOBBER: Don't overwrite existing values.
// CLOBBER: Overwrite existing values.
enum clobber_bool_t { NOCLOBBER = 0, CLOBBER = 1 };

enum class use_json_t { NO = 0, YES = 1 };

class grouped_data_t;

// A `datum_t` is basically a JSON value, although we may extend it later.
class datum_t : public slow_atomic_countable_t<datum_t> {
private:
    class data_wrapper_t;
    // Placed here so it's kept in sync with type_t
    enum class internal_type_t {
        R_ARRAY = 1,
        R_BINARY = 2,
        R_BOOL = 3,
        R_NULL = 4,
        R_NUM = 5,
        R_OBJECT = 6,
        R_STR = 7,
        LAZY_SERIALIZED = 100
    };
public:
    // This ordering is important, because we use it to sort objects of
    // disparate type.  It should be alphabetical.
    enum type_t {
        R_ARRAY = 1,
        R_BINARY = 2,
        R_BOOL = 3,
        R_NULL = 4,
        R_NUM = 5,
        R_OBJECT = 6,
        R_STR = 7
    };

    static counted_t<const datum_t> empty_array();
    static counted_t<const datum_t> empty_object();
    // Constructs a pointer to an R_NULL datum.
    static counted_t<const datum_t> null();
    static counted_t<const datum_t> boolean(bool value);
    static counted_t<const datum_t> binary(scoped_ptr_t<wire_string_t> value);

    // Strongly prefer datum_t::null().
    enum class construct_null_t { };
    explicit datum_t(construct_null_t);

    // These allow you to construct a datum from the type of value it
    // represents.  We have some gotchya-constructors to scare away implicit
    // conversions.
    explicit datum_t(std::nullptr_t) = delete;
    explicit datum_t(bool) = delete;
    explicit datum_t(int) = delete;
    explicit datum_t(float) = delete;

    // You need to explicitly ask to construct a bool (to avoid perilous
    // conversions).  You should prefer datum_t::boolean(..).
    enum class construct_boolean_t { };
    datum_t(construct_boolean_t, bool _bool);

    enum class construct_binary_t { };
    explicit datum_t(construct_binary_t, scoped_ptr_t<wire_string_t> _data);

    explicit datum_t(double _num);
    // TODO: Eventually get rid of the std::string constructor (in favor of
    //   scoped_ptr_t<wire_string_t>)
    explicit datum_t(std::string &&str);
    explicit datum_t(scoped_ptr_t<wire_string_t> str);
    explicit datum_t(const char *cstr);
    explicit datum_t(std::vector<counted_t<const datum_t> > &&_array,
                     const configured_limits_t &limits);
    explicit datum_t(std::vector<char> &&_lazy_serialized);

    enum class no_array_size_limit_check_t { };
    // Constructs a datum_t without checking the array size.  Used by
    // datum_array_builder_t to maintain identical non-checking behavior with insert
    // and splice operations -- see https://github.com/rethinkdb/rethinkdb/issues/2697
    datum_t(std::vector<counted_t<const datum_t> > &&_array,
            no_array_size_limit_check_t);
    // This calls maybe_sanitize_ptype(allowed_pts).
    explicit datum_t(std::map<std::string, counted_t<const datum_t> > &&object,
                     const std::set<std::string> &allowed_pts = _allowed_pts);

    enum class no_sanitize_ptype_t { };
    // This .. does not call maybe_sanitize_ptype.
    // TODO(2014-08): Remove this constructor, it's a hack.
    datum_t(std::map<std::string, counted_t<const datum_t> > &&object,
            no_sanitize_ptype_t);

    ~datum_t();

    void write_to_protobuf(Datum *out, use_json_t use_json) const;

    type_t get_type() const;
    bool is_ptype() const;
    bool is_ptype(const std::string &reql_type) const;
    bool is_lazy() const;
    std::string get_reql_type() const;
    std::string get_type_name() const;
    std::string print() const;
    static const size_t trunc_len = 300;
    std::string trunc_print() const;
    std::string print_primary() const;

    /* TODO: All of this key-mangling logic belongs elsewhere. Maybe
    `print_primary()` belongs there as well. */
    static std::string mangle_secondary(const std::string &secondary,
            const std::string &primary, const std::string &tag);
    // tag_num is used for multi-indexes.
    std::string print_secondary(reql_version_t reql_version,
                                const store_key_t &key,
                                boost::optional<uint64_t> tag_num) const;
    /* An inverse to print_secondary. Returns the primary key. */
    static std::string extract_primary(const std::string &secondary_and_primary);
    static store_key_t extract_primary(const store_key_t &secondary_key);
    static std::string extract_secondary(const std::string &secondary_and_primary);
    static boost::optional<uint64_t> extract_tag(
            const std::string &secondary_and_primary);
    static boost::optional<uint64_t> extract_tag(const store_key_t &key);
    store_key_t truncated_secondary() const;
    void check_type(type_t desired, const char *msg = NULL) const;
    void type_error(const std::string &msg) const NORETURN;

    bool as_bool() const;
    double as_num() const;
    int64_t as_int() const;
    const wire_string_t &as_str() const;
    const wire_string_t &as_binary() const;

    // Use of `size` and `get` is preferred to `as_array` when possible.
    const std::vector<counted_t<const datum_t> > &as_array() const;
    size_t size() const;
    // Access an element of an array.
    counted_t<const datum_t> get(size_t index, throw_bool_t throw_bool = THROW) const;
    // Use of `get` is preferred to `as_object` when possible.
    const std::map<std::string, counted_t<const datum_t> > &as_object() const;

    // Access an element of an object.
    counted_t<const datum_t> get(const std::string &key,
                                 throw_bool_t throw_bool = THROW) const;
    counted_t<const datum_t> merge(counted_t<const datum_t> rhs) const;
    // "Consumer defined" merge resolutions; these take limits unlike
    // the other merge because the merge resolution can and does (in
    // stats) merge two arrays to form one super array, which can
    // obviously breach limits.
    typedef counted_t<const datum_t> (*merge_resoluter_t)(const std::string &key,
                                                          counted_t<const datum_t> l,
                                                          counted_t<const datum_t> r,
                                                          const configured_limits_t &limits);
    counted_t<const datum_t> merge(counted_t<const datum_t> rhs,
                                   merge_resoluter_t f,
                                   const configured_limits_t &limits) const;

    cJSON *as_json_raw() const;
    scoped_cJSON_t as_json() const;
    counted_t<datum_stream_t> as_datum_stream(
            const protob_t<const Backtrace> &backtrace) const;

<<<<<<< HEAD
    // Warning: In contrast to the as_...() functions, get_lazy_serialized()
    // crashes if `is_lazy()` is false.
    const std::vector<char> &get_lazy_serialized() const;
    // Forces deserialization in case this datum is lazy. Recurses into any
    // embedded datums.
    void force_deserialization() const;

    // These behave as expected and defined in RQL.  Theoretically, two data of
    // the same type should compare the same way their printed representations
    // would compare lexicographcally, while dispareate types are compared
=======
    // These behave as expected and defined in RQL.  Theoretically, two data of the
    // same type should compare appropriately, while disparate types are compared
>>>>>>> 5319789b
    // alphabetically by type name.
    int cmp(reql_version_t reql_version, const datum_t &rhs) const;

    // Modern datum_t::cmp implementation, for reql_version_t::v1_14 and later.
    // Called by cmp, ==, !=.
    int modern_cmp(const datum_t &rhs) const;

    // Archaic datum_t::cmp implementation for reql_version_t::v1_13.
    int v1_13_cmp(const datum_t &rhs) const;

    // operator== and operator!= don't take a reql_version_t, unlike other comparison
    // functions, because we know (by inspection) that the behavior of cmp() hasn't
    // changed with respect to the question of equality vs. inequality.

    bool operator==(const datum_t &rhs) const;
    bool operator!=(const datum_t &rhs) const;
    bool compare_lt(reql_version_t reql_version, const datum_t &rhs) const;
    bool compare_gt(reql_version_t reql_version, const datum_t &rhs) const;

    void runtime_fail(base_exc_t::type_t exc_type,
                      const char *test, const char *file, int line,
                      std::string msg) const NORETURN;

    static size_t max_trunc_size();
    static size_t trunc_size(size_t primary_key_size);
    /* Note key_is_truncated returns true if the key is of max size. This gives
     * a false positive if the sum sizes of the keys is exactly the maximum but
     * not over at all. This means that a key of exactly max_trunc_size counts
     * as truncated by this function. Unfortunately there isn't a general way
     * to tell if keys of max_trunc_size were exactly that size or longer and
     * thus truncated. */
    static bool key_is_truncated(const store_key_t &key);

    void rcheck_is_ptype(const std::string s = "") const;
    void rcheck_valid_replace(counted_t<const datum_t> old_val,
                              counted_t<const datum_t> orig_key,
                              const std::string &pkey) const;

    static void check_str_validity(const std::string &str);
    static void check_str_validity(const wire_string_t *str);

private:
    friend void pseudo::sanitize_time(datum_t *time);

    // Checks if the datum currently is of type LAZY_SERIALIZED.
    // If yes, deserializes it, changing this datum to its proper type.
    // Does not recurse into embedded datums if this is an array or object like
    // `force_deserialize()` does
    void ensure_deserialize_lazy() const;

    MUST_USE bool add(const std::string &key, counted_t<const datum_t> val,
                      clobber_bool_t clobber_bool = NOCLOBBER); // add to an object

    friend void pseudo::time_to_str_key(const datum_t &d, std::string *str_out);
    void pt_to_str_key(std::string *str_out) const;
    void num_to_str_key(std::string *str_out) const;
    void str_to_str_key(std::string *str_out) const;
    void bool_to_str_key(std::string *str_out) const;
    void array_to_str_key(std::string *str_out) const;
    void binary_to_str_key(std::string *str_out) const;

    int pseudo_cmp(reql_version_t reql_version, const datum_t &rhs) const;
    static const std::set<std::string> _allowed_pts;
    void maybe_sanitize_ptype(const std::set<std::string> &allowed_pts = _allowed_pts);

    // Helper function for `merge()`:
    // Returns a version of this where all `literal` pseudotypes have been omitted.
    // Might return null, if this is a literal without a value.
    counted_t<const datum_t> drop_literals(bool *encountered_literal_out) const;

    // The data_wrapper makes sure we perform proper cleanup when exceptions
    // happen during construction
    class data_wrapper_t {
    public:
        // Mirror the same constructors of datum_t
        explicit data_wrapper_t(construct_null_t);
        data_wrapper_t(construct_boolean_t, bool _bool);
        data_wrapper_t(construct_binary_t, scoped_ptr_t<wire_string_t> data);
        explicit data_wrapper_t(double num);
        explicit data_wrapper_t(std::string &&str);
        explicit data_wrapper_t(scoped_ptr_t<wire_string_t> str);
        explicit data_wrapper_t(const char *cstr);
        explicit data_wrapper_t(std::vector<counted_t<const datum_t> > &&array);
        explicit data_wrapper_t(
                std::map<std::string, counted_t<const datum_t> > &&object);
        explicit data_wrapper_t(std::vector<char> &&lazy_serialized);

        ~data_wrapper_t();

        type_t get_type() const;
        void set_type(type_t t);
        internal_type_t get_internal_type() const;
        union {
            bool r_bool;
            double r_num;
            wire_string_t *r_str;
            std::vector<counted_t<const datum_t> > *r_array;
            std::map<std::string, counted_t<const datum_t> > *r_object;
            std::vector<char> *lazy_serialized;
        };
    private:
        internal_type_t internal_type;
        DISABLE_COPYING(data_wrapper_t);
    } data;
    friend archive_result_t deserialize_lazy_data_wrapper(
            read_stream_t *, datum_t::data_wrapper_t *);
public:
    static const char *const reql_type_string;

private:
    DISABLE_COPYING(datum_t);
};

// This is actually defined in serialize_datum.cc.
// The reason we declare it here is to avoid a nasty circular include dependency
// (we cannot forward declare the nested datum_t::data_wrapper_t type).
archive_result_t deserialize_lazy_data_wrapper(read_stream_t *s,
                                               datum_t::data_wrapper_t *data);

counted_t<const datum_t> to_datum(const Datum *d, const configured_limits_t &);
counted_t<const datum_t> to_datum(cJSON *json, const configured_limits_t &);

// This should only be used to send responses to the client.
counted_t<const datum_t> to_datum_for_client_serialization(grouped_data_t &&gd,
                                                           reql_version_t reql_version,
                                                           const configured_limits_t &);

// Converts a double to int, but returns false if it's not an integer or out of range.
bool number_as_integer(double d, int64_t *i_out);

// Converts a double to int, calling number_as_integer and throwing if it fails.
int64_t checked_convert_to_int(const rcheckable_t *target, double d);

// Useful for building an object datum and doing mutation operations -- otherwise,
// you'll have to do check_str_validity checks yourself.
class datum_object_builder_t {
public:
    datum_object_builder_t() { }

    datum_object_builder_t(const std::map<std::string, counted_t<const datum_t> > &m)
        : map(m) { }

    // Returns true if the insertion did _not_ happen because the key was already in
    // the object.
    MUST_USE bool add(const std::string &key, counted_t<const datum_t> val);
    // Inserts a new key or overwrites the existing key's value.
    void overwrite(std::string key, counted_t<const datum_t> val);
    void add_error(const char *msg);

    MUST_USE bool delete_field(const std::string &key);

    counted_t<const datum_t> at(const std::string &key) const;

    // Returns null if the key doesn't exist.
    counted_t<const datum_t> try_get(const std::string &key) const;

    MUST_USE counted_t<const datum_t> to_counted() RVALUE_THIS;

    MUST_USE counted_t<const datum_t> to_counted(
            const std::set<std::string> &permissible_ptypes) RVALUE_THIS;

private:
    std::map<std::string, counted_t<const datum_t> > map;
    DISABLE_COPYING(datum_object_builder_t);
};

// Useful for building an array datum and doing mutation operations -- while having
// array-size checks on the fly.
class datum_array_builder_t {
public:
    explicit datum_array_builder_t(const configured_limits_t &_limits) : limits(_limits) {}
    datum_array_builder_t(std::vector<counted_t<const datum_t> > &&,
                          const configured_limits_t &);

    size_t size() const { return vector.size(); }

    void reserve(size_t n);

    // Note that these methods produce behavior that is actually specific to the
    // definition of certain ReQL terms.
    void add(counted_t<const datum_t> val);
    void change(size_t i, counted_t<const datum_t> val);

    // On v1_13, insert and splice don't enforce the array size limit.
    void insert(reql_version_t reql_version, size_t index,
                counted_t<const datum_t> val);
    void splice(reql_version_t reql_version, size_t index,
                counted_t<const datum_t> values);

    // On v1_13, erase_range doesn't allow start and end to equal array_size.
    void erase_range(reql_version_t reql_version, size_t start, size_t end);

    void erase(size_t index);

    counted_t<const datum_t> to_counted() RVALUE_THIS;

private:
    std::vector<counted_t<const datum_t> > vector;
    configured_limits_t limits;

    DISABLE_COPYING(datum_array_builder_t);
};

// This function is used by e.g. foreach to merge statistics from multiple write
// operations.
counted_t<const datum_t> stats_merge(UNUSED const std::string &key,
                                     counted_t<const datum_t> l,
                                     counted_t<const datum_t> r,
                                     const configured_limits_t &limits);

namespace pseudo {
class datum_cmp_t {
public:
    virtual int operator()(const datum_t &x, const datum_t &y) const = 0;
    virtual ~datum_cmp_t() { }
};
} // namespace pseudo

} // namespace ql

#endif // RDB_PROTOCOL_DATUM_HPP_<|MERGE_RESOLUTION|>--- conflicted
+++ resolved
@@ -216,7 +216,6 @@
     counted_t<datum_stream_t> as_datum_stream(
             const protob_t<const Backtrace> &backtrace) const;
 
-<<<<<<< HEAD
     // Warning: In contrast to the as_...() functions, get_lazy_serialized()
     // crashes if `is_lazy()` is false.
     const std::vector<char> &get_lazy_serialized() const;
@@ -224,13 +223,8 @@
     // embedded datums.
     void force_deserialization() const;
 
-    // These behave as expected and defined in RQL.  Theoretically, two data of
-    // the same type should compare the same way their printed representations
-    // would compare lexicographcally, while dispareate types are compared
-=======
     // These behave as expected and defined in RQL.  Theoretically, two data of the
     // same type should compare appropriately, while disparate types are compared
->>>>>>> 5319789b
     // alphabetically by type name.
     int cmp(reql_version_t reql_version, const datum_t &rhs) const;
 
