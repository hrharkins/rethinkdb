// Copyright 2010-2013 RethinkDB, all rights reserved.
#include "unittest/gtest.hpp"

#include "arch/io/disk.hpp"
#include "btree/operations.hpp"
#include "unittest/unittest_utils.hpp"
#include "serializer/config.hpp"

namespace unittest {

static const bool print_log_messages = false;
#ifdef __clang__
#pragma clang diagnostic ignored "-Wunreachable-code"
#endif

std::string random_existing_key(const std::map<std::string, std::string> &map) {
    int i = random() % map.size();
    std::map<std::string, std::string>::const_iterator it = map.begin();
    while (i-- > 0) it++;
    return it->first;
}

std::string random_string() {
    std::string s;
    int length = random() % 10;
    if (random() % 100 == 0) {
        length *= 5000;
    }
    char c = 'a' + random() % ('z' - 'a' + 1);
    return std::string(length, c);
}

std::vector<char> string_to_vector(const std::string &s) {
    return std::vector<char>(s.data(), s.data() + s.size());
}

std::string vector_to_string(const std::vector<char> &v) {
    return std::string(v.data(), v.size());
}

void run_metainfo_test() {
<<<<<<< HEAD
    temp_file_t temp_file("/tmp/rdb_unittest.XXXXXX");
=======
    temp_file_t temp_file;
>>>>>>> 0b501451

    scoped_ptr_t<io_backender_t> io_backender;
    make_io_backender(aio_default, &io_backender);

    filepath_file_opener_t file_opener(temp_file.name(), io_backender.get());
    standard_serializer_t::create(
        &file_opener,
        standard_serializer_t::static_config_t());

    standard_serializer_t serializer(
        standard_serializer_t::dynamic_config_t(),
        &file_opener,
        &get_global_perfmon_collection());

    mirrored_cache_static_config_t cache_static_config;
    cache_t::create(&serializer, &cache_static_config);

    mirrored_cache_config_t cache_dynamic_config;
    cache_t cache(&serializer, &cache_dynamic_config, &get_global_perfmon_collection());

    btree_slice_t::create(&cache, std::vector<char>(), std::vector<char>());
    std::map<std::string, std::string> mirror;
    mirror[""] = "";

    btree_slice_t btree(&cache, &get_global_perfmon_collection(), "unittest");

    order_source_t order_source;


    for (int i = 0; i < 1000; i++) {

        order_token_t otok = order_source.check_in("metainfo unittest");
        scoped_ptr_t<transaction_t> txn;
        scoped_ptr_t<real_superblock_t> superblock;
        get_btree_superblock_and_txn(&btree, rwi_write, 1, repli_timestamp_t::invalid, otok, &superblock, &txn);
        buf_lock_t *sb_buf = superblock->get();

        int op = random() % 100;
        if (op == 0) {
            clear_superblock_metainfo(txn.get(), sb_buf);
            mirror.clear();
            if (print_log_messages) {
                puts("clear");
            }
        } else if (op <= 30) {
            if (mirror.empty()) {
                continue;
            }
            std::string key = random_existing_key(mirror);
            std::vector<char> value_out;
            bool found = get_superblock_metainfo(txn.get(), sb_buf, string_to_vector(key), &value_out);
            EXPECT_TRUE(found);
            if (found) {
                EXPECT_EQ(mirror[key], vector_to_string(value_out));
            }
            if (print_log_messages) {
                std::string repr = found ? "'" + vector_to_string(value_out) + "'" : "<not found>";
                printf("get '%s' -> %s (expected '%s')\n", key.c_str(), repr.c_str(), mirror[key].c_str());
            }
        } else if (op <= 40) {
            std::string key = random_string();
            if (mirror.count(key) > 0) {
                continue;
            }
            std::vector<char> value_out;
            bool found = get_superblock_metainfo(txn.get(), sb_buf, string_to_vector(key), &value_out);
            EXPECT_FALSE(found);
            if (found) {
                EXPECT_EQ(mirror[key], vector_to_string(value_out));
            }
            if (print_log_messages) {
                std::string repr = found ? "'" + vector_to_string(value_out) + "'" : "<not found>";
                printf("get '%s' -> %s (Expected <not found>)\n", key.c_str(), repr.c_str());
            }
        } else if (op <= 60) {
            if (mirror.empty()) {
                continue;
            }
            std::string key = random_existing_key(mirror);
            std::string value = random_string();
            set_superblock_metainfo(txn.get(), sb_buf, string_to_vector(key), string_to_vector(value));
            mirror[key] = value;
            if (print_log_messages) {
                printf("update '%s' = '%s'\n", key.c_str(), value.c_str());
            }
        } else if (op <= 80) {
            std::string key = random_string();
            if (mirror.count(key) > 0) {
                continue;
            }
            std::string value = random_string();
            set_superblock_metainfo(txn.get(), sb_buf, string_to_vector(key), string_to_vector(value));
            mirror[key] = value;
            if (print_log_messages) {
                printf("insert '%s' = '%s'\n", key.c_str(), value.c_str());
            }
        } else if (op <= 90) {
            if (mirror.empty()) {
                continue;
            }
            std::string key = random_existing_key(mirror);
            delete_superblock_metainfo(txn.get(), sb_buf, string_to_vector(key));
            mirror.erase(key);
            if (print_log_messages) {
                printf("delete '%s'\n", key.c_str());
            }
        } else {
            std::vector<std::pair<std::vector<char>, std::vector<char> > > pairs;
            get_superblock_metainfo(txn.get(), sb_buf, &pairs);
            std::map<std::string, std::string> mirror_copy = mirror;
            if (print_log_messages) {
                puts("scan...");
            }
            for (size_t j = 0; j < pairs.size(); ++j) {
                std::map<std::string, std::string>::iterator it = mirror_copy.find(vector_to_string(pairs[j].first));
                if (it == mirror_copy.end()) {
                    if (print_log_messages) {
                        printf("    '%s' = '%s' (expected <not found>)\n", vector_to_string(pairs[j].first).c_str(), vector_to_string(pairs[j].second).c_str());
                    }
                    ADD_FAILURE() << "extra key";
                } else {
                    if (print_log_messages) {
                        printf("    '%s' = '%s' (expected '%s')\n", vector_to_string(pairs[j].first).c_str(), vector_to_string(pairs[j].second).c_str(), it->second.c_str());
                    }
                    EXPECT_EQ(it->second, vector_to_string(pairs[j].second));
                    mirror_copy.erase(it);
                }
            }
            if (print_log_messages) {
                for (std::map<std::string, std::string>::iterator it = mirror_copy.begin(); it != mirror_copy.end(); it++) {
                    printf("    '%s' = <not found> (expected '%s')\n", it->first.c_str(), it->second.c_str());
                }
            }
            EXPECT_EQ(0u, mirror_copy.size()) << "missing key(s)";
        }
    }
}

TEST(BtreeMetainfo, MetainfoTest) {
    unittest::run_in_thread_pool(&run_metainfo_test);
}

}   /* namespace unittest */<|MERGE_RESOLUTION|>--- conflicted
+++ resolved
@@ -39,11 +39,7 @@
 }
 
 void run_metainfo_test() {
-<<<<<<< HEAD
-    temp_file_t temp_file("/tmp/rdb_unittest.XXXXXX");
-=======
     temp_file_t temp_file;
->>>>>>> 0b501451
 
     scoped_ptr_t<io_backender_t> io_backender;
     make_io_backender(aio_default, &io_backender);
