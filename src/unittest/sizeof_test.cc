--- conflicted
+++ resolved
@@ -8,15 +8,9 @@
 
 TEST(SizeofTest, Sizes) {
     EXPECT_GT(1000u, sizeof(standard_serializer_t));
-<<<<<<< HEAD
-    EXPECT_GT(1000u, sizeof(alt_cache_t));
-    EXPECT_GT(1000u, sizeof(alt_buf_lock_t));
-    EXPECT_GT(1000u, sizeof(alt_txn_t));
-=======
     EXPECT_GT(1000u, sizeof(cache_t));
     EXPECT_GT(1000u, sizeof(buf_lock_t));
     EXPECT_GT(1000u, sizeof(txn_t));
->>>>>>> 1db2f996
 }
 
 TEST(SizeofTest, SerBuffer) {
