--- conflicted
+++ resolved
@@ -118,16 +118,12 @@
         }
         member_info_t *i = members.at(member_id).get();
         if (i->rpc_drainer.has() && live != live_t::alive) {
-<<<<<<< HEAD
             member_directory.delete_key(member_id);
-=======
-            alive_members.delete_key(member_id);
             /* The reason we don't just do `i->rpc_drainer.reset()` is that if something
             were to read `i->rpc_drainer` while the `auto_drainer_t` destructor was
             blocking, it might get a pointer to an invalid `auto_drainer_t` instead of
             getting a null pointer. This workaround ensures that `i->rpc_drainer` will
             always either be valid or null. */
->>>>>>> 96c4a43f
             scoped_ptr_t<auto_drainer_t> dummy;
             std::swap(i->rpc_drainer, dummy);
             dummy.reset();
