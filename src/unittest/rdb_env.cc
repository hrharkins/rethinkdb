// Copyright 2010-2013 RethinkDB, all rights reserved.
#include "unittest/rdb_env.hpp"

#include "rdb_protocol/func.hpp"
#include "rdb_protocol/real_table/real_table.hpp"

namespace unittest {

mock_namespace_interface_t::mock_namespace_interface_t(ql::env_t *_env) :
    env(_env) {
    ready_cond.pulse();
}

mock_namespace_interface_t::~mock_namespace_interface_t() {
    while (!data.empty()) {
        delete data.begin()->second;
        data.erase(data.begin());
    }
}

void mock_namespace_interface_t::read(const read_t &query,
                                      read_response_t *response,
                                      UNUSED order_token_t tok,
                                      signal_t *interruptor) THROWS_ONLY(interrupted_exc_t, cannot_perform_query_exc_t) {
    read_outdated(query, response, interruptor);
}

void mock_namespace_interface_t::read_outdated(const read_t &query,
                                               read_response_t *response,
                                               signal_t *interruptor) THROWS_ONLY(interrupted_exc_t, cannot_perform_query_exc_t) {
    if (interruptor->is_pulsed()) {
        throw interrupted_exc_t();
    }
    read_visitor_t v(&data, response);
    boost::apply_visitor(v, query.read);
}

void mock_namespace_interface_t::write(const write_t &query,
                                       write_response_t *response,
                                       UNUSED order_token_t tok,
                                       signal_t *interruptor) THROWS_ONLY(interrupted_exc_t, cannot_perform_query_exc_t) {
    if (interruptor->is_pulsed()) {
        throw interrupted_exc_t();
    }
    write_visitor_t v(&data, env, response);
    boost::apply_visitor(v, query.write);
}

std::map<store_key_t, scoped_cJSON_t *> *mock_namespace_interface_t::get_data() {
    return &data;
}

std::set<region_t> mock_namespace_interface_t::get_sharding_scheme()
    THROWS_ONLY(cannot_perform_query_exc_t) {
    std::set<region_t> s;
    s.insert(region_t::universe());
    return s;
}

void mock_namespace_interface_t::read_visitor_t::operator()(const point_read_t &get) {
    ql::configured_limits_t limits;
    response->response = point_read_response_t();
    point_read_response_t &res = boost::get<point_read_response_t>(response->response);

    if (data->find(get.key) != data->end()) {
        res.data = ql::to_datum(data->at(get.key)->get(), limits);
    } else {
        res.data = ql::datum_t::null();
    }
}

void NORETURN mock_namespace_interface_t::read_visitor_t::operator()(const changefeed_subscribe_t &) {
    throw cannot_perform_query_exc_t("unimplemented");
}

void NORETURN mock_namespace_interface_t::read_visitor_t::operator()(const changefeed_stamp_t &) {
    throw cannot_perform_query_exc_t("unimplemented");
}

void NORETURN mock_namespace_interface_t::read_visitor_t::operator()(const changefeed_point_stamp_t &) {
    throw cannot_perform_query_exc_t("unimplemented");
}

void NORETURN mock_namespace_interface_t::read_visitor_t::operator()(UNUSED const rget_read_t &rget) {
    throw cannot_perform_query_exc_t("unimplemented");
}

void NORETURN mock_namespace_interface_t::read_visitor_t::operator()(UNUSED const distribution_read_t &dg) {
    throw cannot_perform_query_exc_t("unimplemented");
}

void NORETURN mock_namespace_interface_t::read_visitor_t::operator()(UNUSED const sindex_list_t &sinner) {
    throw cannot_perform_query_exc_t("unimplemented");
}

void NORETURN mock_namespace_interface_t::read_visitor_t::operator()(UNUSED const sindex_status_t &ss) {
    throw cannot_perform_query_exc_t("unimplemented");
}

mock_namespace_interface_t::read_visitor_t::read_visitor_t(std::map<store_key_t, scoped_cJSON_t *> *_data,
                                                           read_response_t *_response) :
    data(_data), response(_response) {
    // Do nothing
}

void mock_namespace_interface_t::write_visitor_t::operator()(
    const batched_replace_t &r) {
    ql::configured_limits_t limits;
    counted_t<const ql::datum_t> stats = ql::datum_t::empty_object();
    for (auto it = r.keys.begin(); it != r.keys.end(); ++it) {
        ql::datum_object_builder_t resp;
        counted_t<const ql::datum_t> old_val;
        if (data->find(*it) != data->end()) {
            old_val = ql::to_datum(data->at(*it)->get(), limits);
        } else {
            old_val = ql::datum_t::null();
        }

        counted_t<const ql::datum_t> new_val
            = r.f.compile_wire_func()->call(env, old_val)->as_datum();
        data->erase(*it);

        bool err;
        if (new_val->get_type() == ql::datum_t::R_OBJECT) {
            data->insert(std::make_pair(*it, new scoped_cJSON_t(new_val->as_json())));
            if (old_val->get_type() == ql::datum_t::R_NULL) {
                err = resp.add("inserted", make_counted<const ql::datum_t>(1.0));
            } else {
                if (*old_val == *new_val) {
                    err = resp.add("unchanged", make_counted<const ql::datum_t>(1.0));
                } else {
                    err = resp.add("replaced", make_counted<const ql::datum_t>(1.0));
                }
            }
        } else if (new_val->get_type() == ql::datum_t::R_NULL) {
            if (old_val->get_type() == ql::datum_t::R_NULL) {
                err = resp.add("skipped", make_counted<const ql::datum_t>(1.0));
            } else {
                err = resp.add("deleted", make_counted<const ql::datum_t>(1.0));
            }
        } else {
            throw cannot_perform_query_exc_t(
                "value being inserted is neither an object nor an empty value");
        }
        guarantee(!err);
        stats = stats->merge(std::move(resp).to_counted(), ql::stats_merge,
                            limits);
    }
    response->response = stats;
}

void mock_namespace_interface_t::write_visitor_t::operator()(
    const batched_insert_t &bi) {
    ql::configured_limits_t limits;
    counted_t<const ql::datum_t> stats = ql::datum_t::empty_object();
    for (auto it = bi.inserts.begin(); it != bi.inserts.end(); ++it) {
        store_key_t key((*it)->get(bi.pkey)->print_primary());
        ql::datum_object_builder_t resp;
        counted_t<const ql::datum_t> old_val;
        if (data->find(key) != data->end()) {
            old_val = ql::to_datum(data->at(key)->get(), limits);
        } else {
            old_val = ql::datum_t::null();
        }

        counted_t<const ql::datum_t> new_val = *it;
        data->erase(key);

        bool err;
        if (new_val->get_type() == ql::datum_t::R_OBJECT) {
            data->insert(std::make_pair(key, new scoped_cJSON_t(new_val->as_json())));
            if (old_val->get_type() == ql::datum_t::R_NULL) {
                err = resp.add("inserted", make_counted<const ql::datum_t>(1.0));
            } else {
                if (*old_val == *new_val) {
                    err = resp.add("unchanged", make_counted<const ql::datum_t>(1.0));
                } else {
                    err = resp.add("replaced", make_counted<const ql::datum_t>(1.0));
                }
            }
        } else if (new_val->get_type() == ql::datum_t::R_NULL) {
            if (old_val->get_type() == ql::datum_t::R_NULL) {
                err = resp.add("skipped", make_counted<const ql::datum_t>(1.0));
            } else {
                err = resp.add("deleted", make_counted<const ql::datum_t>(1.0));
            }
        } else {
            throw cannot_perform_query_exc_t(
                "value being inserted is neither an object nor an empty value");
        }
        guarantee(!err);
        stats = stats->merge(std::move(resp).to_counted(), ql::stats_merge, limits);
    }
    response->response = stats;
}

void NORETURN mock_namespace_interface_t::write_visitor_t::operator()(const point_write_t &) {
    throw cannot_perform_query_exc_t("unimplemented");
}

void NORETURN mock_namespace_interface_t::write_visitor_t::operator()(const point_delete_t &) {
    throw cannot_perform_query_exc_t("unimplemented");
}

void NORETURN mock_namespace_interface_t::write_visitor_t::operator()(const sindex_create_t &) {
    throw cannot_perform_query_exc_t("unimplemented");
}

void NORETURN mock_namespace_interface_t::write_visitor_t::operator()(const sindex_drop_t &) {
    throw cannot_perform_query_exc_t("unimplemented");
}

void NORETURN mock_namespace_interface_t::write_visitor_t::operator()(const sync_t &) {
    throw cannot_perform_query_exc_t("unimplemented");
}

mock_namespace_interface_t::write_visitor_t::write_visitor_t(std::map<store_key_t, scoped_cJSON_t*> *_data,
                                                             ql::env_t *_env,
                                                             write_response_t *_response) :
    data(_data), env(_env), response(_response) {
    // Do nothing
}

<<<<<<< HEAD
=======
bool mock_reql_admin_interface_t::db_create(UNUSED const name_string_t &name,
        UNUSED signal_t *interruptor, std::string *error_out) {
    *error_out = "mock_reql_admin_interface_t doesn't support mutation";
    return false;
}

bool mock_reql_admin_interface_t::db_drop(UNUSED const name_string_t &name,
        UNUSED signal_t *interruptor, std::string *error_out) {
    *error_out = "mock_reql_admin_interface_t doesn't support mutation";
    return false;
}

bool mock_reql_admin_interface_t::db_list(
        UNUSED signal_t *interruptor, std::set<name_string_t> *names_out,
        UNUSED std::string *error_out) {
    for (auto pair : databases) {
        names_out->insert(pair.first);
    }
    return true;
}

bool mock_reql_admin_interface_t::db_find(const name_string_t &name,
        UNUSED signal_t *interruptor, counted_t<const ql::db_t> *db_out,
        std::string *error_out) {
    auto it = databases.find(name);
    if (it == databases.end()) {
        *error_out = "No database with that name";
        return false;
    } else {
        *db_out = make_counted<const ql::db_t>(it->second, name.str());
        return true;
    }
}

bool mock_reql_admin_interface_t::table_create(UNUSED const name_string_t &name,
        UNUSED counted_t<const ql::db_t> db,
        UNUSED const boost::optional<name_string_t> &primary_dc,
        UNUSED bool hard_durability, UNUSED const std::string &primary_key,
        UNUSED signal_t *interruptor, UNUSED uuid_u *namespace_id_out,
        std::string *error_out) {
    *error_out = "mock_reql_admin_interface_t doesn't support mutation";
    return false;
}

bool mock_reql_admin_interface_t::table_drop(UNUSED const name_string_t &name,
        UNUSED counted_t<const ql::db_t> db,
        UNUSED signal_t *interruptor, std::string *error_out) {
    *error_out = "mock_reql_admin_interface_t doesn't support mutation";
    return false;
}

bool mock_reql_admin_interface_t::table_list(counted_t<const ql::db_t> db,
        UNUSED signal_t *interruptor, std::set<name_string_t> *names_out,
        UNUSED std::string *error_out) {
    for (auto pair : tables) {
        if (pair.first.first == db->id) {
            names_out->insert(pair.first.second);
        }
    }
    return true;
}

bool mock_reql_admin_interface_t::table_find(const name_string_t &name,
        counted_t<const ql::db_t> db,
        UNUSED signal_t *interruptor, uuid_u *id_out, std::string *primary_key_out,
        std::string *error_out) {
    auto it = tables.find(std::make_pair(db->id, name));
    if (it == tables.end()) {
        *error_out = "No table with that name";
        return false;
    } else {
        *id_out = it->second.first;
        *primary_key_out = it->second.second;
        return true;
    }
}

bool mock_reql_admin_interface_t::server_rename(
        UNUSED const name_string_t &old_name, UNUSED const name_string_t &new_name,
        UNUSED signal_t *interruptor, std::string *error_out) {
    *error_out = "mock_reql_admin_interface_t isn't actually connected to any servers";
    return false;
}

>>>>>>> 6e7d899f
test_rdb_env_t::test_rdb_env_t() { }

test_rdb_env_t::~test_rdb_env_t() {
    // Clean up initial datas (if there was no instance constructed, this may happen
    for (auto it = initial_datas.begin(); it != initial_datas.end(); ++it) {
        delete it->second;
    }
}

void test_rdb_env_t::add_table(const std::string &table_name,
                               const uuid_u &db_id,
                               const std::string &primary_key,
                               const std::set<std::map<std::string, std::string> > &initial_data) {
    name_string_t table_name_string;
    if (!table_name_string.assign_value(table_name)) throw invalid_name_exc_t(table_name);

    primary_keys.insert(std::make_pair(std::make_pair(db_id, table_name_string),
                                       primary_key));

    // Set up initial data
    std::map<store_key_t, scoped_cJSON_t*> *data = new std::map<store_key_t, scoped_cJSON_t*>();

    for (auto it = initial_data.begin(); it != initial_data.end(); ++it) {
        guarantee(it->find(primary_key) != it->end());
        store_key_t key("S" + it->at(primary_key));
        scoped_cJSON_t *item = new scoped_cJSON_t(cJSON_CreateObject());

        for (auto jt = it->begin(); jt != it->end(); ++jt) {
            cJSON* strvalue = cJSON_CreateString(jt->second.c_str());
            item->AddItemToObject(jt->first.c_str(), strvalue);
        }
        data->insert(std::make_pair(key, item));
    }

    initial_datas.insert(std::make_pair(std::make_pair(db_id, table_name_string), data));
}

database_id_t test_rdb_env_t::add_database(const std::string &db_name) {
    name_string_t db_name_string;
    if (!db_name_string.assign_value(db_name)) throw invalid_name_exc_t(db_name);
    database_id_t id = generate_uuid();
    databases[db_name_string] = id;
    return id;
}

scoped_ptr_t<test_rdb_env_t::instance_t> test_rdb_env_t::make_env() {
    return make_scoped<instance_t>(this);
}

test_rdb_env_t::instance_t::instance_t(test_rdb_env_t *test_env) :
    extproc_pool(2),
    rdb_ctx(&extproc_pool, this)
{
    env.init(new ql::env_t(&rdb_ctx,
                           &interruptor,
                           std::map<std::string, ql::wire_func_t>(),
                           nullptr /* no profile trace */));

    // Set up any initial datas
    databases = test_env->databases;
    primary_keys = test_env->primary_keys;
    for (auto it = test_env->initial_datas.begin(); it != test_env->initial_datas.end(); ++it) {
        scoped_ptr_t<mock_namespace_interface_t> storage(
            new mock_namespace_interface_t(env.get()));
        storage->get_data()->swap(*it->second);
        auto res = tables.insert(std::make_pair(it->first, std::move(storage)));
        guarantee(res.second == true);
        delete it->second;
    }
    test_env->initial_datas.clear();
}

ql::env_t *test_rdb_env_t::instance_t::get() {
    return env.get();
}

std::map<store_key_t, scoped_cJSON_t *> *test_rdb_env_t::instance_t::get_data(
        database_id_t db, name_string_t table) {
    guarantee(tables.count(std::make_pair(db, table)) == 1);
    return tables.at(std::make_pair(db, table))->get_data();
}

void test_rdb_env_t::instance_t::interrupt() {
    interruptor.pulse();
}

bool test_rdb_env_t::instance_t::db_create(UNUSED const name_string_t &name,
        UNUSED signal_t *local_interruptor, std::string *error_out) {
    *error_out = "test_rdb_env_t::instance_t doesn't support mutation";
    return false;
}

bool test_rdb_env_t::instance_t::db_drop(UNUSED const name_string_t &name,
        UNUSED signal_t *local_interruptor, std::string *error_out) {
    *error_out = "test_rdb_env_t::instance_t doesn't support mutation";
    return false;
}

bool test_rdb_env_t::instance_t::db_list(
        UNUSED signal_t *local_interruptor, std::set<name_string_t> *names_out,
        UNUSED std::string *error_out) {
    for (auto pair : databases) {
        names_out->insert(pair.first);
    }
    return true;
}

bool test_rdb_env_t::instance_t::db_find(const name_string_t &name,
        UNUSED signal_t *local_interruptor, counted_t<const ql::db_t> *db_out,
        std::string *error_out) {
    auto it = databases.find(name);
    if (it == databases.end()) {
        *error_out = "No database with that name";
        return false;
    } else {
        *db_out = make_counted<const ql::db_t>(it->second, name.str());
        return true;
    }
}

bool test_rdb_env_t::instance_t::table_create(UNUSED const name_string_t &name,
        UNUSED counted_t<const ql::db_t> db,
        UNUSED const boost::optional<name_string_t> &primary_dc,
        UNUSED bool hard_durability, UNUSED const std::string &primary_key,
        UNUSED signal_t *local_interruptor, std::string *error_out) {
    *error_out = "test_rdb_env_t::instance_t doesn't support mutation";
    return false;
}

bool test_rdb_env_t::instance_t::table_drop(UNUSED const name_string_t &name,
        UNUSED counted_t<const ql::db_t> db,
        UNUSED signal_t *local_interruptor, std::string *error_out) {
    *error_out = "test_rdb_env_t::instance_t doesn't support mutation";
    return false;
}

bool test_rdb_env_t::instance_t::table_list(counted_t<const ql::db_t> db,
        UNUSED signal_t *local_interruptor, std::set<name_string_t> *names_out,
        UNUSED std::string *error_out) {
    for (auto it = tables.begin(); it != tables.end(); it++) {
        if (it->first.first == db->id) {
            names_out->insert(it->first.second);
        }
    }
    return true;
}

class fake_ref_tracker_t : public namespace_interface_access_t::ref_tracker_t {
    void add_ref() { }
    void release() { }
};

bool test_rdb_env_t::instance_t::table_find(const name_string_t &name,
        counted_t<const ql::db_t> db,
        UNUSED signal_t *local_interruptor, scoped_ptr_t<base_table_t> *table_out,
        std::string *error_out) {
    auto it = tables.find(std::make_pair(db->id, name));
    if (it == tables.end()) {
        *error_out = "No table with that name";
        return false;
    } else {
        static fake_ref_tracker_t fake_ref_tracker;
        namespace_interface_access_t table_access(
            it->second.get(), &fake_ref_tracker, get_thread_id());
        table_out->init(new real_table_t(nil_uuid(), table_access,
            primary_keys.at(std::make_pair(db->id, name)), NULL));
        return true;
    }
}

}<|MERGE_RESOLUTION|>--- conflicted
+++ resolved
@@ -221,93 +221,6 @@
     // Do nothing
 }
 
-<<<<<<< HEAD
-=======
-bool mock_reql_admin_interface_t::db_create(UNUSED const name_string_t &name,
-        UNUSED signal_t *interruptor, std::string *error_out) {
-    *error_out = "mock_reql_admin_interface_t doesn't support mutation";
-    return false;
-}
-
-bool mock_reql_admin_interface_t::db_drop(UNUSED const name_string_t &name,
-        UNUSED signal_t *interruptor, std::string *error_out) {
-    *error_out = "mock_reql_admin_interface_t doesn't support mutation";
-    return false;
-}
-
-bool mock_reql_admin_interface_t::db_list(
-        UNUSED signal_t *interruptor, std::set<name_string_t> *names_out,
-        UNUSED std::string *error_out) {
-    for (auto pair : databases) {
-        names_out->insert(pair.first);
-    }
-    return true;
-}
-
-bool mock_reql_admin_interface_t::db_find(const name_string_t &name,
-        UNUSED signal_t *interruptor, counted_t<const ql::db_t> *db_out,
-        std::string *error_out) {
-    auto it = databases.find(name);
-    if (it == databases.end()) {
-        *error_out = "No database with that name";
-        return false;
-    } else {
-        *db_out = make_counted<const ql::db_t>(it->second, name.str());
-        return true;
-    }
-}
-
-bool mock_reql_admin_interface_t::table_create(UNUSED const name_string_t &name,
-        UNUSED counted_t<const ql::db_t> db,
-        UNUSED const boost::optional<name_string_t> &primary_dc,
-        UNUSED bool hard_durability, UNUSED const std::string &primary_key,
-        UNUSED signal_t *interruptor, UNUSED uuid_u *namespace_id_out,
-        std::string *error_out) {
-    *error_out = "mock_reql_admin_interface_t doesn't support mutation";
-    return false;
-}
-
-bool mock_reql_admin_interface_t::table_drop(UNUSED const name_string_t &name,
-        UNUSED counted_t<const ql::db_t> db,
-        UNUSED signal_t *interruptor, std::string *error_out) {
-    *error_out = "mock_reql_admin_interface_t doesn't support mutation";
-    return false;
-}
-
-bool mock_reql_admin_interface_t::table_list(counted_t<const ql::db_t> db,
-        UNUSED signal_t *interruptor, std::set<name_string_t> *names_out,
-        UNUSED std::string *error_out) {
-    for (auto pair : tables) {
-        if (pair.first.first == db->id) {
-            names_out->insert(pair.first.second);
-        }
-    }
-    return true;
-}
-
-bool mock_reql_admin_interface_t::table_find(const name_string_t &name,
-        counted_t<const ql::db_t> db,
-        UNUSED signal_t *interruptor, uuid_u *id_out, std::string *primary_key_out,
-        std::string *error_out) {
-    auto it = tables.find(std::make_pair(db->id, name));
-    if (it == tables.end()) {
-        *error_out = "No table with that name";
-        return false;
-    } else {
-        *id_out = it->second.first;
-        *primary_key_out = it->second.second;
-        return true;
-    }
-}
-
-bool mock_reql_admin_interface_t::server_rename(
-        UNUSED const name_string_t &old_name, UNUSED const name_string_t &new_name,
-        UNUSED signal_t *interruptor, std::string *error_out) {
-    *error_out = "mock_reql_admin_interface_t isn't actually connected to any servers";
-    return false;
-}
-
->>>>>>> 6e7d899f
 test_rdb_env_t::test_rdb_env_t() { }
 
 test_rdb_env_t::~test_rdb_env_t() {
@@ -478,4 +391,11 @@
     }
 }
 
-}+bool test_rdb_env_t::instance_t::server_rename(
+        UNUSED const name_string_t &old_name, UNUSED const name_string_t &new_name,
+        UNUSED signal_t *local_interruptor, std::string *error_out) {
+    *error_out = "test_rdb_env_t::instance_t doesn't support renaming servers";
+    return false;
+}
+
+}
