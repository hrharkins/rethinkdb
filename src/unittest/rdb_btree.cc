// Copyright 2010-2013 RethinkDB, all rights reserved.

#include "errors.hpp"
#include <boost/bind.hpp>

#include "arch/io/disk.hpp"
#include "arch/timing.hpp"
#include "btree/btree_store.hpp"
#include "buffer_cache/mirrored/config.hpp"
#include "containers/archive/boost_types.hpp"
#include "rdb_protocol/btree.hpp"
#include "rdb_protocol/pb_utils.hpp"
#include "rdb_protocol/proto_utils.hpp"
#include "rdb_protocol/protocol.hpp"
#include "serializer/config.hpp"
#include "unittest/gtest.hpp"
#include "unittest/unittest_utils.hpp"

#define TOTAL_KEYS_TO_INSERT 1000

#pragma GCC diagnostic ignored "-Wshadow"

namespace unittest {

void insert_rows(int start, int finish, btree_store_t<rdb_protocol_t> *store) {
    guarantee(start <= finish);
    for (int i = start; i < finish; ++i) {
        cond_t dummy_interruptor;
        scoped_ptr_t<transaction_t> txn;
        scoped_ptr_t<real_superblock_t> superblock;
        write_token_pair_t token_pair;
        store->new_write_token_pair(&token_pair);
        store->acquire_superblock_for_write(rwi_write, repli_timestamp_t::invalid,
                                            1, WRITE_DURABILITY_SOFT,
                                            &token_pair, &txn, &superblock, &dummy_interruptor);
        block_id_t sindex_block_id = superblock->get_sindex_block_id();

        std::string data = strprintf("{\"id\" : %d, \"sid\" : %d}", i, i * i);
        point_write_response_t response;

        store_key_t pk(cJSON_print_primary(scoped_cJSON_t(cJSON_CreateNumber(i)).get(), backtrace_t()));
        rdb_modification_report_t mod_report(pk);
        rdb_set(pk, make_counted<ql::datum_t>(scoped_cJSON_t(cJSON_Parse(data.c_str()))),
                false, store->btree.get(), repli_timestamp_t::invalid, txn.get(),
                superblock.get(), &response, &mod_report.info);

        {
            scoped_ptr_t<buf_lock_t> sindex_block;
            store->acquire_sindex_block_for_write(
                    &token_pair, txn.get(), &sindex_block,
                    sindex_block_id, &dummy_interruptor);

            btree_store_t<rdb_protocol_t>::sindex_access_vector_t sindexes;
            store->aquire_post_constructed_sindex_superblocks_for_write(
                     sindex_block.get(), txn.get(), &sindexes);
            rdb_update_sindexes(sindexes, &mod_report, txn.get());

            mutex_t::acq_t acq;
            store->lock_sindex_queue(sindex_block.get(), &acq);

            write_message_t wm;
            wm << rdb_sindex_change_t(mod_report);

            store->sindex_queue_push(wm, &acq);
        }
    }
}

void insert_rows_and_pulse_when_done(int start, int finish,
        btree_store_t<rdb_protocol_t> *store, cond_t *pulse_when_done) {
    insert_rows(start, finish, store);
    pulse_when_done->pulse();
}

std::string create_sindex(btree_store_t<rdb_protocol_t> *store) {
    cond_t dummy_interruptor;
    std::string sindex_id = uuid_to_str(generate_uuid());
    write_token_pair_t token_pair;
    store->new_write_token_pair(&token_pair);

    scoped_ptr_t<transaction_t> txn;
    scoped_ptr_t<real_superblock_t> super_block;

    store->acquire_superblock_for_write(rwi_write, repli_timestamp_t::invalid,
                                        1, WRITE_DURABILITY_SOFT,
                                        &token_pair, &txn, &super_block, &dummy_interruptor);

    Term mapping;
    Term *arg = ql::pb::set_func(&mapping, 1);
    N2(GET_FIELD, NVAR(1), NDATUM("sid"));

    ql::map_wire_func_t m(mapping, std::map<int64_t, Datum>());

    write_message_t wm;
    wm << m;

    vector_stream_t stream;
    int res = send_write_message(&stream, &wm);
    guarantee(res == 0);

    UNUSED bool b = store->add_sindex(
            &token_pair,
            sindex_id,
            stream.vector(),
            txn.get(),
            super_block.get(),
            &dummy_interruptor);
    return sindex_id;
}

void drop_sindex(btree_store_t<rdb_protocol_t> *store,
                 const std::string &sindex_id) {
    cond_t dummy_interuptor;
    write_token_pair_t token_pair;
    store->new_write_token_pair(&token_pair);

    scoped_ptr_t<transaction_t> txn;
    scoped_ptr_t<real_superblock_t> super_block;

    store->acquire_superblock_for_write(rwi_write, repli_timestamp_t::invalid,
                                        1, WRITE_DURABILITY_SOFT, &token_pair,
                                        &txn, &super_block, &dummy_interuptor);

    value_sizer_t<rdb_value_t> sizer(store->cache->get_block_size());
    rdb_value_deleter_t deleter;

    store->drop_sindex(
            &token_pair,
            sindex_id,
            txn.get(),
            super_block.get(),
            &sizer,
            &deleter,
            &dummy_interuptor);
}

void bring_sindexes_up_to_date(
        btree_store_t<rdb_protocol_t> *store, std::string sindex_id) {
    cond_t dummy_interruptor;
    write_token_pair_t token_pair;
    store->new_write_token_pair(&token_pair);

    scoped_ptr_t<transaction_t> txn;
    scoped_ptr_t<real_superblock_t> super_block;
    store->acquire_superblock_for_write(rwi_write, repli_timestamp_t::invalid,
                                        1, WRITE_DURABILITY_SOFT,
                                        &token_pair, &txn, &super_block, &dummy_interruptor);

    scoped_ptr_t<buf_lock_t> sindex_block;
    store->acquire_sindex_block_for_write(
            &token_pair, txn.get(), &sindex_block,
            super_block->get_sindex_block_id(),
            &dummy_interruptor);

    std::set<std::string> created_sindexes;
    created_sindexes.insert(sindex_id);

    rdb_protocol_details::bring_sindexes_up_to_date(created_sindexes, store,
            sindex_block.get(), txn.get());
    nap(1000);
}

void spawn_writes_and_bring_sindexes_up_to_date(btree_store_t<rdb_protocol_t> *store,
        std::string sindex_id, cond_t *background_inserts_done) {
    cond_t dummy_interruptor;
    write_token_pair_t token_pair;
    store->new_write_token_pair(&token_pair);

    scoped_ptr_t<transaction_t> txn;
    scoped_ptr_t<real_superblock_t> super_block;
    store->acquire_superblock_for_write(rwi_write, repli_timestamp_t::invalid,
                                        1, WRITE_DURABILITY_SOFT,
                                        &token_pair, &txn, &super_block, &dummy_interruptor);

    scoped_ptr_t<buf_lock_t> sindex_block;
    store->acquire_sindex_block_for_write(
            &token_pair, txn.get(), &sindex_block,
            super_block->get_sindex_block_id(),
            &dummy_interruptor);

    coro_t::spawn_sometime(boost::bind(&insert_rows_and_pulse_when_done,
                (TOTAL_KEYS_TO_INSERT * 9) / 10, TOTAL_KEYS_TO_INSERT,
                store, background_inserts_done));

    std::set<std::string> created_sindexes;
    created_sindexes.insert(sindex_id);

    rdb_protocol_details::bring_sindexes_up_to_date(created_sindexes, store,
            sindex_block.get(), txn.get());
}

void check_keys_are_present(btree_store_t<rdb_protocol_t> *store,
        std::string sindex_id) {
    cond_t dummy_interruptor;
    for (int i = 0; i < TOTAL_KEYS_TO_INSERT; ++i) {
        read_token_pair_t token_pair;
        store->new_read_token_pair(&token_pair);

        scoped_ptr_t<transaction_t> txn;
        scoped_ptr_t<real_superblock_t> super_block;

        store->acquire_superblock_for_read(rwi_read,
                &token_pair.main_read_token, &txn, &super_block,
                &dummy_interruptor, true);

        scoped_ptr_t<real_superblock_t> sindex_sb;

        bool sindex_exists = store->acquire_sindex_superblock_for_read(sindex_id,
                super_block->get_sindex_block_id(), &token_pair,
                txn.get(), &sindex_sb,
                static_cast<std::vector<char>*>(NULL), &dummy_interruptor);
        ASSERT_TRUE(sindex_exists);

        rdb_protocol_t::rget_read_response_t res;
        rdb_rget_slice(store->get_sindex_slice(sindex_id),
               rdb_protocol_t::sindex_key_range(store_key_t(cJSON_print_primary(scoped_cJSON_t(cJSON_CreateNumber(i * i)).get(), backtrace_t())),
                                                store_key_t(cJSON_print_primary(scoped_cJSON_t(cJSON_CreateNumber(i * i)).get(), backtrace_t()))),
               txn.get(), sindex_sb.get(), NULL, rdb_protocol_details::transform_t(),
               boost::optional<rdb_protocol_details::terminal_t>(), FORWARD, &res);

        rdb_protocol_t::rget_read_response_t::stream_t *stream = boost::get<rdb_protocol_t::rget_read_response_t::stream_t>(&res.result);
        ASSERT_TRUE(stream != NULL);
        ASSERT_EQ(1ul, stream->size());

        std::string expected_data = strprintf("{\"id\" : %d, \"sid\" : %d}", i, i * i);
        scoped_cJSON_t expected_value(cJSON_Parse(expected_data.c_str()));
<<<<<<< HEAD

        ASSERT_EQ(ql::datum_t(expected_value.get()), *stream->front().data);
=======
        ASSERT_EQ(0, query_language::json_cmp(expected_value.get(), stream->front().data->get()));
>>>>>>> f6509ad9
    }
}

void check_keys_are_NOT_present(btree_store_t<rdb_protocol_t> *store,
        std::string sindex_id) {
    /* Check that we don't have any of the keys (we just deleted them all) */
    cond_t dummy_interruptor;
    for (int i = 0; i < TOTAL_KEYS_TO_INSERT; ++i) {
        read_token_pair_t token_pair;
        store->new_read_token_pair(&token_pair);

        scoped_ptr_t<transaction_t> txn;
        scoped_ptr_t<real_superblock_t> super_block;

        store->acquire_superblock_for_read(rwi_read,
                &token_pair.main_read_token, &txn, &super_block,
                &dummy_interruptor, true);

        scoped_ptr_t<real_superblock_t> sindex_sb;

        bool sindex_exists = store->acquire_sindex_superblock_for_read(sindex_id,
                super_block->get_sindex_block_id(), &token_pair,
                txn.get(), &sindex_sb,
                static_cast<std::vector<char>*>(NULL), &dummy_interruptor);
        ASSERT_TRUE(sindex_exists);

        rdb_protocol_t::rget_read_response_t res;
        rdb_rget_slice(store->get_sindex_slice(sindex_id),
               rdb_protocol_t::sindex_key_range(store_key_t(cJSON_print_primary(scoped_cJSON_t(cJSON_CreateNumber(i * i)).get(), backtrace_t())),
                                                store_key_t(cJSON_print_primary(scoped_cJSON_t(cJSON_CreateNumber(i * i)).get(), backtrace_t()))),
               txn.get(), sindex_sb.get(), NULL, rdb_protocol_details::transform_t(),
               boost::optional<rdb_protocol_details::terminal_t>(), FORWARD, &res);

        rdb_protocol_t::rget_read_response_t::stream_t *stream = boost::get<rdb_protocol_t::rget_read_response_t::stream_t>(&res.result);
        ASSERT_TRUE(stream != NULL);
        ASSERT_EQ(0ul, stream->size());
    }
}

void run_sindex_post_construction() {
    recreate_temporary_directory(base_path_t("."));
    temp_file_t temp_file;

    io_backender_t io_backender(file_direct_io_mode_t::buffered_desired);

    filepath_file_opener_t file_opener(temp_file.name(), &io_backender);
    standard_serializer_t::create(
        &file_opener,
        standard_serializer_t::static_config_t());

    standard_serializer_t serializer(
        standard_serializer_t::dynamic_config_t(),
        &file_opener,
        &get_global_perfmon_collection());

    rdb_protocol_t::store_t store(
            &serializer,
            "unit_test_store",
            GIGABYTE,
            true,
            &get_global_perfmon_collection(),
            NULL,
            &io_backender,
            base_path_t("."));

    cond_t dummy_interruptor;

    insert_rows(0, (TOTAL_KEYS_TO_INSERT * 9) / 10, &store);

    std::string sindex_id = create_sindex(&store);

    cond_t background_inserts_done;
    spawn_writes_and_bring_sindexes_up_to_date(&store, sindex_id,
            &background_inserts_done);
    background_inserts_done.wait();

    check_keys_are_present(&store, sindex_id);
}

TEST(RDBBtree, SindexPostConstruct) {
    run_in_thread_pool(&run_sindex_post_construction);
}

void run_erase_range_test() {
    recreate_temporary_directory(base_path_t("."));
    temp_file_t temp_file;

    io_backender_t io_backender(file_direct_io_mode_t::buffered_desired);

    filepath_file_opener_t file_opener(temp_file.name(), &io_backender);
    standard_serializer_t::create(
        &file_opener,
        standard_serializer_t::static_config_t());

    standard_serializer_t serializer(
        standard_serializer_t::dynamic_config_t(),
        &file_opener,
        &get_global_perfmon_collection());

    rdb_protocol_t::store_t store(
            &serializer,
            "unit_test_store",
            GIGABYTE,
            true,
            &get_global_perfmon_collection(),
            NULL,
            &io_backender,
            base_path_t("."));

    cond_t dummy_interruptor;

    insert_rows(0, (TOTAL_KEYS_TO_INSERT * 9) / 10, &store);

    std::string sindex_id = create_sindex(&store);

    cond_t background_inserts_done;
    spawn_writes_and_bring_sindexes_up_to_date(&store, sindex_id,
            &background_inserts_done);
    background_inserts_done.wait();

    check_keys_are_present(&store, sindex_id);

    {
        /* Now we erase all of the keys we just inserted. */
        write_token_pair_t token_pair;
        store.new_write_token_pair(&token_pair);

        scoped_ptr_t<transaction_t> txn;
        scoped_ptr_t<real_superblock_t> super_block;
        store.acquire_superblock_for_write(rwi_write,
                                           repli_timestamp_t::invalid,
                                           1,
                                           WRITE_DURABILITY_SOFT,
                                           &token_pair,
                                           &txn,
                                           &super_block,
                                           &dummy_interruptor);

        const hash_region_t<key_range_t> test_range = hash_region_t<key_range_t>::universe();
        rdb_protocol_details::range_key_tester_t tester(&test_range);
        rdb_erase_range(store.btree.get(), &tester,
                key_range_t::universe(),
            txn.get(), super_block.get(), &store, &token_pair,
            &dummy_interruptor);
    }

    check_keys_are_NOT_present(&store, sindex_id);
}

TEST(RDBBtree, SindexEraseRange) {
    run_in_thread_pool(&run_erase_range_test);
}

void run_sindex_interruption_via_drop_test() {
    recreate_temporary_directory(base_path_t("."));
    temp_file_t temp_file;

    io_backender_t io_backender(file_direct_io_mode_t::buffered_desired);

    filepath_file_opener_t file_opener(temp_file.name(), &io_backender);
    standard_serializer_t::create(
        &file_opener,
        standard_serializer_t::static_config_t());

    standard_serializer_t serializer(
        standard_serializer_t::dynamic_config_t(),
        &file_opener,
        &get_global_perfmon_collection());

    rdb_protocol_t::store_t store(
            &serializer,
            "unit_test_store",
            GIGABYTE,
            true,
            &get_global_perfmon_collection(),
            NULL,
            &io_backender,
            base_path_t("."));

    cond_t dummy_interuptor;

    insert_rows(0, (TOTAL_KEYS_TO_INSERT * 9) / 10, &store);

    std::string sindex_id = create_sindex(&store);

    cond_t background_inserts_done;
    spawn_writes_and_bring_sindexes_up_to_date(&store, sindex_id,
            &background_inserts_done);

    drop_sindex(&store, sindex_id);
    background_inserts_done.wait();
}

TEST(RDBBtree, SindexInterruptionViaDrop) {
    run_in_thread_pool(&run_sindex_interruption_via_drop_test);
}

void run_sindex_interruption_via_store_delete() {
    recreate_temporary_directory(base_path_t("."));
    temp_file_t temp_file;

    io_backender_t io_backender(file_direct_io_mode_t::buffered_desired);

    filepath_file_opener_t file_opener(temp_file.name(), &io_backender);
    standard_serializer_t::create(
        &file_opener,
        standard_serializer_t::static_config_t());

    standard_serializer_t serializer(
        standard_serializer_t::dynamic_config_t(),
        &file_opener,
        &get_global_perfmon_collection());

    scoped_ptr_t<rdb_protocol_t::store_t> store(
            new rdb_protocol_t::store_t(
            &serializer,
            "unit_test_store",
            GIGABYTE,
            true,
            &get_global_perfmon_collection(),
            NULL,
            &io_backender,
            base_path_t(".")));

    cond_t dummy_interuptor;

    insert_rows(0, (TOTAL_KEYS_TO_INSERT * 9) / 10, store.get());

    std::string sindex_id = create_sindex(store.get());

    bring_sindexes_up_to_date(store.get(), sindex_id);

    store.reset();
}

TEST(RDBBtree, SindexInterruptionViaStoreDelete) {
    run_in_thread_pool(&run_sindex_interruption_via_store_delete);
}

} //namespace unittest<|MERGE_RESOLUTION|>--- conflicted
+++ resolved
@@ -224,12 +224,7 @@
 
         std::string expected_data = strprintf("{\"id\" : %d, \"sid\" : %d}", i, i * i);
         scoped_cJSON_t expected_value(cJSON_Parse(expected_data.c_str()));
-<<<<<<< HEAD
-
         ASSERT_EQ(ql::datum_t(expected_value.get()), *stream->front().data);
-=======
-        ASSERT_EQ(0, query_language::json_cmp(expected_value.get(), stream->front().data->get()));
->>>>>>> f6509ad9
     }
 }
 
