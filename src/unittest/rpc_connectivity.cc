--- conflicted
+++ resolved
@@ -429,11 +429,7 @@
     while (!pass) {
         mock::let_stuff_happen();
         ++total_waits;
-<<<<<<< HEAD
-        ASSERT_LT(50u, total_waits);  // cluster blobs took to long to coalesce internally
-=======
         ASSERT_LT(total_waits, 50u);  // cluster blobs took to long to coalesce internally
->>>>>>> 11c230c3
 
         pass = true;
         for (size_t i = 0; i < blob_size * 2; i++) {
@@ -448,11 +444,7 @@
     while (!pass) {
         mock::let_stuff_happen();
         ++total_waits;
-<<<<<<< HEAD
-        ASSERT_LT(50u, total_waits); // cluster blobs took to long to coalesce with each other
-=======
         ASSERT_LT(total_waits, 50u); // cluster blobs took to long to coalesce with each other
->>>>>>> 11c230c3
 
         pass = true;
         for (size_t i = 0; i < blob_size * 2; i++) {
