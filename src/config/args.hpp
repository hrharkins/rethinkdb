// Copyright 2010-2012 RethinkDB, all rights reserved.
#ifndef CONFIG_ARGS_HPP_
#define CONFIG_ARGS_HPP_

#define KILOBYTE 1024LL
#define MEGABYTE (KILOBYTE * 1024LL)
#define GIGABYTE (MEGABYTE * 1024LL)
#define TERABYTE (GIGABYTE * 1024LL)

#define THOUSAND 1000LL
#define MILLION (THOUSAND * THOUSAND)
#define BILLION (THOUSAND * MILLION)

/*!
 * Version strings
 */

#define SOFTWARE_NAME_STRING "RethinkDB"

// The SERIALIZER_VERSION_STRING might remain unchanged for a while -- individual
// metablocks now have a disk_format_version field that can be incremented for
// on-the-fly version updating.
#define SERIALIZER_VERSION_STRING "1.13"

// See also CLUSTER_VERSION_STRING and cluster_version_t.

/**
 * Basic configuration parameters.
 */

// The number of hash-based CPU shards per table.
// This "must" be hard-coded because a cluster cannot run with
// differing cpu sharding factors.
#define CPU_SHARDING_FACTOR                       8

// Defines the maximum size of the batch of IO events to process on
// each loop iteration. A larger number will increase throughput but
// decrease concurrency
#define MAX_IO_EVENT_PROCESSING_BATCH_SIZE        50

// The io batch factor ensures a minimum number of i/o operations
// which are picked from any specific i/o account consecutively.
// A higher value might be advantageous for throughput if seek times
// matter on the underlying i/o system. A low value improves latency.
// The advantage only holds as long as each account has a tendentially
// sequential set of i/o operations though. If access patterns are random
// for all accounts, a low io batch factor does just as well (as bad) when it comes
// to the number of random seeks, but might still provide a lower latency
// than a high batch factor. Our serializer now groups data writes into
// a single large write operation by itself, making a high value here less
// useful.
#define DEFAULT_IO_BATCH_FACTOR                   1

// Currently, each cache uses two IO accounts:
// one account for writes, and one account for reads.
// By adjusting the priorities of these accounts, reads
// can be prioritized over writes or the other way around.
#define CACHE_READS_IO_PRIORITY                   (512 / CPU_SHARDING_FACTOR)
#define CACHE_WRITES_IO_PRIORITY                  (64 / CPU_SHARDING_FACTOR)

// The cache priority to use for secondary index post construction
// 100 = same priority as all other read operations in the cache together.
// 0 = minimal priority
#define SINDEX_POST_CONSTRUCTION_CACHE_PRIORITY   5

// Size of the buffer used to perform IO operations (in bytes).
#define IO_BUFFER_SIZE                            (4 * KILOBYTE)

// Size of the device block size (in bytes)
#define DEVICE_BLOCK_SIZE                         512

// Size of the metablock (in bytes)
#define METABLOCK_SIZE                            (4 * KILOBYTE)

// Size of each btree node (in bytes) on disk
#define DEFAULT_BTREE_BLOCK_SIZE                  (4 * KILOBYTE)

// Size of each extent (in bytes)
<<<<<<< HEAD
=======
// This should not be too small, or garbage collection will become
// inefficient (especially on rotational drives).
>>>>>>> 663f8077
#define DEFAULT_EXTENT_SIZE                       (2 * MEGABYTE)

// Ratio of free ram to use for the cache by default
#define DEFAULT_MAX_CACHE_RATIO                   2

// The maximum number of concurrently active
// index writes per merger serializer.
// The smaller the number, the more effective
// the merger serializer is in merging index writes
// together. This is favorable especially on rotational drives.
// There is a theoretic chance of increased latencies on SSDs for
// small values of this variable.
#define MERGER_SERIALIZER_MAX_ACTIVE_WRITES       1

// I/O priority of (merged) index writes used by the
// merger serializer.
#define MERGED_INDEX_WRITE_IO_PRIORITY            128


// Maximum number of threads we support
// TODO: make this dynamic where possible
#define MAX_THREADS                               128

// Ticks (in milliseconds) the internal timed tasks are performed at
#define TIMER_TICKS_IN_MS                         5

// How many milliseconds to allow changes to sit in memory before flushing to disk
#define DEFAULT_FLUSH_TIMER_MS                    1000

// If non-null disk_ack_signals are present, concurrent flushing can be used to reduce the
// latency of each single flush. max_concurrent_flushes controls how many flushes can be active
// on a specific slice at any given time.
#define DEFAULT_MAX_CONCURRENT_FLUSHES            1

// How many times the page replacement algorithm tries to find an eligible page before giving up.
// Note that (MAX_UNSAVED_DATA_LIMIT_FRACTION ** PAGE_REPL_NUM_TRIES) is the probability that the
// page replacement algorithm will succeed on a given try, and if that probability is less than 1/2
// then the page replacement algorithm will on average be unable to evict pages from the cache.
#define PAGE_REPL_NUM_TRIES                       10

// How large can the key be, in bytes?  This value needs to fit in a byte.
#define MAX_KEY_SIZE                              250

// Special block IDs.  These don't really belong here because they're
// more magic constants than tunable parameters.

// The btree superblock, which has a reference to the root node block
// id.
#define SUPERBLOCK_ID                             0

// If the size of the LBA on a given disk exceeds LBA_MIN_SIZE_FOR_GC, then the fraction of the
// entries that are live and not garbage should be at least LBA_MIN_UNGARBAGE_FRACTION.
#define LBA_MIN_SIZE_FOR_GC                       (MEGABYTE * 1)
#define LBA_MIN_UNGARBAGE_FRACTION                0.5

// I/O priority for LBA garbage collection
#define LBA_GC_IO_PRIORITY                        8

// How many block ids should the LBA garbage collector rewrite before yielding?
#define LBA_GC_BATCH_SIZE                         (1024 * 8)

// How many LBA structures to have for each file
#define LBA_SHARD_FACTOR                          4

// How much space to reserve in the metablock to store inline LBA entries
// Make sure that it fits into METABLOCK_SIZE, including all other meta data
// TODO (daniel): Tune
#define LBA_INLINE_SIZE                           (METABLOCK_SIZE - 512)

// How many bytes of buffering space we can use per disk when reading the LBA. If it's set
// too high, then RethinkDB will eat a lot of memory at startup. This is bad because tcmalloc
// doesn't return memory to the OS. If it's set too low, startup will take a longer time.
#define LBA_READ_BUFFER_SIZE                      (128 * MEGABYTE)

// After the LBA has been read, we reconstruct the in-memory LBA index.
// For huge tables, this can take some considerable CPU time. We break the reconstruction
// up into smaller batches, each batch reconstructing up to `LBA_RECONSTRUCTION_BATCH_SIZE`
// block infos.
#define LBA_RECONSTRUCTION_BATCH_SIZE             1024

#define COROUTINE_STACK_SIZE                      131072

// How many unused coroutine stacks to keep around (maximally), before they are
// freed. This value is per thread.
#define COROUTINE_FREE_LIST_SIZE                  64

#define MAX_COROS_PER_THREAD                      10000


// Minimal time we nap before re-checking if a goal is satisfied in the reactor (in ms).
// This is an optimization to save CPU time. Checking for whether the goal is
// satisfied can be an expensive operation. By napping we increase our chances
// that the event we are waiting for has occurred in the meantime.
#define REACTOR_RUN_UNTIL_SATISFIED_NAP           100


/**
 * Message scheduler configuration
 */

// Each message on the message hup can have a priority between
// MESSAGE_SCHEDULER_MIN_PRIORITY and MESSAGE_SCHEDULER_MAX_PRIORITY (both inclusive).
#define MESSAGE_SCHEDULER_MIN_PRIORITY          (-2)
#define MESSAGE_SCHEDULER_MAX_PRIORITY          2

// If no priority is specified, messages will get MESSAGE_SCHEDULER_DEFAULT_PRIORITY.
#define MESSAGE_SCHEDULER_DEFAULT_PRIORITY      0

// Ordered messages cannot currently have different priorities, because that would mean
// that ordered messages of a high priority could bypass those of a lower priority.
// (our current implementation does not support re-ordering messages within a given
// priority)
// MESSAGE_SCHEDULER_ORDERED_PRIORITY is the effective priority at which ordered
// messages are scheduled.
#define MESSAGE_SCHEDULER_ORDERED_PRIORITY      0

// MESSAGE_SCHEDULER_GRANULARITY specifies how many messages (of
// MESSAGE_SCHEDULER_MAX_PRIORITY) the message scheduler processes before it
// can take in new incoming messages. A smaller value means that high-priority
// messages can bypass lower-priority ones faster, but decreases the efficiency
// of the message hub.
// MESSAGE_SCHEDULER_GRANULARITY should be least
// 2^(MESSAGE_SCHEDULER_MAX_PRIORITY - MESSAGE_SCHEDULER_MIN_PRIORITY + 1)
#define MESSAGE_SCHEDULER_GRANULARITY           32

// Priorities for specific tasks
#define CORO_PRIORITY_SINDEX_CONSTRUCTION       (-2)
#define CORO_PRIORITY_BACKFILL_SENDER           (-2)
#define CORO_PRIORITY_BACKFILL_RECEIVER         (-2)
#define CORO_PRIORITY_RESET_DATA                (-2)
#define CORO_PRIORITY_REACTOR                   (-1)
#define CORO_PRIORITY_DIRECTORY_CHANGES         (-2)
#define CORO_PRIORITY_LBA_GC                    (-2)


#endif  // CONFIG_ARGS_HPP_
<|MERGE_RESOLUTION|>--- conflicted
+++ resolved
@@ -76,11 +76,8 @@
 #define DEFAULT_BTREE_BLOCK_SIZE                  (4 * KILOBYTE)
 
 // Size of each extent (in bytes)
-<<<<<<< HEAD
-=======
 // This should not be too small, or garbage collection will become
 // inefficient (especially on rotational drives).
->>>>>>> 663f8077
 #define DEFAULT_EXTENT_SIZE                       (2 * MEGABYTE)
 
 // Ratio of free ram to use for the cache by default
