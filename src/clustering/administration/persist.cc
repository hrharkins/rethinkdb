--- conflicted
+++ resolved
@@ -162,39 +162,11 @@
 
 void read_metadata_blob(buf_parent_t sb_buf,
                         const cluster_metadata_superblock_t *sb,
-                        cluster_semilattice_metadata_t *out,
-                        bool log_migrate) {
+                        cluster_semilattice_metadata_t *out) {
     cluster_version_t v = cluster_superblock_version(sb);
     if (v == cluster_version_t::v1_13 || v == cluster_version_t::v1_13_2 ||
             v == cluster_version_t::v1_14 || v == cluster_version_t::v1_15) {
-<<<<<<< HEAD
         crash("Metadata is too old. We can't migrate from versions earlier than 1.16.");
-=======
-        pre_v1_16::cluster_semilattice_metadata_t old_metadata;
-        read_blob(
-            sb_buf,
-            sb->metadata_blob,
-            cluster_metadata_superblock_t::METADATA_BLOB_MAXREFLEN,
-            [&](read_stream_t *s) -> archive_result_t {
-                switch (v) {
-                    case cluster_version_t::v1_13:
-                        return deserialize<cluster_version_t::v1_13>(s, &old_metadata);
-                    case cluster_version_t::v1_13_2:
-                        return deserialize<cluster_version_t::v1_13_2>(s, &old_metadata);
-                    case cluster_version_t::v1_14:
-                        return deserialize<cluster_version_t::v1_14>(s, &old_metadata);
-                    case cluster_version_t::v1_15:
-                        return deserialize<cluster_version_t::v1_15>(s, &old_metadata);
-                    case cluster_version_t::v1_16_is_latest:
-                    default:
-                        unreachable();
-                }
-            });
-        if (log_migrate) {
-            logNTC("Migrating existing cluster metadata to the new RethinkDB 1.16 format...");
-        }
-        *out = migrate_cluster_metadata_to_v1_16(old_metadata);
->>>>>>> a34cdfd7
     } else {
         read_blob(
             sb_buf,
@@ -263,7 +235,7 @@
     }
 
     cluster_semilattice_metadata_t metadata;
-    read_metadata_blob(sb_buf, sb, &metadata, false);
+    read_metadata_blob(sb_buf, sb, &metadata);
 
     branch_history_t branch_history;
     read_branch_history_blob(sb_buf, sb, &branch_history);
@@ -358,8 +330,7 @@
                                                const serializer_filepath_t &filename,
                                                perfmon_collection_t *perfmon_parent) :
         persistent_file_t<auth_semilattice_metadata_t>(io_backender, filename,
-                                                       perfmon_parent, false),
-        log_migrate(true) {
+                                                       perfmon_parent, false) {
     /* Force migration to happen */
     update_metadata(read_metadata());
 }
@@ -369,8 +340,7 @@
                                                perfmon_collection_t *perfmon_parent,
                                                const auth_semilattice_metadata_t &initial_metadata) :
         persistent_file_t<auth_semilattice_metadata_t>(io_backender, filename,
-                                                       perfmon_parent, true),
-        log_migrate(false) {
+                                                       perfmon_parent, true) {
     object_buffer_t<txn_t> txn;
     get_write_transaction(&txn);
     buf_lock_t superblock(buf_parent_t(txn.get()), SUPERBLOCK_ID,
@@ -406,35 +376,7 @@
     cluster_version_t v = auth_superblock_version(sb);
     if (v == cluster_version_t::v1_13 || v == cluster_version_t::v1_13_2 ||
             v == cluster_version_t::v1_14 || v == cluster_version_t::v1_15) {
-<<<<<<< HEAD
         crash("Metadata is too old. We can't migrate from versions earlier than 1.16.");
-=======
-        pre_v1_16::auth_semilattice_metadata_t old_metadata;
-        read_blob(
-            buf_parent_t(&superblock),
-            sb->metadata_blob,
-            auth_metadata_superblock_t::METADATA_BLOB_MAXREFLEN,
-            [&](read_stream_t *s) -> archive_result_t {
-                switch (v) {
-                    case cluster_version_t::v1_13:
-                        return deserialize<cluster_version_t::v1_13>(s, &old_metadata);
-                    case cluster_version_t::v1_13_2:
-                        return deserialize<cluster_version_t::v1_13_2>(s, &old_metadata);
-                    case cluster_version_t::v1_14:
-                        return deserialize<cluster_version_t::v1_14>(s, &old_metadata);
-                    case cluster_version_t::v1_15:
-                        return deserialize<cluster_version_t::v1_15>(s, &old_metadata);
-                    case cluster_version_t::v1_16_is_latest:
-                    default:
-                        unreachable();
-                }
-            });
-        if (log_migrate) {
-            logNTC("Migrating existing auth metadata to the new RethinkDB 1.16 format...");
-            log_migrate = false;
-        }
-        metadata = migrate_auth_metadata_to_v1_16(old_metadata);
->>>>>>> a34cdfd7
     } else {
         read_blob(
             buf_parent_t(&superblock),
@@ -483,8 +425,7 @@
                                                      const serializer_filepath_t &filename,
                                                      perfmon_collection_t *perfmon_parent) :
         persistent_file_t<cluster_semilattice_metadata_t>(io_backender, filename,
-                                                          perfmon_parent, false),
-        log_migrate(true) {
+                                                          perfmon_parent, false) {
     construct_branch_history_managers(false);
 
     /* Force migration to happen */
@@ -497,8 +438,7 @@
                                                      const server_id_t &server_id,
                                                      const cluster_semilattice_metadata_t &initial_metadata) :
         persistent_file_t<cluster_semilattice_metadata_t>(io_backender, filename,
-                                                          perfmon_parent, true),
-        log_migrate(false) {
+                                                          perfmon_parent, true) {
     object_buffer_t<txn_t> txn;
     get_write_transaction(&txn);
     buf_lock_t superblock(buf_parent_t(txn.get()), SUPERBLOCK_ID,
@@ -534,8 +474,7 @@
     const cluster_metadata_superblock_t *sb
         = static_cast<const cluster_metadata_superblock_t *>(sb_read.get_data_read());
     cluster_semilattice_metadata_t metadata;
-    read_metadata_blob(buf_parent_t(&superblock), sb, &metadata, log_migrate);
-    log_migrate = false;
+    read_metadata_blob(buf_parent_t(&superblock), sb, &metadata);
     return metadata;
 }
 
