#ifndef CLUSTERING_ADMINISTRATION_METADATA_HPP_
#define CLUSTERING_ADMINISTRATION_METADATA_HPP_

#include "clustering/administration/datacenter_metadata.hpp"
#include "clustering/administration/issues/local.hpp"
#include "clustering/administration/machine_metadata.hpp"
#include "clustering/administration/namespace_metadata.hpp"
#include "clustering/administration/stat_manager.hpp"
#include "http/json/json_adapter.hpp"
#include "memcached/protocol.hpp"
#include "memcached/protocol_json_adapter.hpp"
#include "mock/dummy_protocol.hpp"
#include "mock/dummy_protocol_json_adapter.hpp"
#include "rpc/semilattice/joins/macros.hpp"
#include "rpc/serialize_macros.hpp"

class cluster_semilattice_metadata_t {
public:
    cluster_semilattice_metadata_t() { }

    namespaces_semilattice_metadata_t<mock::dummy_protocol_t> dummy_namespaces;
    namespaces_semilattice_metadata_t<memcached_protocol_t> memcached_namespaces;
    machines_semilattice_metadata_t machines;
    datacenters_semilattice_metadata_t datacenters;

    RDB_MAKE_ME_SERIALIZABLE_4(dummy_namespaces, memcached_namespaces, machines, datacenters);
};

RDB_MAKE_SEMILATTICE_JOINABLE_4(cluster_semilattice_metadata_t, dummy_namespaces, memcached_namespaces, machines, datacenters);
RDB_MAKE_EQUALITY_COMPARABLE_4(cluster_semilattice_metadata_t, dummy_namespaces, memcached_namespaces, machines, datacenters);

//json adapter concept for cluster_semilattice_metadata_t
template <class ctx_t>
typename json_adapter_if_t<ctx_t>::json_adapter_map_t get_json_subfields(cluster_semilattice_metadata_t *target, const ctx_t &ctx) {
    typename json_adapter_if_t<ctx_t>::json_adapter_map_t res;
    res["dummy_namespaces"] = boost::shared_ptr<json_adapter_if_t<ctx_t> >(new json_adapter_t<namespaces_semilattice_metadata_t<mock::dummy_protocol_t>, ctx_t>(&target->dummy_namespaces));
    res["memcached_namespaces"] = boost::shared_ptr<json_adapter_if_t<ctx_t> >(new json_adapter_t<namespaces_semilattice_metadata_t<memcached_protocol_t>, ctx_t>(&target->memcached_namespaces));
    res["machines"] = boost::shared_ptr<json_adapter_if_t<ctx_t> >(new json_adapter_t<machines_semilattice_metadata_t, ctx_t>(&target->machines));
    res["datacenters"] = boost::shared_ptr<json_adapter_if_t<ctx_t> >(new json_adapter_t<datacenters_semilattice_metadata_t, ctx_t>(&target->datacenters));
    res["me"] = boost::shared_ptr<json_adapter_if_t<ctx_t> >(new json_temporary_adapter_t<boost::uuids::uuid, ctx_t>(ctx.us));
    return res;
}

template <class ctx_t>
cJSON *render_as_json(cluster_semilattice_metadata_t *target, const ctx_t &ctx) {
    return render_as_directory(target, ctx);
}

template <class ctx_t>
void apply_json_to(cJSON *change, cluster_semilattice_metadata_t *target, const ctx_t &ctx) {
    apply_as_directory(change, target, ctx);
}

template <class ctx_t>
void on_subfield_change(cluster_semilattice_metadata_t *, const ctx_t &) { }

class cluster_directory_metadata_t {
public:
    cluster_directory_metadata_t() { }
<<<<<<< HEAD
    cluster_directory_metadata_t(
            machine_id_t mid,
            const mailbox_addr_t<void(mailbox_addr_t<void(std::vector<std::string>)>)> &lmb) : 
        machine_id(mid), log_mailbox(lmb) { }
=======
    explicit cluster_directory_metadata_t(machine_id_t mid, const get_stats_mailbox_address_t& _stats_mailbox) : machine_id(mid), get_stats_mailbox_address(_stats_mailbox) { }
>>>>>>> 5253c5ca

    namespaces_directory_metadata_t<mock::dummy_protocol_t> dummy_namespaces;
    namespaces_directory_metadata_t<memcached_protocol_t> memcached_namespaces;

    /* Tell the other peers what our machine ID is */
    machine_id_t machine_id;

<<<<<<< HEAD
    mailbox_addr_t<void(mailbox_addr_t<void(std::vector<std::string>)>)> log_mailbox;

    std::list<clone_ptr_t<local_issue_t> > local_issues;

    RDB_MAKE_ME_SERIALIZABLE_5(dummy_namespaces, memcached_namespaces, machine_id, log_mailbox, local_issues);
=======
    get_stats_mailbox_address_t get_stats_mailbox_address;
    std::list<clone_ptr_t<local_issue_t> > local_issues;

    RDB_MAKE_ME_SERIALIZABLE_5(dummy_namespaces, memcached_namespaces, machine_id, get_stats_mailbox_address, local_issues);
>>>>>>> 5253c5ca
};

// json adapter concept for directory_echo_wrapper_t
template <typename T, class ctx_t>
typename json_adapter_if_t<ctx_t>::json_adapter_map_t get_json_subfields(directory_echo_wrapper_t<T> *target, const ctx_t &ctx) {
    return get_json_subfields(&target->internal, ctx);
}

template <typename T, class ctx_t>
cJSON *render_as_json(directory_echo_wrapper_t<T> *target, const ctx_t &ctx) {
    return render_as_json(&target->internal, ctx);
}

template <typename T, class ctx_t>
void apply_json_to(cJSON *change, directory_echo_wrapper_t<T> *target, const ctx_t &ctx) {
    apply_json_to(change, &target->internal, ctx);
}

template <typename T, class ctx_t>
void on_subfield_change(directory_echo_wrapper_t<T> *target, const ctx_t &ctx) {
    on_subfield_change(&target->internal, ctx);
}

//  json adapter concept for cluster_directory_metadata_t
template <class ctx_t>
typename json_adapter_if_t<ctx_t>::json_adapter_map_t get_json_subfields(cluster_directory_metadata_t *target, const ctx_t &) {
    typename json_adapter_if_t<ctx_t>::json_adapter_map_t res;
    res["dummy_namespaces"] = boost::shared_ptr<json_adapter_if_t<ctx_t> >(new json_read_only_adapter_t<namespaces_directory_metadata_t<mock::dummy_protocol_t>, ctx_t>(&target->dummy_namespaces));
    res["memcached_namespaces"] = boost::shared_ptr<json_adapter_if_t<ctx_t> >(new json_adapter_t<namespaces_directory_metadata_t<memcached_protocol_t>, ctx_t>(&target->memcached_namespaces));
    res["machine_id"] = boost::shared_ptr<json_adapter_if_t<ctx_t> >(new json_temporary_adapter_t<machine_id_t, ctx_t>(target->machine_id)); // TODO: should be 'me'?
    return res;
}

template <class ctx_t>
cJSON *render_as_json(cluster_directory_metadata_t *target, const ctx_t &ctx) {
    return render_as_directory(target, ctx);
}

template <class ctx_t>
void apply_json_to(cJSON *change, cluster_directory_metadata_t *target, const ctx_t &ctx) {
    apply_as_directory(change, target, ctx);
}

template <class ctx_t>
void on_subfield_change(cluster_directory_metadata_t *, const ctx_t &) { }

#endif  // CLUSTERING_ADMINISTRATION_METADATA_HPP_<|MERGE_RESOLUTION|>--- conflicted
+++ resolved
@@ -57,14 +57,11 @@
 class cluster_directory_metadata_t {
 public:
     cluster_directory_metadata_t() { }
-<<<<<<< HEAD
     cluster_directory_metadata_t(
             machine_id_t mid,
+            const get_stats_mailbox_address_t& _stats_mailbox,
             const mailbox_addr_t<void(mailbox_addr_t<void(std::vector<std::string>)>)> &lmb) : 
-        machine_id(mid), log_mailbox(lmb) { }
-=======
-    explicit cluster_directory_metadata_t(machine_id_t mid, const get_stats_mailbox_address_t& _stats_mailbox) : machine_id(mid), get_stats_mailbox_address(_stats_mailbox) { }
->>>>>>> 5253c5ca
+        machine_id(mid), get_stats_mailbox_address(_stats_mailbox),log_mailbox(lmb) { }
 
     namespaces_directory_metadata_t<mock::dummy_protocol_t> dummy_namespaces;
     namespaces_directory_metadata_t<memcached_protocol_t> memcached_namespaces;
@@ -72,18 +69,11 @@
     /* Tell the other peers what our machine ID is */
     machine_id_t machine_id;
 
-<<<<<<< HEAD
+    get_stats_mailbox_address_t get_stats_mailbox_address;
     mailbox_addr_t<void(mailbox_addr_t<void(std::vector<std::string>)>)> log_mailbox;
-
     std::list<clone_ptr_t<local_issue_t> > local_issues;
 
-    RDB_MAKE_ME_SERIALIZABLE_5(dummy_namespaces, memcached_namespaces, machine_id, log_mailbox, local_issues);
-=======
-    get_stats_mailbox_address_t get_stats_mailbox_address;
-    std::list<clone_ptr_t<local_issue_t> > local_issues;
-
-    RDB_MAKE_ME_SERIALIZABLE_5(dummy_namespaces, memcached_namespaces, machine_id, get_stats_mailbox_address, local_issues);
->>>>>>> 5253c5ca
+    RDB_MAKE_ME_SERIALIZABLE_6(dummy_namespaces, memcached_namespaces, machine_id, get_stats_mailbox_address, log_mailbox, local_issues);
 };
 
 // json adapter concept for directory_echo_wrapper_t
