--- conflicted
+++ resolved
@@ -81,12 +81,7 @@
             uint64_t _cache_size,
             const std::vector<std::string> &_ips,
             const get_stats_mailbox_address_t& _stats_mailbox,
-<<<<<<< HEAD
-=======
-            const metadata_change_handler_t<cluster_semilattice_metadata_t>::request_mailbox_t::address_t& _semilattice_change_mailbox,
-            const metadata_change_handler_t<auth_semilattice_metadata_t>::request_mailbox_t::address_t& _auth_change_mailbox,
             const outdated_index_issue_server_t::request_address_t& _outdated_indexes_mailbox,
->>>>>>> e50556c7
             const log_server_business_card_t &lmb,
             const boost::optional<server_name_business_card_t> &nsbc,
             cluster_directory_peer_type_t _peer_type) :
@@ -95,12 +90,7 @@
         cache_size(_cache_size),
         ips(_ips),
         get_stats_mailbox_address(_stats_mailbox),
-<<<<<<< HEAD
-=======
-        semilattice_change_mailbox(_semilattice_change_mailbox),
-        auth_change_mailbox(_auth_change_mailbox),
         get_outdated_indexes_mailbox(_outdated_indexes_mailbox),
->>>>>>> e50556c7
         log_mailbox(lmb),
         server_name_business_card(nsbc),
         peer_type(_peer_type) { }
@@ -120,12 +110,7 @@
         cache_size = other.cache_size;
         ips = std::move(other.ips);
         get_stats_mailbox_address = other.get_stats_mailbox_address;
-<<<<<<< HEAD
-=======
-        semilattice_change_mailbox = other.semilattice_change_mailbox;
-        auth_change_mailbox = other.auth_change_mailbox;
         get_outdated_indexes_mailbox = other.get_outdated_indexes_mailbox;
->>>>>>> e50556c7
         log_mailbox = other.log_mailbox;
         server_name_business_card = other.server_name_business_card;
         local_issues = std::move(other.local_issues);
@@ -143,12 +128,7 @@
         cache_size = other.cache_size;
         ips = other.ips;
         get_stats_mailbox_address = other.get_stats_mailbox_address;
-<<<<<<< HEAD
-=======
-        semilattice_change_mailbox = other.semilattice_change_mailbox;
-        auth_change_mailbox = other.auth_change_mailbox;
         get_outdated_indexes_mailbox = other.get_outdated_indexes_mailbox;
->>>>>>> e50556c7
         log_mailbox = other.log_mailbox;
         server_name_business_card = other.server_name_business_card;
         local_issues = other.local_issues;
@@ -170,12 +150,7 @@
     std::vector<std::string> ips;
 
     get_stats_mailbox_address_t get_stats_mailbox_address;
-<<<<<<< HEAD
-=======
-    metadata_change_handler_t<cluster_semilattice_metadata_t>::request_mailbox_t::address_t semilattice_change_mailbox;
-    metadata_change_handler_t<auth_semilattice_metadata_t>::request_mailbox_t::address_t auth_change_mailbox;
     outdated_index_issue_server_t::request_address_t get_outdated_indexes_mailbox;
->>>>>>> e50556c7
     log_server_business_card_t log_mailbox;
     boost::optional<server_name_business_card_t> server_name_business_card;
     std::list<local_issue_t> local_issues;
