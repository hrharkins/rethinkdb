--- conflicted
+++ resolved
@@ -296,11 +296,6 @@
 
     replication_info.chosen_directors =
         table_elect_directors(replication_info.config, name_client);
-<<<<<<< HEAD
-    it->second.get_mutable()->replication_info.set(replication_info);
-=======
-
-    /* RSI(reql_admin): This doesn't handle conflict */
     table_replication_info_t prev =
         it->second.get_mutable()->replication_info.get_ref();
     if (!calculate_split_points_intelligently(
@@ -310,11 +305,9 @@
         return false;
     }
 
-    it->second.get_mutable()->replication_info =
-        it->second.get_ref().replication_info.make_resolving_version(
-            replication_info, my_machine_id);
->>>>>>> 6469ab57
+    it->second.get_mutable()->replication_info.set(replication_info);
     table_sl_view->join(md);
-    return true;
-}
-
+
+    return true;
+}
+
