#include "clustering/administration/main/command_line.hpp"

#include <signal.h>
#include <sys/stat.h>
#include <sys/types.h>

#include "errors.hpp"
#include <boost/bind.hpp>
#include <boost/program_options.hpp>

#include "arch/arch.hpp"
#include "arch/os_signal.hpp"
#include "arch/runtime/starter.hpp"
#include "clustering/administration/cli/admin_command_parser.hpp"
#include "clustering/administration/main/import.hpp"
#include "clustering/administration/main/json_import.hpp"
#include "clustering/administration/main/ports.hpp"
#include "clustering/administration/main/serve.hpp"
#include "clustering/administration/metadata.hpp"
#include "clustering/administration/logger.hpp"
#include "clustering/administration/persist.hpp"
#include "logger.hpp"
#include "extproc/spawner.hpp"
#include "mock/dummy_protocol.hpp"
#include "utils.hpp"

namespace po = boost::program_options;

class host_and_port_t {
public:
    host_and_port_t(const std::string& h, int p) : host(h), port(p) { }
    std::string host;
    int port;
};

std::string metadata_file(const std::string& file_path) {
    return file_path + "/metadata";
}

std::string get_logfilepath(const std::string& file_path) {
    return file_path + "/log_file";
}

std::string errno_to_string(int err) {
    char buffer[200];
    char *res = strerror_r(err, buffer, sizeof(buffer));
    return std::string(res);
}

bool check_existence(const std::string& file_path) {
    return 0 == access(file_path.c_str(), F_OK);
}

void run_rethinkdb_create(const std::string &filepath, const std::string &machine_name, const io_backend_t io_backend, bool *result_out) {
    machine_id_t our_machine_id = generate_uuid();
    logINF("Our machine ID: %s\n", uuid_to_str(our_machine_id).c_str());

    cluster_semilattice_metadata_t metadata;

    machine_semilattice_metadata_t machine_semilattice_metadata;
    machine_semilattice_metadata.name = machine_semilattice_metadata.name.make_new_version(machine_name, our_machine_id);
    machine_semilattice_metadata.datacenter = vclock_t<datacenter_id_t>(nil_uuid(), our_machine_id);
    metadata.machines.machines.insert(std::make_pair(our_machine_id, machine_semilattice_metadata));

    scoped_ptr_t<io_backender_t> io_backender;
    make_io_backender(io_backend, &io_backender);

    perfmon_collection_t metadata_perfmon_collection;
    perfmon_membership_t metadata_perfmon_membership(&get_global_perfmon_collection(), &metadata_perfmon_collection, "metadata");

    try {
        metadata_persistence::persistent_file_t store(io_backender.get(), metadata_file(filepath), &metadata_perfmon_collection, our_machine_id, metadata);
        logINF("Created directory '%s' and a metadata file inside it.\n", filepath.c_str());
        *result_out = true;
    } catch (const metadata_persistence::file_in_use_exc_t &ex) {
        logINF("Directory '%s' is in use by another rethinkdb process.\n", filepath.c_str());
        *result_out = false;
    }
}

std::set<peer_address_t> look_up_peers_addresses(std::vector<host_and_port_t> names) {
    std::set<peer_address_t> peers;
    for (size_t i = 0; i < names.size(); ++i) {
        peers.insert(peer_address_t(ip_address_t(names[i].host), names[i].port));
    }
    return peers;
}

void run_rethinkdb_admin(const std::vector<host_and_port_t> &joins, int client_port, const std::vector<std::string>& command_args, bool exit_on_failure, bool *result_out) {
    os_signal_cond_t sigint_cond;
    *result_out = true;
    std::string host_port;

    if (!joins.empty())
        host_port = strprintf("%s:%d", joins[0].host.c_str(), joins[0].port);

    // TODO(sam): Wtf is host_port for?

    try {
        if (command_args.empty())
            admin_command_parser_t(host_port, look_up_peers_addresses(joins), client_port, &sigint_cond).run_console(exit_on_failure);
        else if (command_args[0] == admin_command_parser_t::complete_command)
            admin_command_parser_t(host_port, look_up_peers_addresses(joins), client_port, &sigint_cond).run_completion(command_args);
        else
            admin_command_parser_t(host_port, look_up_peers_addresses(joins), client_port, &sigint_cond).parse_and_run_command(command_args);
    } catch (const admin_no_connection_exc_t& ex) {
        logERR("%s\n", ex.what());
        logERR("valid --join option required to handle command, run 'rethinkdb admin help' for more information\n");
    } catch (const std::exception& ex) {
        logERR("%s\n", ex.what());
        *result_out = false;
    }
}

<<<<<<< HEAD
void run_rethinkdb_import(extproc::spawner_t::info_t *spawner_info, std::vector<host_and_port_t> joins, io_backend_t io_backend, int client_port, std::string db_name, std::string table_name, std::string separators, std::string input_filepath, bool *result_out) {
    os_signal_cond_t sigint_cond;
    guarantee(!joins.empty());

    scoped_ptr_t<io_backender_t> io_backender;
    make_io_backender(io_backend, &io_backender);

    csv_to_json_importer_t importer(separators, input_filepath);

    // TODO(sam): Make the peer port be configurable.
    *result_out = run_json_import(spawner_info, io_backender.get(), look_up_peers_addresses(joins), 0, client_port, db_name, table_name, &importer, &sigint_cond);
=======
void run_rethinkdb_import(extproc::spawner_t::info_t *spawner_info, std::vector<host_and_port_t> joins, int client_port, json_import_target_t target, std::string separators, std::string input_filepath, bool *result_out) {
    os_signal_cond_t sigint_cond;
    guarantee(!joins.empty());

    csv_to_json_importer_t importer(separators, input_filepath);

    // TODO(sam): Make the peer port be configurable.
    *result_out = run_json_import(spawner_info, look_up_peers_addresses(joins), 0, client_port, target, &importer, &sigint_cond);
>>>>>>> 97d28798
}

void run_rethinkdb_serve(extproc::spawner_t::info_t *spawner_info, const std::string &filepath, const std::vector<host_and_port_t> &joins, service_ports_t ports, const io_backend_t io_backend, bool *result_out, std::string web_assets) {
    os_signal_cond_t sigint_cond;

    if (!check_existence(filepath)) {
        logERR("ERROR: The directory '%s' does not exist.  Run 'rethinkdb create -d \"%s\"' and try again.\n", filepath.c_str(), filepath.c_str());
        *result_out = false;
        return;
    }

    scoped_ptr_t<io_backender_t> io_backender;
    make_io_backender(io_backend, &io_backender);

    perfmon_collection_t metadata_perfmon_collection;
    perfmon_membership_t metadata_perfmon_membership(&get_global_perfmon_collection(), &metadata_perfmon_collection, "metadata");

    try {
        metadata_persistence::persistent_file_t store(io_backender.get(), metadata_file(filepath), &metadata_perfmon_collection);

        *result_out = serve(spawner_info,
                            io_backender.get(),
                            filepath, &store,
                            look_up_peers_addresses(joins),
                            ports,
                            store.read_machine_id(),
                            store.read_metadata(),
                            web_assets,
                            &sigint_cond);
    } catch (const metadata_persistence::file_in_use_exc_t &ex) {
        logINF("Directory '%s' is in use by another rethinkdb process.\n", filepath.c_str());
        *result_out = false;
    }
}

void run_rethinkdb_porcelain(extproc::spawner_t::info_t *spawner_info, const std::string &filepath, const std::string &machine_name, const std::vector<host_and_port_t> &joins, service_ports_t ports, const io_backend_t io_backend, bool *result_out, std::string web_assets, bool new_directory) {
    os_signal_cond_t sigint_cond;

    logINF("Checking if directory '%s' already existed...\n", filepath.c_str());
    if (!new_directory) {
        logINF("It already existed.  Loading data...\n");

        scoped_ptr_t<io_backender_t> io_backender;
        make_io_backender(io_backend, &io_backender);

        perfmon_collection_t metadata_perfmon_collection;
        perfmon_membership_t metadata_perfmon_membership(&get_global_perfmon_collection(), &metadata_perfmon_collection, "metadata");
        try {
            metadata_persistence::persistent_file_t store(io_backender.get(), metadata_file(filepath), &metadata_perfmon_collection);

            *result_out = serve(spawner_info,
                                io_backender.get(),
                                filepath, &store,
                                look_up_peers_addresses(joins),
                                ports,
                                store.read_machine_id(), store.read_metadata(),
                                web_assets,
                                &sigint_cond);
        } catch (const metadata_persistence::file_in_use_exc_t &ex) {
            logINF("Directory '%s' is in use by another rethinkdb process.\n", filepath.c_str());
            *result_out = false;
        }

    } else {
        logINF("It did not already exist. It has been created.\n");

        machine_id_t our_machine_id = generate_uuid();

        cluster_semilattice_metadata_t semilattice_metadata;

        if (joins.empty()) {
            logINF("Creating a default namespace and default data center "
                   "for your convenience. (This is because you ran 'rethinkdb' "
                   "without 'create', 'serve', or '--join', and the directory '%s' did not already exist.)\n",
                   filepath.c_str());

            datacenter_id_t datacenter_id = generate_uuid();
            datacenter_semilattice_metadata_t datacenter_metadata;
            datacenter_metadata.name = vclock_t<std::string>("Welcome-dc", our_machine_id);
            semilattice_metadata.datacenters.datacenters.insert(std::make_pair(
                datacenter_id,
                deletable_t<datacenter_semilattice_metadata_t>(datacenter_metadata)));

            /* Add ourselves as a member of the "Welcome" datacenter. */
            machine_semilattice_metadata_t our_machine_metadata;
            our_machine_metadata.datacenter = vclock_t<datacenter_id_t>(datacenter_id, our_machine_id);
            our_machine_metadata.name = vclock_t<std::string>(machine_name, our_machine_id);

            semilattice_metadata.machines.machines.insert(std::make_pair(
                our_machine_id,
                deletable_t<machine_semilattice_metadata_t>(our_machine_metadata)));


            /* Create a welcome database. */
            database_id_t database_id = generate_uuid();
            database_semilattice_metadata_t database_metadata;
            database_metadata.name = vclock_t<std::string>("Welcome-db", our_machine_id);
            semilattice_metadata.databases.databases.insert(std::make_pair(
                database_id,
                deletable_t<database_semilattice_metadata_t>(database_metadata)));
            {
                /* add an mc namespace */
                namespace_id_t namespace_id = generate_uuid();
                namespace_semilattice_metadata_t<memcached_protocol_t> namespace_metadata;

                namespace_metadata.name = vclock_t<std::string>("Welcome-memcached", our_machine_id);
                namespace_metadata.port = vclock_t<int>(port_constants::namespace_port, our_machine_id);

                persistable_blueprint_t<memcached_protocol_t> blueprint;
                {
                    std::map<hash_region_t<key_range_t>, blueprint_role_t> roles;
                    roles.insert(std::make_pair(hash_region_t<key_range_t>::universe(), blueprint_role_primary));
                    blueprint.machines_roles.insert(std::make_pair(our_machine_id, roles));
                }
                namespace_metadata.blueprint = vclock_t<persistable_blueprint_t<memcached_protocol_t> >(blueprint, our_machine_id);

                namespace_metadata.primary_datacenter = vclock_t<datacenter_id_t>(datacenter_id, our_machine_id);

                std::map<datacenter_id_t, int> affinities;
                affinities.insert(std::make_pair(datacenter_id, 0));
                namespace_metadata.replica_affinities = vclock_t<std::map<datacenter_id_t, int> >(affinities, our_machine_id);

                std::map<datacenter_id_t, int> ack_expectations;
                ack_expectations.insert(std::make_pair(datacenter_id, 1));
                namespace_metadata.ack_expectations = vclock_t<std::map<datacenter_id_t, int> >(ack_expectations, our_machine_id);

                std::set< hash_region_t<key_range_t> > shards;
                shards.insert(hash_region_t<key_range_t>::universe());
                namespace_metadata.shards = vclock_t<std::set<hash_region_t<key_range_t> > >(shards, our_machine_id);

                region_map_t<memcached_protocol_t, machine_id_t> primary_pinnings(hash_region_t<key_range_t>::universe(), nil_uuid());
                namespace_metadata.primary_pinnings = vclock_t<region_map_t<memcached_protocol_t, machine_id_t> >(primary_pinnings, our_machine_id);

                region_map_t<memcached_protocol_t, std::set<machine_id_t> > secondary_pinnings(hash_region_t<key_range_t>::universe(), std::set<machine_id_t>());
                namespace_metadata.secondary_pinnings = vclock_t<region_map_t<memcached_protocol_t, std::set<machine_id_t> > >(secondary_pinnings, our_machine_id);

                namespace_metadata.database = vclock_t<datacenter_id_t>(database_id, our_machine_id);

                cow_ptr_t<namespaces_semilattice_metadata_t<memcached_protocol_t> >::change_t change(&semilattice_metadata.memcached_namespaces);
                change.get()->namespaces.insert(std::make_pair(namespace_id, namespace_metadata));
            }

            {
                /* add an rdb namespace */
                namespace_id_t namespace_id = generate_uuid();

                namespace_semilattice_metadata_t<rdb_protocol_t> namespace_metadata =
                    new_namespace<rdb_protocol_t>(our_machine_id, database_id, datacenter_id, "Welcome-rdb", "id", port_constants::namespace_port);

                persistable_blueprint_t<rdb_protocol_t> blueprint;
                std::map<rdb_protocol_t::region_t, blueprint_role_t> roles;
                roles.insert(std::make_pair(rdb_protocol_t::region_t::universe(), blueprint_role_primary));
                blueprint.machines_roles.insert(std::make_pair(our_machine_id, roles));
                namespace_metadata.blueprint = vclock_t<persistable_blueprint_t<rdb_protocol_t> >(blueprint, our_machine_id);

                cow_ptr_t<namespaces_semilattice_metadata_t<rdb_protocol_t> >::change_t change(&semilattice_metadata.rdb_namespaces);
                change.get()->namespaces.insert(std::make_pair(namespace_id, namespace_metadata));
            }

        } else {
            machine_semilattice_metadata_t our_machine_metadata;
            our_machine_metadata.name = vclock_t<std::string>(machine_name, our_machine_id);
            our_machine_metadata.datacenter = vclock_t<datacenter_id_t>(nil_uuid(), our_machine_id);
            semilattice_metadata.machines.machines.insert(std::make_pair(our_machine_id, our_machine_metadata));
        }

        scoped_ptr_t<io_backender_t> io_backender;
        make_io_backender(io_backend, &io_backender);

        perfmon_collection_t metadata_perfmon_collection;
        perfmon_membership_t metadata_perfmon_membership(&get_global_perfmon_collection(), &metadata_perfmon_collection, "metadata");
        try {
            metadata_persistence::persistent_file_t store(io_backender.get(), metadata_file(filepath), &metadata_perfmon_collection, our_machine_id, semilattice_metadata);

            *result_out = serve(spawner_info,
                                io_backender.get(),
                                filepath, &store,
                                look_up_peers_addresses(joins),
                                ports,
                                our_machine_id, semilattice_metadata,
                                web_assets,
                                &sigint_cond);
        } catch (const metadata_persistence::file_in_use_exc_t &ex) {
            logINF("Directory '%s' is in use by another rethinkdb process.\n", filepath.c_str());
            *result_out = false;
        }
    }
}

void run_rethinkdb_proxy(extproc::spawner_t::info_t *spawner_info, const std::vector<host_and_port_t> &joins, service_ports_t ports, const io_backend_t io_backend, bool *result_out, std::string web_assets) {
    os_signal_cond_t sigint_cond;
    guarantee(!joins.empty());

    scoped_ptr_t<io_backender_t> io_backender;
    make_io_backender(io_backend, &io_backender);

    *result_out = serve_proxy(spawner_info,
                              io_backender.get(),
                              look_up_peers_addresses(joins),
                              ports,
                              generate_uuid(), cluster_semilattice_metadata_t(),
                              web_assets,
                              &sigint_cond);
}

po::options_description get_machine_options() {
    po::options_description desc("Machine name options");
    desc.add_options()
        ("name,n", po::value<std::string>()->default_value("NN"), "The name for this machine (as will appear in the metadata).");
    return desc;
}

po::options_description get_file_options() {
    po::options_description desc("File path options");
    desc.add_options()
        ("directory,d", po::value<std::string>()->default_value("rethinkdb_cluster_data"), "specify directory to store data and metadata");
    return desc;
}

/* This allows `host_and_port_t` to be used as a command-line argument with
`boost::program_options`. */
void validate(boost::any& value_out, const std::vector<std::string>& words,
        host_and_port_t *, int)
{
    po::validators::check_first_occurrence(value_out);
    const std::string& word = po::validators::get_single_string(words);
    size_t colon_loc = word.find_first_of(':');
    if (colon_loc == std::string::npos) {
        throw po::validation_error(po::validation_error::invalid_option_value, word);
    } else {
        std::string host = word.substr(0, colon_loc);
        int port = atoi(word.substr(colon_loc + 1).c_str());
        if (host.size() == 0 || port == 0) {
            throw po::validation_error(po::validation_error::invalid_option_value, word);
        }
        value_out = host_and_port_t(host, port);
    }
}

po::options_description get_network_options() {
    po::options_description desc("Network options");
    desc.add_options()
        ("port", po::value<int>()->default_value(port_defaults::peer_port), "port for receiving connections from other nodes")
        ("client-port", po::value<int>()->default_value(port_defaults::client_port), "port to use when connecting to other nodes (for development)")
        ("port-offset,o", po::value<int>()->default_value(port_defaults::port_offset), "set up parsers for namespaces on the namespace's port + this value (for development)")
        ("http-port", po::value<int>()->default_value(port_defaults::http_port), "port for http admin console (defaults to `port + 1000`)")
        ("join,j", po::value<std::vector<host_and_port_t> >()->composing(), "host:port of a node that we will connect to");
    return desc;
}

po::options_description get_disk_options() {
    po::options_description desc("Disk I/O options");
    desc.add_options()
        ("io-backend", po::value<std::string>()->default_value("pool"), "event backend to use: native or pool.  Defaults to native.");
    return desc;
}

po::options_description get_cpu_options() {
    po::options_description desc("CPU options");
    desc.add_options()
        ("cores,c", po::value<int>()->default_value(get_cpu_count()), "the number of cores to utilize");
    return desc;
}

po::options_description get_rethinkdb_create_options() {
    po::options_description desc("Allowed options");
    desc.add(get_file_options());
    desc.add(get_machine_options());
    desc.add(get_disk_options());
    return desc;
}

po::options_description get_rethinkdb_serve_options() {
    po::options_description desc("Allowed options");
    desc.add(get_file_options());
    desc.add(get_network_options());
    desc.add(get_disk_options());
    desc.add(get_cpu_options());
    return desc;
}

po::options_description get_rethinkdb_proxy_options() {
    po::options_description desc("Allowed options");
    desc.add(get_network_options());
    desc.add(get_disk_options());
    desc.add_options()
        ("log-file", po::value<std::string>()->default_value("log_file"), "specify log file");
    return desc;
}

po::options_description get_rethinkdb_admin_options() {
    po::options_description desc("Allowed options");
    desc.add_options()
        DEBUG_ONLY(
            ("client-port", po::value<int>()->default_value(port_defaults::client_port), "port to use when connecting to other nodes"))
        ("join,j", po::value<std::vector<host_and_port_t> >()->composing(), "host:port of a node that we will connect to")
        ("exit-failure,x", po::value<bool>()->zero_tokens(), "exit with an error code immediately if a command fails");
    desc.add(get_disk_options());
    // TODO(sam): The admin client doesn't use the io-backend option!  So why are we calling get_disk_options()?
    return desc;
}

po::options_description get_rethinkdb_import_options() {
    po::options_description desc("Allowed options");
    // TODO(sam): What is the client-port option?
    desc.add_options()
        DEBUG_ONLY(("client-port", po::value<int>()->default_value(port_defaults::client_port), "port to use when connecting to other nodes"))
        ("join,j", po::value<std::vector<host_and_port_t> >()->composing(), "host:port of a node that we will connect to")
        // Default value of empty string?  Because who knows what the fuck it returns with
        // no default value.  Or am I supposed to wade my way back into the
        // program_options documentation again?
        ("table", po::value<std::string>()->default_value(""), "the database table to which to import")
<<<<<<< HEAD
=======
        ("datacenter", po::value<std::string>()->default_value(""), "the datacenter into which to create a table")
        ("primary-key", po::value<std::string>()->default_value(""), "the primary key to create a new table with, or expected primary key")
>>>>>>> 97d28798
        ("separators,s", po::value<std::string>()->default_value("\t,"), "list of characters to be used as whitespace -- uses \" \t,\" by default")
        ("input-file", po::value<std::string>()->default_value(""), "the csv input file");
    desc.add(get_disk_options());

    // TODO: log-file option?

    return desc;
}

po::options_description get_rethinkdb_porcelain_options() {
    po::options_description desc("Allowed options");
    desc.add(get_file_options());
    desc.add(get_machine_options());
    desc.add(get_network_options());
    desc.add(get_disk_options());
    desc.add(get_cpu_options());
    return desc;
}

// Returns true upon success.
MUST_USE bool pull_io_backend_option(const po::variables_map& vm, io_backend_t *out) {
    std::string io_backend = vm["io-backend"].as<std::string>();
    if (io_backend == "pool") {
        *out = aio_pool;
    } else if (io_backend == "native") {
        *out = aio_native;
    } else {
        return false;
    }

    return true;
}

MUST_USE bool parse_commands(int argc, char *argv[], po::variables_map *vm, const po::options_description& options) {
    try {
        po::store(po::parse_command_line(argc, argv, options), *vm);
        po::notify(*vm);
        return true;
    } catch (const po::unknown_option& ex) {
        logERR("%s\n", ex.what());
        return false;
    }
}

int main_rethinkdb_create(int argc, char *argv[]) {
    po::variables_map vm;
    if (!parse_commands(argc, argv, &vm, get_rethinkdb_create_options())) {
        return EXIT_FAILURE;
    }

    io_backend_t io_backend;
    if (!pull_io_backend_option(vm, &io_backend)) {
        return EXIT_FAILURE;
    }

    std::string filepath = vm["directory"].as<std::string>();
    std::string logfilepath = get_logfilepath(filepath);

    std::string machine_name = vm["name"].as<std::string>();

    const int num_workers = get_cpu_count();

    if (check_existence(filepath)) {
        fprintf(stderr, "The path '%s' already exists.  Delete it and try again.\n", filepath.c_str());
        return 1;
    }

    int res = mkdir(filepath.c_str(), 0755);
    if (res != 0) {
        fprintf(stderr, "Could not create directory: %s\n", errno_to_string(errno).c_str());
        return 1;
    }

    install_fallback_log_writer(logfilepath);

    bool result;
    run_in_thread_pool(boost::bind(&run_rethinkdb_create, filepath, machine_name, io_backend, &result),
                       num_workers);

    return result ? EXIT_SUCCESS : EXIT_FAILURE;
}

int main_rethinkdb_serve(int argc, char *argv[]) {
    po::variables_map vm;
    if (!parse_commands(argc, argv, &vm, get_rethinkdb_serve_options())) {
        return EXIT_FAILURE;
    }

    std::string filepath = vm["directory"].as<std::string>();
    std::string logfilepath = get_logfilepath(filepath);

    std::vector<host_and_port_t> joins;
    if (vm.count("join") > 0) {
        joins = vm["join"].as<std::vector<host_and_port_t> >();
    }
    int port = vm["port"].as<int>();
    int http_port = vm["http-port"].as<int>();
    int client_port = vm["client-port"].as<int>();
    int port_offset = vm["port-offset"].as<int>();

    path_t web_path = parse_as_path(argv[0]);
    web_path.nodes.pop_back();
    web_path.nodes.push_back("web");


    io_backend_t io_backend;
    if (!pull_io_backend_option(vm, &io_backend)) {
        // TODO(sam): Is this the proper way to exit?
        return EXIT_FAILURE;
    }

    extproc::spawner_t::info_t spawner_info;
    extproc::spawner_t::create(&spawner_info);

    const int num_workers = vm["cores"].as<int>();
    if (num_workers <= 0 || num_workers > MAX_THREADS) {
        fprintf(stderr, "ERROR: number specified for cores to utilize must be between 1 and %d\n", MAX_THREADS);
        return EXIT_FAILURE;
    }

    if (!check_existence(filepath)) {
        fprintf(stderr, "ERROR: The directory '%s' does not exist.  Run 'rethinkdb create -d \"%s\"' and try again.\n", filepath.c_str(), filepath.c_str());
        return EXIT_FAILURE;
    }

    install_fallback_log_writer(logfilepath);

    bool result;
    run_in_thread_pool(boost::bind(&run_rethinkdb_serve, &spawner_info, filepath, joins,
                                   service_ports_t(port, client_port, http_port, port_offset),
                                   io_backend,
                                   &result, render_as_path(web_path)),
                       num_workers);

    return result ? EXIT_SUCCESS : EXIT_FAILURE;
}

int main_rethinkdb_admin(int argc, char *argv[]) {
    bool result = false;
    po::variables_map vm;
    po::options_description options;
    options.add(get_rethinkdb_admin_options());

    try {
        po::command_line_parser parser(argc - 1, &argv[1]);
        parser.options(options);
        parser.allow_unregistered();
        po::parsed_options parsed = parser.run();
        po::store(parsed, vm);
        po::notify(vm);

        std::vector<host_and_port_t> joins;
        if (vm.count("join") > 0) {
            joins = vm["join"].as<std::vector<host_and_port_t> >();
        }
#ifndef NDEBUG
        int client_port = vm["client-port"].as<int>();
#else
        int client_port = port_defaults::client_port;
#endif
        bool exit_on_failure = false;
        if (vm.count("exit-failure") > 0)
            exit_on_failure = true;

        std::vector<std::string> cmd_args = po::collect_unrecognized(parsed.options, po::include_positional);

        // This is an ugly hack, but it seems boost will ignore an empty flag at the end, which is very useful for completions
        std::string last_arg(argv[argc - 1]);
        if (last_arg == "-" || last_arg == "--")
            cmd_args.push_back(last_arg);

        const int num_workers = get_cpu_count();
        run_in_thread_pool(boost::bind(&run_rethinkdb_admin, joins, client_port, cmd_args, exit_on_failure, &result),
                           num_workers);

    } catch (const std::exception& ex) {
        logERR("%s\n", ex.what());
        result = false;
    }

    return result ? EXIT_SUCCESS : EXIT_FAILURE;
}

int main_rethinkdb_proxy(int argc, char *argv[]) {
    po::variables_map vm;
    if (!parse_commands(argc, argv, &vm, get_rethinkdb_proxy_options())) {
        return EXIT_FAILURE;
    }

    if (!vm.count("join")) {
        printf("No --join option(s) given. A proxy needs to connect to something!\n"
               "Run 'rethinkdb proxy help' for more information.\n");
        return EXIT_FAILURE;
     }

    std::string logfilepath = vm["log-file"].as<std::string>();
    install_fallback_log_writer(logfilepath);

    std::vector<host_and_port_t> joins = vm["join"].as<std::vector<host_and_port_t> >();
    int port = vm["port"].as<int>();
    int http_port = vm["http-port"].as<int>();
    int client_port = vm["client-port"].as<int>();
    int port_offset = vm["port-offset"].as<int>();

    path_t web_path = parse_as_path(argv[0]);
    web_path.nodes.pop_back();
    web_path.nodes.push_back("web");


    io_backend_t io_backend;
    if (!pull_io_backend_option(vm, &io_backend)) {
        return EXIT_FAILURE;
    }

    extproc::spawner_t::info_t spawner_info;
    extproc::spawner_t::create(&spawner_info);

    const int num_workers = get_cpu_count();

    bool result;
    run_in_thread_pool(boost::bind(&run_rethinkdb_proxy, &spawner_info, joins,
                                   service_ports_t(port, client_port, http_port, port_offset),
                                   io_backend,
                                   &result, render_as_path(web_path)),
                       num_workers);

    return result ? EXIT_SUCCESS : EXIT_FAILURE;
<<<<<<< HEAD
}

// TODO(sam): Add split_db_table unit test.
MUST_USE bool split_db_table(const std::string &db_table, std::string *db_name_out, std::string *table_name_out) {
    size_t first_pos = db_table.find_first_of('.');
    if (first_pos == std::string::npos || db_table.find_last_of('.') != first_pos) {
        return false;
    }

    if (first_pos == 0 || first_pos + 1 == db_table.size()) {
        return false;
    }

    db_name_out->assign(db_table.data(), first_pos);
    table_name_out->assign(db_table.data() + first_pos + 1, db_table.data() + db_table.size());
    rassert(db_name_out->size() > 0);
    rassert(table_name_out->size() > 0);
    return true;
}

int main_rethinkdb_import(int argc, char *argv[]) {
    try {
        po::variables_map vm;
        if (!parse_commands(argc - 1, argv + 1, &vm, get_rethinkdb_import_options())) {
            return EXIT_FAILURE;
        }

        // TODO(sam): Does this not work with a zero count?
        std::vector<host_and_port_t> joins;
        if (vm.count("join") > 0) {
            joins = vm["join"].as<std::vector<host_and_port_t> >();
        }
        // TODO(sam): I think we and rethinkdb_admin handle client_port differently?  Why?
#ifndef NDEBUG
        int client_port = vm["client-port"].as<int>();
#else
        int client_port = port_defaults::client_port;
#endif
        std::string db_table = vm["table"].as<std::string>();
        std::string db_name;
        std::string table_name;
        if (!split_db_table(db_table, &db_name, &table_name)) {
            // TODO(sam): handle error gracefully.
            return EXIT_FAILURE;
        }


        std::string separators = vm["separators"].as<std::string>();
        if (separators.empty()) {
            return EXIT_FAILURE;
        }
        std::string input_filepath = vm["input-file"].as<std::string>();
        if (input_filepath.empty()) {
            // TODO(sam): handle error gracefully.
            return EXIT_FAILURE;
        }
        io_backend_t io_backend;
        if (!pull_io_backend_option(vm, &io_backend)) {
            return EXIT_FAILURE;
        }

        extproc::spawner_t::info_t spawner_info;
        extproc::spawner_t::create(&spawner_info);

        const int num_workers = get_cpu_count();
        bool result;
        run_in_thread_pool(boost::bind(&run_rethinkdb_import, &spawner_info, joins, io_backend, client_port, db_name, table_name, separators, input_filepath, &result),
                           num_workers);

        return result ? EXIT_SUCCESS : EXIT_FAILURE;
    } catch (const std::exception& ex) {
        // TODO(sam): This generic exception handler is complete fucking bullshit and so are the other ones in this file.
        logERR("%s\n", ex.what());
        return EXIT_FAILURE;
    }
}

=======
}

// TODO(sam): Add split_db_table unit test.
MUST_USE bool split_db_table(const std::string &db_table, std::string *db_name_out, std::string *table_name_out) {
    size_t first_pos = db_table.find_first_of('.');
    if (first_pos == std::string::npos || db_table.find_last_of('.') != first_pos) {
        return false;
    }

    if (first_pos == 0 || first_pos + 1 == db_table.size()) {
        return false;
    }

    db_name_out->assign(db_table.data(), first_pos);
    table_name_out->assign(db_table.data() + first_pos + 1, db_table.data() + db_table.size());
    rassert(db_name_out->size() > 0);
    rassert(table_name_out->size() > 0);
    return true;
}

int main_rethinkdb_import(int argc, char *argv[]) {
    try {
        po::variables_map vm;
        if (!parse_commands(argc - 1, argv + 1, &vm, get_rethinkdb_import_options())) {
            return EXIT_FAILURE;
        }

        // TODO(sam): Does this not work with a zero count?
        std::vector<host_and_port_t> joins;
        if (vm.count("join") > 0) {
            joins = vm["join"].as<std::vector<host_and_port_t> >();
        }
        // TODO(sam): I think we and rethinkdb_admin handle client_port differently?  Why?
#ifndef NDEBUG
        int client_port = vm["client-port"].as<int>();
#else
        int client_port = port_defaults::client_port;
#endif
        std::string db_table = vm["table"].as<std::string>();
        std::string db_name;
        std::string table_name;
        if (!split_db_table(db_table, &db_name, &table_name)) {
            // TODO(sam): handle error gracefully.
            return EXIT_FAILURE;
        }

        std::string datacenter_name_arg = vm["datacenter"].as<std::string>();
        boost::optional<std::string> datacenter_name;
        if (!datacenter_name_arg.empty()) {
            datacenter_name = datacenter_name_arg;
        }

        std::string primary_key_arg = vm["primary-key"].as<std::string>();
        boost::optional<std::string> primary_key;
        if (!primary_key_arg.empty()) {
            primary_key = primary_key_arg;
        }

        std::string separators = vm["separators"].as<std::string>();
        if (separators.empty()) {
            return EXIT_FAILURE;
        }
        std::string input_filepath = vm["input-file"].as<std::string>();
        if (input_filepath.empty()) {
            // TODO(sam): handle error gracefully.
            return EXIT_FAILURE;
        }
        // TODO(sam): This is an unused option!  Remove it.
        io_backend_t io_backend;
        if (!pull_io_backend_option(vm, &io_backend)) {
            return EXIT_FAILURE;
        }

        extproc::spawner_t::info_t spawner_info;
        extproc::spawner_t::create(&spawner_info);

        json_import_target_t target;
        target.db_name = db_name;
        target.datacenter_name = datacenter_name;
        target.table_name = table_name;
        target.primary_key = primary_key;

        const int num_workers = get_cpu_count();
        bool result;
        run_in_thread_pool(boost::bind(&run_rethinkdb_import, &spawner_info, joins, client_port,
                                       target, separators, input_filepath, &result),
                           num_workers);

        return result ? EXIT_SUCCESS : EXIT_FAILURE;
    } catch (const std::exception& ex) {
        // TODO(sam): This generic exception handler is complete fucking bullshit and so are the other ones in this file.
        logERR("%s\n", ex.what());
        return EXIT_FAILURE;
    }
}

>>>>>>> 97d28798

int main_rethinkdb_porcelain(int argc, char *argv[]) {
    po::variables_map vm;
    if (!parse_commands(argc, argv, &vm, get_rethinkdb_porcelain_options())) {
        return EXIT_FAILURE;
    }

    std::string filepath = vm["directory"].as<std::string>();
    std::string logfilepath = get_logfilepath(filepath);

    std::string machine_name = vm["name"].as<std::string>();
    std::vector<host_and_port_t> joins;
    if (vm.count("join") > 0) {
        joins = vm["join"].as<std::vector<host_and_port_t> >();
    }
    int port = vm["port"].as<int>();
    int http_port = vm["http-port"].as<int>();
    int client_port = vm["client-port"].as<int>();
    int port_offset = vm["port-offset"].as<int>();

    path_t web_path = parse_as_path(argv[0]);
    web_path.nodes.pop_back();
    web_path.nodes.push_back("web");


    io_backend_t io_backend;
    if (!pull_io_backend_option(vm, &io_backend)) {
        return EXIT_FAILURE;
    }

    extproc::spawner_t::info_t spawner_info;
    extproc::spawner_t::create(&spawner_info);

    const int num_workers = vm["cores"].as<int>();
    if (num_workers <= 0 || num_workers > MAX_THREADS) {
        fprintf(stderr, "ERROR: number specified for cores to utilize must be between 1 and %d\n", MAX_THREADS);
        return EXIT_FAILURE;
    }

    bool new_directory = false;
    // Attempt to create the directory early so that the log file can use it.
    if (!check_existence(filepath)) {
        new_directory = true;
        int mkdir_res = mkdir(filepath.c_str(), 0755);
        if (mkdir_res != 0) {
            fprintf(stderr, "Could not create directory: %s\n", errno_to_string(errno).c_str());
            return EXIT_FAILURE;
        }
    }

    install_fallback_log_writer(logfilepath);

    bool result;
    run_in_thread_pool(boost::bind(&run_rethinkdb_porcelain, &spawner_info, filepath, machine_name, joins,
                                   service_ports_t(port, client_port, http_port, port_offset),
                                   io_backend,
                                   &result, render_as_path(web_path), new_directory),
                       num_workers);

    return result ? EXIT_SUCCESS : EXIT_FAILURE;
}

void help_rethinkdb_create() {
    printf("'rethinkdb create' is used to prepare a directory to act "
           "as the storage location for a RethinkDB cluster node.\n");
    std::stringstream sstream;
    sstream << get_rethinkdb_create_options();
    printf("%s\n", sstream.str().c_str());
}

void help_rethinkdb_serve() {
    printf("'rethinkdb serve' is the actual process for a RethinkDB cluster node.\n");
    std::stringstream sstream;
    sstream << get_rethinkdb_serve_options();
    printf("%s\n", sstream.str().c_str());
}

void help_rethinkdb_proxy() {
    printf("'rethinkdb proxy' serves as a proxy to an existing RethinkDB cluster.\n");
    std::stringstream sstream;
    sstream << get_rethinkdb_proxy_options();
    printf("%s\n", sstream.str().c_str());
}<|MERGE_RESOLUTION|>--- conflicted
+++ resolved
@@ -112,19 +112,6 @@
     }
 }
 
-<<<<<<< HEAD
-void run_rethinkdb_import(extproc::spawner_t::info_t *spawner_info, std::vector<host_and_port_t> joins, io_backend_t io_backend, int client_port, std::string db_name, std::string table_name, std::string separators, std::string input_filepath, bool *result_out) {
-    os_signal_cond_t sigint_cond;
-    guarantee(!joins.empty());
-
-    scoped_ptr_t<io_backender_t> io_backender;
-    make_io_backender(io_backend, &io_backender);
-
-    csv_to_json_importer_t importer(separators, input_filepath);
-
-    // TODO(sam): Make the peer port be configurable.
-    *result_out = run_json_import(spawner_info, io_backender.get(), look_up_peers_addresses(joins), 0, client_port, db_name, table_name, &importer, &sigint_cond);
-=======
 void run_rethinkdb_import(extproc::spawner_t::info_t *spawner_info, std::vector<host_and_port_t> joins, int client_port, json_import_target_t target, std::string separators, std::string input_filepath, bool *result_out) {
     os_signal_cond_t sigint_cond;
     guarantee(!joins.empty());
@@ -133,7 +120,6 @@
 
     // TODO(sam): Make the peer port be configurable.
     *result_out = run_json_import(spawner_info, look_up_peers_addresses(joins), 0, client_port, target, &importer, &sigint_cond);
->>>>>>> 97d28798
 }
 
 void run_rethinkdb_serve(extproc::spawner_t::info_t *spawner_info, const std::string &filepath, const std::vector<host_and_port_t> &joins, service_ports_t ports, const io_backend_t io_backend, bool *result_out, std::string web_assets) {
@@ -446,11 +432,8 @@
         // no default value.  Or am I supposed to wade my way back into the
         // program_options documentation again?
         ("table", po::value<std::string>()->default_value(""), "the database table to which to import")
-<<<<<<< HEAD
-=======
         ("datacenter", po::value<std::string>()->default_value(""), "the datacenter into which to create a table")
         ("primary-key", po::value<std::string>()->default_value(""), "the primary key to create a new table with, or expected primary key")
->>>>>>> 97d28798
         ("separators,s", po::value<std::string>()->default_value("\t,"), "list of characters to be used as whitespace -- uses \" \t,\" by default")
         ("input-file", po::value<std::string>()->default_value(""), "the csv input file");
     desc.add(get_disk_options());
@@ -678,7 +661,6 @@
                        num_workers);
 
     return result ? EXIT_SUCCESS : EXIT_FAILURE;
-<<<<<<< HEAD
 }
 
 // TODO(sam): Add split_db_table unit test.
@@ -725,84 +707,6 @@
             return EXIT_FAILURE;
         }
 
-
-        std::string separators = vm["separators"].as<std::string>();
-        if (separators.empty()) {
-            return EXIT_FAILURE;
-        }
-        std::string input_filepath = vm["input-file"].as<std::string>();
-        if (input_filepath.empty()) {
-            // TODO(sam): handle error gracefully.
-            return EXIT_FAILURE;
-        }
-        io_backend_t io_backend;
-        if (!pull_io_backend_option(vm, &io_backend)) {
-            return EXIT_FAILURE;
-        }
-
-        extproc::spawner_t::info_t spawner_info;
-        extproc::spawner_t::create(&spawner_info);
-
-        const int num_workers = get_cpu_count();
-        bool result;
-        run_in_thread_pool(boost::bind(&run_rethinkdb_import, &spawner_info, joins, io_backend, client_port, db_name, table_name, separators, input_filepath, &result),
-                           num_workers);
-
-        return result ? EXIT_SUCCESS : EXIT_FAILURE;
-    } catch (const std::exception& ex) {
-        // TODO(sam): This generic exception handler is complete fucking bullshit and so are the other ones in this file.
-        logERR("%s\n", ex.what());
-        return EXIT_FAILURE;
-    }
-}
-
-=======
-}
-
-// TODO(sam): Add split_db_table unit test.
-MUST_USE bool split_db_table(const std::string &db_table, std::string *db_name_out, std::string *table_name_out) {
-    size_t first_pos = db_table.find_first_of('.');
-    if (first_pos == std::string::npos || db_table.find_last_of('.') != first_pos) {
-        return false;
-    }
-
-    if (first_pos == 0 || first_pos + 1 == db_table.size()) {
-        return false;
-    }
-
-    db_name_out->assign(db_table.data(), first_pos);
-    table_name_out->assign(db_table.data() + first_pos + 1, db_table.data() + db_table.size());
-    rassert(db_name_out->size() > 0);
-    rassert(table_name_out->size() > 0);
-    return true;
-}
-
-int main_rethinkdb_import(int argc, char *argv[]) {
-    try {
-        po::variables_map vm;
-        if (!parse_commands(argc - 1, argv + 1, &vm, get_rethinkdb_import_options())) {
-            return EXIT_FAILURE;
-        }
-
-        // TODO(sam): Does this not work with a zero count?
-        std::vector<host_and_port_t> joins;
-        if (vm.count("join") > 0) {
-            joins = vm["join"].as<std::vector<host_and_port_t> >();
-        }
-        // TODO(sam): I think we and rethinkdb_admin handle client_port differently?  Why?
-#ifndef NDEBUG
-        int client_port = vm["client-port"].as<int>();
-#else
-        int client_port = port_defaults::client_port;
-#endif
-        std::string db_table = vm["table"].as<std::string>();
-        std::string db_name;
-        std::string table_name;
-        if (!split_db_table(db_table, &db_name, &table_name)) {
-            // TODO(sam): handle error gracefully.
-            return EXIT_FAILURE;
-        }
-
         std::string datacenter_name_arg = vm["datacenter"].as<std::string>();
         boost::optional<std::string> datacenter_name;
         if (!datacenter_name_arg.empty()) {
@@ -853,7 +757,6 @@
     }
 }
 
->>>>>>> 97d28798
 
 int main_rethinkdb_porcelain(int argc, char *argv[]) {
     po::variables_map vm;
