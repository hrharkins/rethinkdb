--- conflicted
+++ resolved
@@ -402,17 +402,6 @@
                         }
                     }
 
-<<<<<<< HEAD
-                    // TODO: This duplicates part of network_logger_t::pretty_print_machine, refactor
-                    machines_semilattice_metadata_t::machine_map_t::const_iterator
-                        machine_it = cluster_metadata.machines.machines.find(machine_id);
-                    guarantee(machine_it != cluster_metadata.machines.machines.end());
-                    std::string machine_name;
-                    if (machine_it->second.is_deleted()) {
-                        machine_name = "<ghost machine>";
-                    } else {
-                        machine_name = machine_it->second.get_ref().name.get_ref().str();
-=======
                     if (i_am_a_server) {
                         // TODO: This duplicates part of network_logger_t::pretty_print_machine, refactor
                         machines_semilattice_metadata_t::machine_map_t::const_iterator
@@ -421,17 +410,15 @@
                         std::string machine_name;
                         if (machine_it->second.is_deleted()) {
                             machine_name = "<ghost machine>";
-                        } else if (machine_it->second.get_ref().name.in_conflict()) {
-                            machine_name = "<name in conflict>";
                         } else {
-                            machine_name = machine_it->second.get_ref().name.get().str();
+                            machine_name =
+                                machine_it->second.get_ref().name.get_ref().str();
                         }
                         logNTC("Server ready, \"%s\" %s\n",
                                machine_name.c_str(),
                                uuid_to_str(machine_id).c_str());
                     } else {
                         logNTC("Proxy ready");
->>>>>>> 4c5b1dbc
                     }
 
                     stop_cond->wait_lazily_unordered();
