--- conflicted
+++ resolved
@@ -334,28 +334,24 @@
                     local_issue_aggregator.get_issues_watchable(),
                     &our_root_directory_variable);
 
-            /* This will take care of updating the directory every time our cache size
-<<<<<<< HEAD
-            or server config changes. It also fills in the initial value. */
-            scoped_ptr_t<field_copier_t<uint64_t, cluster_directory_metadata_t> >
-=======
-            changes. It also fills in the initial value. */
+            /* These will take care of updating the directory every time our cache size
+            or server config changes. They also fill in the initial values. */
             scoped_ptr_t<watchable_field_copier_t<
                     uint64_t, cluster_directory_metadata_t> >
->>>>>>> d481fb7f
                 actual_cache_size_directory_copier;
-            scoped_ptr_t<field_copier_t<
+            scoped_ptr_t<watchable_field_copier_t<
                     server_config_versioned_t, cluster_directory_metadata_t> >
                 server_config_directory_copier;
             if (i_am_a_server) {
                 actual_cache_size_directory_copier.init(
-                    new watchable_field_copier_t<uint64_t, cluster_directory_metadata_t>(
+                    new watchable_field_copier_t<
+                            uint64_t, cluster_directory_metadata_t>(
                         &cluster_directory_metadata_t::actual_cache_size_bytes,
                         server_config_server->get_actual_cache_size_bytes(),
                         &our_root_directory_variable));
                 server_config_directory_copier.init(
-                    new field_copier_t<server_config_versioned_t,
-                                       cluster_directory_metadata_t>(
+                    new watchable_field_copier_t<
+                            server_config_versioned_t, cluster_directory_metadata_t>(
                         &cluster_directory_metadata_t::server_config,
                         server_config_server->get_config(),
                         &our_root_directory_variable));
