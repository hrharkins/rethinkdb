--- conflicted
+++ resolved
@@ -84,12 +84,7 @@
 class admin_artificial_tables_t {
 public:
     admin_artificial_tables_t(
-<<<<<<< HEAD
-            reql_cluster_interface_t *_next_reql_cluster_interface,
-=======
             real_reql_cluster_interface_t *_next_reql_cluster_interface,
-            const machine_id_t &_my_machine_id,
->>>>>>> 6469ab57
             boost::shared_ptr< semilattice_readwrite_view_t<
                 cluster_semilattice_metadata_t> > _semilattice_view,
             clone_ptr_t< watchable_t< change_tracking_map_t<peer_id_t,
