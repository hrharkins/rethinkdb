// Copyright 2010-2014 RethinkDB, all rights reserved.
#include "clustering/administration/real_reql_cluster_interface.hpp"

#include "clustering/administration/artificial_reql_cluster_interface.hpp"
#include "clustering/administration/datum_adapter.hpp"
#include "clustering/administration/main/watchable_fields.hpp"
#include "clustering/administration/servers/config_client.hpp"
#include "clustering/administration/tables/generate_config.hpp"
#include "clustering/administration/tables/split_points.hpp"
#include "clustering/administration/tables/table_config.hpp"
#include "clustering/table_manager/table_meta_client.hpp"
#include "concurrency/cross_thread_signal.hpp"
#include "rdb_protocol/artificial_table/artificial_table.hpp"
#include "rdb_protocol/env.hpp"
#include "rdb_protocol/table_common.hpp"
#include "rdb_protocol/val.hpp"
#include "rpc/semilattice/watchable.hpp"
#include "rpc/semilattice/view/field.hpp"

#define NAMESPACE_INTERFACE_EXPIRATION_MS (60 * 1000)

real_reql_cluster_interface_t::real_reql_cluster_interface_t(
        mailbox_manager_t *_mailbox_manager,
        boost::shared_ptr<
            semilattice_readwrite_view_t<cluster_semilattice_metadata_t> > _semilattices,
        rdb_context_t *_rdb_context,
        server_config_client_t *_server_config_client,
        table_meta_client_t *_table_meta_client
        ) :
    mailbox_manager(_mailbox_manager),
    semilattice_root_view(_semilattices),
    table_meta_client(_table_meta_client),
    cross_thread_database_watchables(get_num_threads()),
    rdb_context(_rdb_context),
    namespace_repo(
        mailbox_manager,
        _table_meta_client,
        rdb_context),
    changefeed_client(mailbox_manager,
        [this](const namespace_id_t &id, signal_t *interruptor) {
            return this->namespace_repo.get_namespace_interface(id, interruptor);
        }),
    server_config_client(_server_config_client)
{
    for (int thr = 0; thr < get_num_threads(); ++thr) {
        cross_thread_database_watchables[thr].init(
            new cross_thread_watchable_variable_t<databases_semilattice_metadata_t>(
                clone_ptr_t<semilattice_watchable_t<databases_semilattice_metadata_t> >
                    (new semilattice_watchable_t<databases_semilattice_metadata_t>(
                        metadata_field(&cluster_semilattice_metadata_t::databases, semilattice_root_view))), threadnum_t(thr)));
    }
}

bool real_reql_cluster_interface_t::db_create(const name_string_t &name,
        signal_t *interruptor, ql::datum_t *result_out, std::string *error_out) {
    guarantee(name != name_string_t::guarantee_valid("rethinkdb"),
        "real_reql_cluster_interface_t should never get queries for system tables");
    cluster_semilattice_metadata_t metadata;
    ql::datum_t new_config;
    {
        on_thread_t thread_switcher(semilattice_root_view->home_thread());
        metadata = semilattice_root_view->get();

        /* Make sure there isn't an existing database with the same name. */
        for (const auto &pair : metadata.databases.databases) {
            if (!pair.second.is_deleted() &&
                    pair.second.get_ref().name.get_ref() == name) {
                *error_out = strprintf("Database `%s` already exists.", name.c_str());
                return false;
            }
        }

        database_id_t db_id = generate_uuid();
        database_semilattice_metadata_t db;
        db.name = versioned_t<name_string_t>(name);
        metadata.databases.databases.insert(std::make_pair(db_id, make_deletable(db)));

        semilattice_root_view->join(metadata);
        metadata = semilattice_root_view->get();

        new_config = convert_db_config_and_name_to_datum(name, db_id);
    }
    wait_for_metadata_to_propagate(metadata, interruptor);

    ql::datum_object_builder_t result_builder;
    result_builder.overwrite("dbs_created", ql::datum_t(1.0));
    result_builder.overwrite("config_changes",
        make_replacement_pair(ql::datum_t::null(), new_config));
    *result_out = std::move(result_builder).to_datum();

    return true;
}

bool real_reql_cluster_interface_t::db_drop(const name_string_t &name,
        signal_t *interruptor, ql::datum_t *result_out, std::string *error_out) {
    guarantee(name != name_string_t::guarantee_valid("rethinkdb"),
        "real_reql_cluster_interface_t should never get queries for system tables");
    cluster_semilattice_metadata_t metadata;
    ql::datum_t old_config;
    size_t tables_dropped;
    {
        cross_thread_signal_t interruptor2(interruptor,
            semilattice_root_view->home_thread());
        on_thread_t thread_switcher(semilattice_root_view->home_thread());
        metadata = semilattice_root_view->get();
        database_id_t db_id;
        if (!search_db_metadata_by_name(metadata.databases, name, &db_id, error_out)) {
            return false;
        }

        old_config = convert_db_config_and_name_to_datum(name, db_id);

        metadata.databases.databases.at(db_id).mark_deleted();

        semilattice_root_view->join(metadata);
        metadata = semilattice_root_view->get();

        /* Delete all of the tables in the database */
        std::map<namespace_id_t, std::pair<database_id_t, name_string_t> > tables;
        table_meta_client->list_names(&tables);
        tables_dropped = 0;
        for (const auto &pair : tables) {
            if (pair.second.first == db_id) {
                /* Note that we silently ignore failures in this function. This is
                consistent with our behavior if we cannot "see" the table at all. */
                if (table_meta_client->drop(pair.first, &interruptor2)) {
                    ++tables_dropped;
                }
            }
        }
    }
    wait_for_metadata_to_propagate(metadata, interruptor);

    ql::datum_object_builder_t result_builder;
    result_builder.overwrite("dbs_dropped", ql::datum_t(1.0));
    result_builder.overwrite("tables_dropped",
        ql::datum_t(static_cast<double>(tables_dropped)));
    result_builder.overwrite("config_changes",
        make_replacement_pair(old_config, ql::datum_t::null()));
    *result_out = std::move(result_builder).to_datum();

    return true;
}

bool real_reql_cluster_interface_t::db_list(
        UNUSED signal_t *interruptor, std::set<name_string_t> *names_out,
        UNUSED std::string *error_out) {
    databases_semilattice_metadata_t db_metadata;
    get_databases_metadata(&db_metadata);
    for (const auto &pair : db_metadata.databases) {
        if (!pair.second.is_deleted()) {
            names_out->insert(pair.second.get_ref().name.get_ref());
        }
    }
    return true;
}

bool real_reql_cluster_interface_t::db_find(const name_string_t &name,
        UNUSED signal_t *interruptor, counted_t<const ql::db_t> *db_out,
        std::string *error_out) {
    guarantee(name != name_string_t::guarantee_valid("rethinkdb"),
        "real_reql_cluster_interface_t should never get queries for system tables");
    /* Find the specified database */
    databases_semilattice_metadata_t db_metadata;
    get_databases_metadata(&db_metadata);
    database_id_t db_id;
    if (!search_db_metadata_by_name(db_metadata, name, &db_id, error_out)) {
        return false;
    }
    *db_out = make_counted<const ql::db_t>(db_id, name);
    return true;
}

bool real_reql_cluster_interface_t::db_config(
        const counted_t<const ql::db_t> &db,
        const ql::protob_t<const Backtrace> &bt,
        ql::env_t *env,
        scoped_ptr_t<ql::val_t> *selection_out,
        std::string *error_out) {
    return make_single_selection(admin_tables->db_config_backend.get(),
        name_string_t::guarantee_valid("db_config"), db->id, bt,
        strprintf("Database `%s` does not exist.", db->name.c_str()), env,
        selection_out, error_out);
}

bool real_reql_cluster_interface_t::table_create(const name_string_t &name,
        counted_t<const ql::db_t> db,
        const table_generate_config_params_t &config_params,
        const std::string &primary_key,
        write_durability_t durability,
        signal_t *interruptor, ql::datum_t *result_out, std::string *error_out) {
    guarantee(db->name != name_string_t::guarantee_valid("rethinkdb"),
        "real_reql_cluster_interface_t should never get queries for system tables");

    namespace_id_t table_id;
    cluster_semilattice_metadata_t metadata;
    ql::datum_t new_config;
    {
        cross_thread_signal_t interruptor2(interruptor,
            semilattice_root_view->home_thread());
        on_thread_t thread_switcher(semilattice_root_view->home_thread());

        /* Make sure there isn't an existing table with the same name */
        {
            namespace_id_t dummy_table_id;
<<<<<<< HEAD
            size_t count;
            table_meta_client->find(db->id, name, &dummy_table_id, &count);
            if (count != 0) {
=======
            if (table_meta_client->find(db->id, name, &dummy_table_id) !=
                    table_meta_client_t::find_res_t::none) {
>>>>>>> d13ee4ca
                *error_out = strprintf("Table `%s.%s` already exists.", db->name.c_str(),
                    name.c_str());
                return false;
            }
        }

        table_config_and_shards_t config;

        config.config.name = name;
        config.config.database = db->id;
        config.config.primary_key = primary_key;

        /* We don't have any data to generate split points based on, so assume UUIDs */
        calculate_split_points_for_uuids(
            config_params.num_shards, &config.shard_scheme);

        /* Pick which servers to host the data */
        std::map<server_id_t, int> server_usage;
        // RSI(raft): Fill in `server_usage` so we make smarter choices
        if (!table_generate_config(
                server_config_client, nil_uuid(), nullptr, server_usage,
                config_params, config.shard_scheme, &interruptor2,
                &config.config.shards, error_out)) {
            *error_out = "When generating configuration for new table: " + *error_out;
            return false;
        }

        config.config.write_ack_config.mode = write_ack_config_t::mode_t::majority;
        config.config.durability = durability;

        table_id = generate_uuid();
        if (!table_meta_client->create(table_id, config, &interruptor2)) {
            *error_out = "Lost contact with the server(s) that were supposed to host "
                "the newly-created table. The table may or may not have been created.";
            return false;
        }

        new_config = convert_table_config_to_datum(table_id,
            convert_name_to_datum(db->name), config.config,
            admin_identifier_format_t::name, server_config_client);
    }

    // RSI(raft): Wait for table to become available to handle queries

    ql::datum_object_builder_t result_builder;
    result_builder.overwrite("tables_created", ql::datum_t(1.0));
    result_builder.overwrite("config_changes",
        make_replacement_pair(ql::datum_t::null(), new_config));
    *result_out = std::move(result_builder).to_datum();

    return true;
}

bool real_reql_cluster_interface_t::table_drop(const name_string_t &name,
        counted_t<const ql::db_t> db, signal_t *interruptor, ql::datum_t *result_out,
        std::string *error_out) {
    guarantee(db->name != name_string_t::guarantee_valid("rethinkdb"),
        "real_reql_cluster_interface_t should never get queries for system tables");
    cluster_semilattice_metadata_t metadata;
    ql::datum_t old_config;
    {
        on_thread_t thread_switcher(semilattice_root_view->home_thread());
        metadata = semilattice_root_view->get();

        namespace_id_t table_id;
        if (!find_table(db, name, &table_id, error_out)) {
            return false;
        }

        table_config_and_shards_t config;
        if (!table_meta_client->get_config(table_id, interruptor, &config)) {
            /* In this situation we actually know for sure that we did not delete the
            table. But we show the same message as below for consistency. */
            *error_out = strprintf("Lost contact with the server(s) hosting table "
                "`%s.%s`. The table may or may not have been deleted.", db->name.c_str(),
                name.c_str());
            return false;
        }
        old_config = convert_table_config_to_datum(table_id,
            convert_name_to_datum(db->name), config.config,
            admin_identifier_format_t::name, server_config_client);

        if (!table_meta_client->drop(table_id, interruptor)) {
            *error_out = strprintf("Lost contact with the server(s) hosting table "
                "`%s.%s`. The table may or may not have been deleted.", db->name.c_str(),
                name.c_str());
            return false;
        }
    }

    ql::datum_object_builder_t result_builder;
    result_builder.overwrite("tables_dropped", ql::datum_t(1.0));
    result_builder.overwrite("config_changes",
        make_replacement_pair(old_config, ql::datum_t::null()));
    *result_out = std::move(result_builder).to_datum();

    return true;
}

bool real_reql_cluster_interface_t::table_list(counted_t<const ql::db_t> db,
        UNUSED signal_t *interruptor, std::set<name_string_t> *names_out,
        UNUSED std::string *error_out) {
    guarantee(db->name != name_string_t::guarantee_valid("rethinkdb"),
        "real_reql_cluster_interface_t should never get queries for system tables");
    std::map<namespace_id_t, std::pair<database_id_t, name_string_t> > tables;
    table_meta_client->list_names(&tables);
    for (const auto &pair : tables) {
        if (pair.second.first == db->id) {
            names_out->insert(pair.second.second);
        }
    }
    return true;
}

bool real_reql_cluster_interface_t::table_find(
        const name_string_t &name, counted_t<const ql::db_t> db,
        UNUSED boost::optional<admin_identifier_format_t> identifier_format,
        signal_t *interruptor,
        counted_t<base_table_t> *table_out, std::string *error_out) {
    guarantee(db->name != name_string_t::guarantee_valid("rethinkdb"),
        "real_reql_cluster_interface_t should never get queries for system tables");
    /* Find the specified table in the semilattice metadata */
    // RSI(raft): Reimplement once table IO works
    not_implemented();
    (void)name;
    (void)db;
    (void)interruptor;
    (void)table_out;
    (void)error_out;
#if 0
    cow_ptr_t<namespaces_semilattice_metadata_t> namespaces_metadata
        = get_namespaces_metadata();
    namespace_id_t table_id;
    if (!search_table_metadata_by_name(*namespaces_metadata, db->id, db->name, name,
            &table_id, error_out)) {
        return false;
    }

    /* Note that we completely ignore `identifier_format`. `identifier_format` is
    meaningless for real tables, so it might seem like we should produce an error. The
    reason we don't is that the user might write a query that access both a system table
    and a real table, and they might specify `identifier_format` as a global optarg.
    So then they would get a spurious error for the real table. This behavior is also
    consistent with that of system tables that aren't affected by `identifier_format`. */
    table_out->reset(new real_table_t(
        table_id,
        namespace_repo.get_namespace_interface(table_id, interruptor),
        namespaces_metadata->namespaces.at(table_id).get_ref().primary_key.get_ref(),
        &changefeed_client));
#endif

    return true;
}

bool real_reql_cluster_interface_t::table_estimate_doc_counts(
        counted_t<const ql::db_t> db,
        const name_string_t &name,
        ql::env_t *env,
        std::vector<int64_t> *doc_counts_out,
        std::string *error_out) {
    guarantee(db->name != name_string_t::guarantee_valid("rethinkdb"),
        "real_reql_cluster_interface_t should never get queries for system tables");
    cross_thread_signal_t interruptor2(env->interruptor,
        semilattice_root_view->home_thread());
    on_thread_t thread_switcher(semilattice_root_view->home_thread());

    // RSI(raft): Reimplement this once table IO works
    not_implemented();
    (void)db;
    (void)name;
    (void)env;
    (void)doc_counts_out;
    (void)error_out;
#if 0
    /* Find the specified table in the semilattice metadata */
    cluster_semilattice_metadata_t metadata = semilattice_root_view->get();
    namespace_id_t table_id;
    if (!search_table_metadata_by_name(*metadata.rdb_namespaces, db->id, db->name, name,
            &table_id, error_out)) {
        return false;
    }

    /* Perform a distribution query against the database */
    namespace_interface_access_t ns_if_access =
        namespace_repo.get_namespace_interface(table_id, &interruptor2);
    static const int depth = 2;
    static const int limit = 128;
    distribution_read_t inner_read(depth, limit);
    read_t read(inner_read, profile_bool_t::DONT_PROFILE);
    read_response_t resp;
    try {
        ns_if_access.get()->read_outdated(read, &resp, &interruptor2);
    } catch (const cannot_perform_query_exc_t &exc) {
        *error_out = "Could not estimate document counts because table is not available "
            "for reading: " + std::string(exc.what());
        return false;
    }
    const std::map<store_key_t, int64_t> &counts =
        boost::get<distribution_read_response_t>(resp.response).key_counts;

    /* Match the results of the distribution query against the table's shard boundaries
    */
    const table_shard_scheme_t &shard_scheme = metadata.rdb_namespaces->namespaces
        .at(table_id).get_ref().replication_info.get_ref().shard_scheme;
    *doc_counts_out = std::vector<int64_t>(shard_scheme.num_shards(), 0);
    for (auto it = counts.begin(); it != counts.end(); ++it) {
        /* Calculate the range of shards that this key-range overlaps with */
        size_t left_shard = shard_scheme.find_shard_for_key(it->first);
        auto jt = it;
        ++jt;
        size_t right_shard;
        if (jt == counts.end()) {
            right_shard = shard_scheme.num_shards() - 1;
        } else {
            store_key_t right_key = jt->first;
            bool ok = right_key.decrement();
            guarantee(ok, "jt->first cannot be the leftmost key");
            right_shard = shard_scheme.find_shard_for_key(right_key);
        }
        /* We assume that every shard that this key-range overlaps with has an equal
        share of the keys in the key-range. This is shitty but oh well. */
        for (size_t shard = left_shard; shard <= right_shard; ++shard) {
            doc_counts_out->at(shard) += it->second / (right_shard - left_shard + 1);
        }
    }
#endif
    return true;
}

bool real_reql_cluster_interface_t::table_config(
        counted_t<const ql::db_t> db,
        const name_string_t &name,
        const ql::protob_t<const Backtrace> &bt,
        ql::env_t *env,
        scoped_ptr_t<ql::val_t> *selection_out,
        std::string *error_out) {
    namespace_id_t table_id;
    if (!find_table(db, name, &table_id, error_out)) {
        return false;
    }
    return make_single_selection(
        admin_tables->table_config_backend[
            static_cast<int>(admin_identifier_format_t::name)].get(),
        name_string_t::guarantee_valid("table_config"), table_id, bt,
        strprintf("Table `%s.%s` does not exist.", db->name.c_str(), name.c_str()),
        env, selection_out, error_out);
}

bool real_reql_cluster_interface_t::table_status(
        counted_t<const ql::db_t> db,
        const name_string_t &name,
        const ql::protob_t<const Backtrace> &bt,
        ql::env_t *env,
        scoped_ptr_t<ql::val_t> *selection_out,
        std::string *error_out) {
    // RSI(raft): Reimplement this once table meta operations work
    not_implemented();
    (void)db;
    (void)name;
    (void)bt;
    (void)env;
    (void)selection_out;
    (void)error_out;
    return false;
#if 0
    namespace_id_t table_id;
    if (!search_table_metadata_by_name(*get_namespaces_metadata(), db->id, db->name,
            name, &table_id, error_out)) {
        return false;
    }
    return make_single_selection(
        admin_tables->table_status_backend[
            static_cast<int>(admin_identifier_format_t::name)].get(),
        name_string_t::guarantee_valid("table_status"), table_id, bt,
        strprintf("Table `%s.%s` does not exist.", db->name.c_str(), name.c_str()),
        env, selection_out, error_out);
#endif
}

/* Waits until all of the tables listed in `tables` are ready to the given level of
readiness, or have been deleted. */
bool real_reql_cluster_interface_t::wait_internal(
        std::set<namespace_id_t> tables,
        table_readiness_t readiness,
        signal_t *interruptor,
        ql::datum_t *result_out,
        int *count_out,
        std::string *error_out) {
    // RSI(raft): Reimplement this oncee table meta operations work
    not_implemented();
    (void)tables;
    (void)readiness;
    (void)interruptor;
    (void)result_out;
    (void)count_out;
    (void)error_out;
#if 0
    table_status_artificial_table_backend_t *status_backend =
        admin_tables->table_status_backend[
            static_cast<int>(admin_identifier_format_t::name)].get();

    /* Record the old values of `table_status` so we can report them in the result */
    std::map<namespace_id_t, ql::datum_t> old_statuses;
    for (auto it = tables.begin(); it != tables.end();) {
        ql::datum_t status;
        if (!status_backend->read_row(convert_uuid_to_datum(*it), interruptor, &status,
                error_out)) {
            return false;
        }
        if (!status.has()) {
            /* The table was deleted; remove it from the set */
            auto jt = it;
            ++jt;
            tables.erase(it);
            it = jt;
        } else {
            old_statuses[*it] = status;
            ++it;
        }
    }

    std::map<namespace_id_t, ql::datum_t> new_statuses;
    /* We alternate between two checks for readiness: waiting on `table_status_backend`,
    and running test queries. We consider ourselves done when both tests succeed for
    every table with no failures in between. */
    while (true) {
        /* First we wait until all the `table_status_backend` checks succeed in a row */ 
        {
            threadnum_t new_thread = status_backend->home_thread();
            cross_thread_signal_t ct_interruptor(interruptor, new_thread);
            on_thread_t thread_switcher(new_thread);

            // Loop until all tables are ready - we have to check all tables again
            // if a table was not immediately ready, because we're supposed to
            // wait until all the checks succeed with no failures in between.
            bool immediate;
            do {
                new_statuses.clear();
                immediate = true;
                for (auto it = tables.begin(); it != tables.end();) {
                    ql::datum_t status;
                    table_wait_result_t res = wait_for_table_readiness(
                        *it, readiness, status_backend, &ct_interruptor, &status);
                    if (res == table_wait_result_t::DELETED) {
                        /* Remove this entry so we don't keep trying to wait on it after
                        it's been erased */
                        tables.erase(it++);
                    } else {
                        new_statuses[*it] = status;
                        ++it;
                    }
                    immediate = immediate && (res == table_wait_result_t::IMMEDIATE);
                }
            } while (!immediate && tables.size() != 1);
        }

        /* Next we check that test queries succeed. */
        // We cannot wait for anything higher than 'writes' through namespace_interface_t
        table_readiness_t readiness2 = std::min(readiness, table_readiness_t::writes);
        bool success = true;
        for (auto it = tables.begin(); it != tables.end() && success; ++it) {
            namespace_interface_access_t ns_if =
                namespace_repo.get_namespace_interface(*it, interruptor);
            success = success && ns_if.get()->check_readiness(readiness2, interruptor);
        }
        if (success) {
            break;
        }

        /* The `table_status` check succeeded, but the test query didn't. Go back and try
        the `table_status` check again, after waiting for a bit. */
        nap(100, interruptor);
    }

    guarantee(new_statuses.size() == tables.size());

    ql::datum_object_builder_t result_builder;
    result_builder.overwrite("ready", ql::datum_t(static_cast<double>(tables.size())));
    ql::datum_array_builder_t status_changes_builder(ql::configured_limits_t::unlimited);
    for (const namespace_id_t &table_id : tables) {
        ql::datum_object_builder_t change_builder;
        change_builder.overwrite("old_val", old_statuses.at(table_id));
        change_builder.overwrite("new_val", new_statuses.at(table_id));
        status_changes_builder.add(std::move(change_builder).to_datum());
    }
    result_builder.overwrite("status_changes",
        std::move(status_changes_builder).to_datum());
    *result_out = std::move(result_builder).to_datum();
    *count_out = tables.size();
#endif
    return true;
}

bool real_reql_cluster_interface_t::table_wait(
        counted_t<const ql::db_t> db,
        const name_string_t &name,
        table_readiness_t readiness,
        signal_t *interruptor,
        ql::datum_t *result_out,
        std::string *error_out) {
    // RSI(raft): Reimplement this once table meta operations work
    not_implemented();
    (void)db;
    (void)name;
    (void)readiness;
    (void)interruptor;
    (void)result_out;
    (void)error_out;
#if 0
    namespace_id_t table_id;
    if (!search_table_metadata_by_name(*get_namespaces_metadata(), db->id, db->name,
            name, &table_id, error_out)) {
        return false;
    }

    std::set<namespace_id_t> table_ids;
    table_ids.insert(table_id);
    int num_waited;
    if (!wait_internal(table_ids, readiness, interruptor,
            result_out, &num_waited, error_out)) {
        return false;
    }

    /* If the table is deleted, then `wait_internal()` will just return normally. This
    behavior makes sense for `db_wait()` but not for `table_wait()`. So we manually check
    to see if the wait succeeded. */
    if (num_waited != 1) {
        *error_out = strprintf("Table `%s.%s` does not exist.",
            db->name.c_str(), name.c_str());
        return false;
    }
#endif
    return true;
}

bool real_reql_cluster_interface_t::db_wait(
        counted_t<const ql::db_t> db,
        table_readiness_t readiness,
        signal_t *interruptor,
        ql::datum_t *result_out,
        std::string *error_out) {
    // RSI(raft): Reimplement this once table meta operations work
    not_implemented();
    (void)db;
    (void)readiness;
    (void)interruptor;
    (void)result_out;
    (void)error_out;
    return false;
#if 0
    guarantee(db->name != name_string_t::guarantee_valid("rethinkdb"),
        "real_reql_cluster_interface_t should never get queries for system tables");

    cow_ptr_t<namespaces_semilattice_metadata_t> ns_metadata = get_namespaces_metadata();
    std::set<namespace_id_t> table_ids;
    for (const auto &pair : ns_metadata->namespaces) {
        if (!pair.second.is_deleted() &&
                pair.second.get_ref().database.get_ref() == db->id) {
            table_ids.insert(pair.first);
        }
    }

    int dummy_num_waited;
    return wait_internal(table_ids, readiness, interruptor,
        result_out, &dummy_num_waited, error_out);
#endif
}

bool real_reql_cluster_interface_t::reconfigure_internal(
        cluster_semilattice_metadata_t *cluster_md,
        const counted_t<const ql::db_t> &db,
        const namespace_id_t &table_id,
        const name_string_t &table_name,
        const table_generate_config_params_t &params,
        bool dry_run,
        signal_t *interruptor,
        ql::datum_t *result_out,
        std::string *error_out) {
    // RSI(raft): Reimplement this once table meta operations work
    not_implemented();
    (void)cluster_md;
    (void)db;
    (void)table_id;
    (void)table_name;
    (void)params;
    (void)dry_run;
    (void)interruptor;
    (void)result_out;
    (void)error_out;
    return false;
#if 0
    rassert(get_thread_id() == server_config_client->home_thread());
    cow_ptr_t<namespaces_semilattice_metadata_t>::change_t ns_change(
            &cluster_md->rdb_namespaces);
    namespace_semilattice_metadata_t *table_md =
        ns_change.get()->namespaces.at(table_id).get_mutable();

    // Store the old value of the config and status
    ql::datum_t old_config = convert_table_config_to_datum(table_id, table_name,
        convert_name_to_datum(db->name), table_md->primary_key.get_ref(),
        table_md->replication_info.get_ref().config, admin_identifier_format_t::name,
        server_config_client);
    table_status_artificial_table_backend_t *status_backend =
        admin_tables->table_status_backend[
            static_cast<int>(admin_identifier_format_t::name)].get();
    ql::datum_t old_status;
    if (!status_backend->read_row(convert_uuid_to_datum(table_id), interruptor,
            &old_status, error_out)) {
        return false;
    }

    std::map<server_id_t, int> server_usage;
    for (const auto &pair : cluster_md->rdb_namespaces->namespaces) {
        if (pair.second.is_deleted()) {
            continue;
        }
        if (pair.first == table_id) {
            /* We don't want to take into account the table's current configuration,
            since we're about to change that anyway */
            continue;
        }
        calculate_server_usage(pair.second.get_ref().replication_info.get_ref().config,
                               &server_usage);
    }

    table_replication_info_t new_repli_info;

    if (!calculate_split_points_intelligently(
            table_id,
            this,
            params.num_shards,
            table_md->replication_info.get_ref().shard_scheme,
            interruptor,
            &new_repli_info.shard_scheme,
            error_out)) {
        return false;
    }

    /* This just generates a new configuration; it doesn't put it in the
    semilattices. */
    if (!table_generate_config(
            server_config_client,
            table_id,
            table_meta_client,
            server_usage,
            params,
            new_repli_info.shard_scheme,
            interruptor,
            &new_repli_info.config,
            error_out)) {
        return false;
    }

    new_repli_info.config.write_ack_config.mode = write_ack_config_t::mode_t::majority;
    new_repli_info.config.durability = write_durability_t::HARD;

    if (!dry_run) {
        /* Commit the change */
        table_md->replication_info.set(new_repli_info);
        semilattice_root_view->join(*cluster_md);
    }

    // Compute the new value of the config and status
    ql::datum_t new_config = convert_table_config_to_datum(table_id, table_name,
        convert_name_to_datum(db->name), table_md->primary_key.get_ref(),
        new_repli_info.config, admin_identifier_format_t::name, server_config_client);
    ql::datum_t new_status;
    if (!status_backend->read_row(convert_uuid_to_datum(table_id), interruptor,
            &new_status, error_out)) {
        return false;
    }

    ql::datum_object_builder_t result_builder;
    if (!dry_run) {
        result_builder.overwrite("reconfigured", ql::datum_t(1.0));
        result_builder.overwrite("config_changes",
            make_replacement_pair(old_config, new_config));
        result_builder.overwrite("status_changes",
            make_replacement_pair(old_status, new_status));
    } else {
        result_builder.overwrite("reconfigured", ql::datum_t(0.0));
        result_builder.overwrite("config_changes",
            make_replacement_pair(old_config, new_config));
    }
    *result_out = std::move(result_builder).to_datum();
    return true;
#endif
}

bool real_reql_cluster_interface_t::table_reconfigure(
        counted_t<const ql::db_t> db,
        const name_string_t &name,
        const table_generate_config_params_t &params,
        bool dry_run,
        signal_t *interruptor,
        ql::datum_t *result_out,
        std::string *error_out) {
    // RSI(raft): Reimplement this once table meta operations work
    not_implemented();
    (void)db;
    (void)name;
    (void)params;
    (void)dry_run;
    (void)interruptor;
    (void)result_out;
    (void)error_out;
    return false;
#if 0
    guarantee(db->name != name_string_t::guarantee_valid("rethinkdb"),
        "real_reql_cluster_interface_t should never get queries for system tables");
    cross_thread_signal_t ct_interruptor(interruptor,
        server_config_client->home_thread());
    on_thread_t thread_switcher(server_config_client->home_thread());
    cluster_semilattice_metadata_t cluster_md = semilattice_root_view->get();
    namespace_id_t table_id;
    if (!search_table_metadata_by_name(*cluster_md.rdb_namespaces, db->id, db->name,
            name, &table_id, error_out)) {
        return false;
    }
    return reconfigure_internal(&cluster_md, db, table_id, name, params, dry_run,
                                &ct_interruptor, result_out, error_out);
#endif
}

bool real_reql_cluster_interface_t::db_reconfigure(
        counted_t<const ql::db_t> db,
        const table_generate_config_params_t &params,
        bool dry_run,
        signal_t *interruptor,
        ql::datum_t *result_out,
        std::string *error_out) {
    // RSI(raft): Reimplement this once table meta operations work
    not_implemented();
    (void)db;
    (void)params;
    (void)dry_run;
    (void)interruptor;
    (void)result_out;
    (void)error_out;
    return false;
#if 0
    guarantee(db->name != name_string_t::guarantee_valid("rethinkdb"),
        "real_reql_cluster_interface_t should never get queries for system tables");
    cross_thread_signal_t ct_interruptor(interruptor,
        server_config_client->home_thread());
    on_thread_t thread_switcher(server_config_client->home_thread());
    cluster_semilattice_metadata_t cluster_md = semilattice_root_view->get();
    ql::datum_t combined_stats = ql::datum_t::empty_object();
    cow_ptr_t<namespaces_semilattice_metadata_t> namespaces_copy =
        cluster_md.rdb_namespaces;
    for (const auto &pair : namespaces_copy->namespaces) {
        if (!pair.second.is_deleted() &&
                pair.second.get_ref().database.get_ref() == db->id) {
            ql::datum_t stats;
            if (!reconfigure_internal(&cluster_md, db, pair.first,
                    pair.second.get_ref().name.get_ref(), params, dry_run,
                    &ct_interruptor, &stats, error_out)) {
                return false;
            }
            std::set<std::string> dummy_conditions;
            combined_stats = combined_stats.merge(stats, &ql::stats_merge,
                ql::configured_limits_t::unlimited, &dummy_conditions);
            guarantee(dummy_conditions.empty());
        }
    }
    *result_out = combined_stats;
    return true;
#endif
}

bool real_reql_cluster_interface_t::rebalance_internal(
        cluster_semilattice_metadata_t *cluster_md,
        const counted_t<const ql::db_t> &db,
        const namespace_id_t &table_id,
        const name_string_t &table_name,
        signal_t *interruptor,
        ql::datum_t *results_out,
        std::string *error_out) {
    // RSI(raft): Reimplement this once table meta operations work
    not_implemented();
    (void)cluster_md;
    (void)db;
    (void)table_id;
    (void)table_name;
    (void)interruptor;
    (void)results_out;
    (void)error_out;
    return false;
#if 0
    /* Store old status */
    table_status_artificial_table_backend_t *status_backend =
        admin_tables->table_status_backend[
            static_cast<int>(admin_identifier_format_t::name)].get();
    ql::datum_t old_status;
    if (!status_backend->read_row(convert_uuid_to_datum(table_id), interruptor,
            &old_status, error_out)) {
        return false;
    }

    /* Find the specified table in the semilattice metadata */
    cow_ptr_t<namespaces_semilattice_metadata_t>::change_t ns_change(
            &cluster_md->rdb_namespaces);
    namespace_semilattice_metadata_t *table_md =
        ns_change.get()->namespaces.at(table_id).get_mutable();

    std::map<store_key_t, int64_t> counts;
    if (!fetch_distribution(table_id, this, interruptor, &counts, error_out)) {
        *error_out = strprintf("When measuring document distribution for table "
            "`%s.%s`: %s", db->name.c_str(), table_name.c_str(), error_out->c_str());
        return false;
    }

    table_replication_info_t new_repli_info = table_md->replication_info.get_ref();
    if (!calculate_split_points_with_distribution(
            counts,
            new_repli_info.config.shards.size(),
            &new_repli_info.shard_scheme,
            error_out)) {
        return false;
    }

    table_md->replication_info.set(new_repli_info);
    semilattice_root_view->join(*cluster_md);

    /* Calculate new status */
    ql::datum_t new_status;
    if (!status_backend->read_row(convert_uuid_to_datum(table_id), interruptor,
            &new_status, error_out)) {
        return false;
    }

    ql::datum_object_builder_t builder;
    builder.overwrite("rebalanced", ql::datum_t(1.0));
    builder.overwrite("status_changes", make_replacement_pair(old_status, new_status));
    *results_out = std::move(builder).to_datum();

    return true;
#endif
}

bool real_reql_cluster_interface_t::table_rebalance(
        counted_t<const ql::db_t> db,
        const name_string_t &name,
        signal_t *interruptor,
        ql::datum_t *result_out,
        std::string *error_out) {
    // RSI(raft): Reimplement this once table meta operations work
    not_implemented();
    (void)db;
    (void)name;
    (void)interruptor;
    (void)result_out;
    (void)error_out;
    return false;
#if 0
    guarantee(db->name != name_string_t::guarantee_valid("rethinkdb"),
        "real_reql_cluster_interface_t should never get queries for system tables");
    cross_thread_signal_t ct_interruptor(interruptor,
        server_config_client->home_thread());
    on_thread_t thread_switcher(server_config_client->home_thread());
    cluster_semilattice_metadata_t cluster_md = semilattice_root_view->get();
    namespace_id_t table_id;
    if (!search_table_metadata_by_name(*cluster_md.rdb_namespaces, db->id, db->name,
            name, &table_id, error_out)) {
        return false;
    }
    return rebalance_internal(&cluster_md, db, table_id, name, &ct_interruptor,
                              result_out, error_out);
#endif
}

bool real_reql_cluster_interface_t::db_rebalance(
        counted_t<const ql::db_t> db,
        signal_t *interruptor,
        ql::datum_t *result_out,
        std::string *error_out) {
    // RSI(raft): Reimplement this once table meta operations work
    not_implemented();
    (void)db;
    (void)interruptor;
    (void)result_out;
    (void)error_out;
    return false;
#if 0
    guarantee(db->name != name_string_t::guarantee_valid("rethinkdb"),
        "real_reql_cluster_interface_t should never get queries for system tables");
    cross_thread_signal_t ct_interruptor(interruptor,
        server_config_client->home_thread());
    on_thread_t thread_switcher(server_config_client->home_thread());
    cluster_semilattice_metadata_t cluster_md = semilattice_root_view->get();
    ql::datum_t combined_stats = ql::datum_t::empty_object();
    cow_ptr_t<namespaces_semilattice_metadata_t> namespaces_copy =
        cluster_md.rdb_namespaces;
    for (const auto &pair : namespaces_copy->namespaces) {
        if (!pair.second.is_deleted() &&
                pair.second.get_ref().database.get_ref() == db->id) {
            ql::datum_t stats;
            if (!rebalance_internal(&cluster_md, db, pair.first,
                    pair.second.get_ref().name.get_ref(),
                    &ct_interruptor, &stats, error_out)) {
                return false;
            }
            std::set<std::string> dummy_conditions;
            combined_stats = combined_stats.merge(stats, &ql::stats_merge,
                ql::configured_limits_t::unlimited, &dummy_conditions);
            guarantee(dummy_conditions.empty());
        }
    }
    *result_out = combined_stats;
    return true;
#endif
}

bool real_reql_cluster_interface_t::find_table(
        const counted_t<const ql::db_t> &db,
        const name_string_t &name,
        namespace_id_t *table_id_out,
        std::string *error_out) {
<<<<<<< HEAD
    size_t count;
    if (!table_meta_client->find(db->id, name, table_id_out, &count)) {
        if (count == 0) {
            *error_out = strprintf("Table `%s.%s` does not exist.", db->name.c_str(),
                name.c_str());
        } else {
            *error_out = strprintf("Table `%s.%s` is ambiguous; there are multiple "
                "tables with that name.", db->name.c_str(), name.c_str());
        }
        return false;
    }
    return true;
=======
    table_meta_client_t::find_res_t res =
        table_meta_client->find(db->id, name, table_id_out);
    if (res == table_meta_client_t::find_res_t::none) {
        *error_out = strprintf("Table `%s.%s` does not exist.", db->name.c_str(),
            name.c_str());
        return false;
    } else if (res == table_meta_client_t::find_res_t::multiple) {
        *error_out = strprintf("Table `%s.%s` is ambiguous; there are multiple "
            "tables with that name.", db->name.c_str(), name.c_str());
        return false;
    } else {
        return true;
    }
>>>>>>> d13ee4ca
}

/* Checks that divisor is indeed a divisor of multiple. */
template <class T>
bool is_joined(const T &multiple, const T &divisor) {
    T cpy = multiple;

    semilattice_join(&cpy, divisor);
    return cpy == multiple;
}

void real_reql_cluster_interface_t::wait_for_metadata_to_propagate(
        const cluster_semilattice_metadata_t &metadata, signal_t *interruptor) {
    int threadnum = get_thread_id().threadnum;

    guarantee(cross_thread_database_watchables[threadnum].has());
    cross_thread_database_watchables[threadnum]->get_watchable()->run_until_satisfied(
            [&] (const databases_semilattice_metadata_t &md) -> bool
                { return is_joined(md, metadata.databases); },
            interruptor);
}

template <class T>
void copy_value(const T *in, T *out) {
    *out = *in;
}

void real_reql_cluster_interface_t::get_databases_metadata(
        databases_semilattice_metadata_t *out) {
    int threadnum = get_thread_id().threadnum;
    r_sanity_check(cross_thread_database_watchables[threadnum].has());
    cross_thread_database_watchables[threadnum]->apply_read(
            std::bind(&copy_value<databases_semilattice_metadata_t>,
                      ph::_1, out));
}

bool real_reql_cluster_interface_t::make_single_selection(
        artificial_table_backend_t *table_backend,
        const name_string_t &table_name,
        const uuid_u &primary_key,
        const ql::protob_t<const Backtrace> &bt,
        const std::string &msg_if_not_found,
        ql::env_t *env,
        scoped_ptr_t<ql::val_t> *selection_out,
        std::string *error_out) {
    ql::datum_t row;
    if (!table_backend->read_row(convert_uuid_to_datum(primary_key), env->interruptor,
            &row, error_out)) {
        return false;
    }
    if (!row.has()) {
        /* This is unlikely, but it can happen if the object is deleted between when we
        look up its name and when we call `read_row()` */
        *error_out = msg_if_not_found;
        return false;
    }
    counted_t<ql::table_t> table = make_counted<ql::table_t>(
        counted_t<base_table_t>(new artificial_table_t(table_backend)),
        make_counted<const ql::db_t>(
            nil_uuid(), name_string_t::guarantee_valid("rethinkdb")),
        table_name.str(), false, bt);
    *selection_out = make_scoped<ql::val_t>(
        ql::single_selection_t::from_row(env, bt, table, row),
        bt);
    return true;
}
<|MERGE_RESOLUTION|>--- conflicted
+++ resolved
@@ -203,14 +203,8 @@
         /* Make sure there isn't an existing table with the same name */
         {
             namespace_id_t dummy_table_id;
-<<<<<<< HEAD
-            size_t count;
-            table_meta_client->find(db->id, name, &dummy_table_id, &count);
-            if (count != 0) {
-=======
             if (table_meta_client->find(db->id, name, &dummy_table_id) !=
                     table_meta_client_t::find_res_t::none) {
->>>>>>> d13ee4ca
                 *error_out = strprintf("Table `%s.%s` already exists.", db->name.c_str(),
                     name.c_str());
                 return false;
@@ -1029,20 +1023,6 @@
         const name_string_t &name,
         namespace_id_t *table_id_out,
         std::string *error_out) {
-<<<<<<< HEAD
-    size_t count;
-    if (!table_meta_client->find(db->id, name, table_id_out, &count)) {
-        if (count == 0) {
-            *error_out = strprintf("Table `%s.%s` does not exist.", db->name.c_str(),
-                name.c_str());
-        } else {
-            *error_out = strprintf("Table `%s.%s` is ambiguous; there are multiple "
-                "tables with that name.", db->name.c_str(), name.c_str());
-        }
-        return false;
-    }
-    return true;
-=======
     table_meta_client_t::find_res_t res =
         table_meta_client->find(db->id, name, table_id_out);
     if (res == table_meta_client_t::find_res_t::none) {
@@ -1056,7 +1036,6 @@
     } else {
         return true;
     }
->>>>>>> d13ee4ca
 }
 
 /* Checks that divisor is indeed a divisor of multiple. */
