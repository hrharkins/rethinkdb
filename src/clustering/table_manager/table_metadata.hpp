--- conflicted
+++ resolved
@@ -239,14 +239,8 @@
 class contracts_and_contract_acks_t {
 public:
     multi_table_manager_bcard_t::timestamp_t timestamp;
-<<<<<<< HEAD
     table_raft_state_t state;
     std::map<contract_id_t, contract_ack_t> contract_acks;
-=======
-    contracts_t contracts;
-    contract_acks_t contract_acks;
-    server_name_map_t server_names;
->>>>>>> ca9acbbb
 };
 RDB_DECLARE_SERIALIZABLE(contracts_and_contract_acks_t);
 
