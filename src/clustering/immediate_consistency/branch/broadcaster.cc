--- conflicted
+++ resolved
@@ -625,21 +625,8 @@
             listener_read(
                 mailbox_manager, readers[i]->read_mailbox, read, &responses[i],
                 timestamp, order_token, enforcer_tokens[i], &interruptor2);
-<<<<<<< HEAD
-=======
-
-            /* Notice this is a bit of a hack here, we're passing a default
-             * constructed context here to the UNSHARD function. This is
-             * only works if the unsharding of all_reads doesn't require
-             * anything fancy like reads to other databases. Should we ever
-             * have need for a real context here it's not too hard to add but
-             * for the time being I can't see an actual use case so I'm not
-             * adding it.*/
-            read.unshard(responses.data(), responses.size(), response,
-                         static_cast<rdb_context_t *>(NULL),
-                         &interruptor2);
->>>>>>> a62e0a9a
-        }
+        }
+
         /* Note this is a bit of a hack. We're passing a NULL
          * context to the UNSHARD function. This only works if the unsharding
          * of all_reads doesn't require anything fancy like reads to other
@@ -647,7 +634,7 @@
          * not too hard to add but for the time being I can't see an actual use
          * case so I'm not adding it.*/
         read.unshard(responses.data(), responses.size(), response,
-                     static_cast<typename protocol_t::context_t *>(NULL),
+                     static_cast<rdb_context_t *>(NULL),
                      &interruptor2);
     } catch (const interrupted_exc_t &) {
         if (interruptor->is_pulsed()) {
