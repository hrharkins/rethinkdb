#ifndef CLUSTERING_REACTOR_REACTOR_TCC_
#define CLUSTERING_REACTOR_REACTOR_TCC_

#include "clustering/reactor/reactor.hpp"

#include "clustering/immediate_consistency/branch/broadcaster.hpp"
#include "clustering/immediate_consistency/branch/replier.hpp"
#include "clustering/immediate_consistency/query/master.hpp"

template<class key_t, class value_t>
std::map<key_t, value_t> collapse_optionals_in_map(const std::map<key_t, boost::optional<value_t> > &map) {
    std::map<key_t, value_t> res;
    for (typename std::map<key_t, boost::optional<value_t> >::const_iterator it = map.begin(); it != map.end(); it++) {
        if (it->second) {
            res.insert(std::make_pair(it->first, it->second.get()));
        }
    }
    return res;
}

template<class protocol_t>
reactor_t<protocol_t>::reactor_t(
        mailbox_manager_t *mm,
        typename master_t<protocol_t>::ack_checker_t *ack_checker_,
        clone_ptr_t<watchable_t<std::map<peer_id_t, boost::optional<directory_echo_wrapper_t<reactor_business_card_t<protocol_t> > > > > > rd,
        boost::shared_ptr<semilattice_readwrite_view_t<branch_history_t<protocol_t> > > bh,
        clone_ptr_t<watchable_t<blueprint_t<protocol_t> > > b,
<<<<<<< HEAD
        multistore_ptr_t<protocol_t> *_underlying_svs) THROWS_NOTHING :
=======
        store_view_t<protocol_t> *_underlying_store,
        perfmon_collection_t *_parent_perfmon_collection) THROWS_NOTHING :
>>>>>>> 1ab3e07c
    mailbox_manager(mm),
    ack_checker(ack_checker_),
    reactor_directory(rd),
    directory_echo_writer(mailbox_manager, reactor_business_card_t<protocol_t>()),
    directory_echo_mirror(mailbox_manager, rd->subview(&collapse_optionals_in_map<peer_id_t, directory_echo_wrapper_t<reactor_business_card_t<protocol_t> > >)),
    branch_history(bh),
    master_directory(std::map<master_id_t, master_business_card_t<protocol_t> >()),
<<<<<<< HEAD
    blueprint_watchable(b),
    underlying_svs(_underlying_svs),
    blueprint_subscription(boost::bind(&reactor_t<protocol_t>::on_blueprint_changed, this))
=======
    blueprint_watchable(b), underlying_store(_underlying_store),
    blueprint_subscription(boost::bind(&reactor_t<protocol_t>::on_blueprint_changed, this)),
    parent_perfmon_collection(_parent_perfmon_collection),
    regions_perfmon_collection("regions", parent_perfmon_collection, true, true)
>>>>>>> 1ab3e07c
{
    {
        typename watchable_t<blueprint_t<protocol_t> >::freeze_t freeze(blueprint_watchable);
        blueprint_watchable->get().assert_valid();
        try_spawn_roles();
        blueprint_subscription.reset(blueprint_watchable, &freeze);
    }
}

template <class protocol_t>
reactor_t<protocol_t>::directory_entry_t::directory_entry_t(reactor_t<protocol_t> *_parent, typename protocol_t::region_t _region)
    : parent(_parent), region(_region), reactor_activity_id(boost::uuids::nil_generator()())
{ }

template <class protocol_t>
directory_echo_version_t reactor_t<protocol_t>::directory_entry_t::set(typename reactor_business_card_t<protocol_t>::activity_t activity) {
    typename directory_echo_writer_t<reactor_business_card_t<protocol_t> >::our_value_change_t our_value_change(&parent->directory_echo_writer);
    if (!reactor_activity_id.is_nil()) {
        our_value_change.buffer.activities.erase(reactor_activity_id);
    }
    reactor_activity_id = generate_uuid();
    our_value_change.buffer.activities.insert(std::make_pair(reactor_activity_id, std::make_pair(region, activity)));
    return our_value_change.commit();
}

template <class protocol_t>
directory_echo_version_t reactor_t<protocol_t>::directory_entry_t::update_without_changing_id(typename reactor_business_card_t<protocol_t>::activity_t activity) {
    typename directory_echo_writer_t<reactor_business_card_t<protocol_t> >::our_value_change_t our_value_change(&parent->directory_echo_writer);
    rassert(!reactor_activity_id.is_nil(), "This method should only be called when an activity has already been set\n");

    our_value_change.buffer.activities[reactor_activity_id].second = activity;
    return our_value_change.commit();
}

template <class protocol_t>
reactor_t<protocol_t>::directory_entry_t::~directory_entry_t() {
    if (!reactor_activity_id.is_nil()) {
        typename directory_echo_writer_t<reactor_business_card_t<protocol_t> >::our_value_change_t our_value_change(&parent->directory_echo_writer);
        our_value_change.buffer.activities.erase(reactor_activity_id);
        our_value_change.commit();
    }
}

template<class protocol_t>
void reactor_t<protocol_t>::on_blueprint_changed() THROWS_NOTHING {
    blueprint_t<protocol_t> blueprint = blueprint_watchable->get();
    blueprint.assert_valid();
    rassert(std_contains(blueprint.peers_roles, get_me()), "reactor_t assumes that it is mentioned in the blueprint it's given.");

    std::map<typename protocol_t::region_t, typename blueprint_details::role_t> blueprint_roles =
        blueprint.peers_roles.find(get_me())->second;
    for (typename std::map<typename protocol_t::region_t, current_role_t *>::iterator it = current_roles.begin();
            it != current_roles.end(); it++) {
        typename std::map<typename protocol_t::region_t, blueprint_details::role_t>::iterator it2 =
            blueprint_roles.find((*it).first);
        if (it2 == blueprint_roles.end()) {
            /* The shard boundaries have changed, and the shard that the running
            coroutine was for no longer exists; interrupt it */
            it->second->abort.pulse_if_not_already_pulsed();
        } else {
            if (it->second->role != it2->second) {
                /* Our role for the shard has changed; interrupt the running
                coroutine */
                it->second->abort.pulse_if_not_already_pulsed();
            } else {
                /* Notify the running coroutine of the new blueprint */
                it->second->blueprint.set_value(blueprint);
            }
        }
    }
}

template<class protocol_t>
void reactor_t<protocol_t>::try_spawn_roles() THROWS_NOTHING {
    blueprint_t<protocol_t> blueprint = blueprint_watchable->get();
    rassert(std_contains(blueprint.peers_roles, get_me()), "reactor_t assumes that it is mentioned in the blueprint it's given.");

    std::map<typename protocol_t::region_t, typename blueprint_details::role_t> blueprint_roles =
        (*blueprint.peers_roles.find(get_me())).second;
    typename std::map<typename protocol_t::region_t, blueprint_details::role_t>::iterator it;
    for (it = blueprint_roles.begin(); it != blueprint_roles.end(); it++) {
        bool none_overlap = true;
        for (typename std::map<typename protocol_t::region_t, current_role_t *>::iterator it2 = current_roles.begin();
                it2 != current_roles.end(); it2++) {
            if (region_overlaps((*it).first, (*it2).first)) {
                none_overlap = false;
                break;
            }
        }

        if (none_overlap) {
            //This state will be cleaned up in run_role
            current_role_t *role = new current_role_t(it->second, blueprint);
            current_roles.insert(std::make_pair(it->first, role));
            coro_t::spawn_sometime(boost::bind(&reactor_t<protocol_t>::run_role, this, it->first,
                                               role, auto_drainer_t::lock_t(&drainer)));
        }
    }
}

template<class protocol_t>
void reactor_t<protocol_t>::run_role(
        typename protocol_t::region_t region,
        current_role_t *role,
        auto_drainer_t::lock_t keepalive) THROWS_NOTHING {

    //A store_view_t derived object that acts as a store for the specified region
    multistore_ptr_t<protocol_t> svs_subview(underlying_svs, region);

    {
        //All of the be_{role} functions respond identically to blueprint changes
        //and interruptions... so we just unify those signals
        wait_any_t wait_any(&role->abort, keepalive.get_drain_signal());

        switch (role->role) {
            case blueprint_details::role_primary:
                be_primary(region, &svs_subview, role->blueprint.get_watchable(), &wait_any);
                break;
            case blueprint_details::role_secondary:
                be_secondary(region, &svs_subview, role->blueprint.get_watchable(), &wait_any);
                break;
            case blueprint_details::role_nothing:
                be_nothing(region, &svs_subview, role->blueprint.get_watchable(), &wait_any);
                break;
            default:
                unreachable();
                break;
        }
    }

    //As promised, clean up the state from try_spawn_roles
    current_roles.erase(region);
    delete role;

    if (!keepalive.get_drain_signal()->is_pulsed()) {
        try_spawn_roles();
    }
}

template<class protocol_t>
boost::optional<boost::optional<broadcaster_business_card_t<protocol_t> > > reactor_t<protocol_t>::extract_broadcaster_from_reactor_business_card_primary(const boost::optional<boost::optional<typename reactor_business_card_t<protocol_t>::primary_t> > &bcard) {
    if (!bcard) {
        return boost::optional<boost::optional<broadcaster_business_card_t<protocol_t> > >();
    }
    if (!bcard.get()) {
        return boost::optional<boost::optional<broadcaster_business_card_t<protocol_t> > >(
            boost::optional<broadcaster_business_card_t<protocol_t> >());
    }
    return boost::optional<boost::optional<broadcaster_business_card_t<protocol_t> > >(
        boost::optional<broadcaster_business_card_t<protocol_t> >(bcard.get().get().broadcaster));
}

template <class protocol_t>
void reactor_t<protocol_t>::wait_for_directory_acks(directory_echo_version_t version_to_wait_on, signal_t *interruptor) THROWS_ONLY(interrupted_exc_t) {
    while (true) {
        /* This function waits for acks from all the peers mentioned in the
        blueprint. If the blueprint changes while we're waiting for acks, we
        restart from the top. This is important because otherwise we might
        deadlock. For example, if we were waiting for a machine to come back up
        and then it was declared dead, our interruptor might not be pulsed but
        the `ack_waiter_t` would never be pulsed so we would get stuck. */
        cond_t blueprint_changed;
        blueprint_t<protocol_t> bp;
        typename watchable_t<blueprint_t<protocol_t> >::subscription_t subscription(
            boost::bind(&cond_t::pulse_if_not_already_pulsed, &blueprint_changed));
        {
            typename watchable_t<blueprint_t<protocol_t> >::freeze_t freeze(blueprint_watchable);
            bp = blueprint_watchable->get();
            subscription.reset(blueprint_watchable, &freeze);
        }
        typename std::map<peer_id_t, std::map<typename protocol_t::region_t, typename blueprint_details::role_t> >::iterator it = bp.peers_roles.begin();
        for (it = bp.peers_roles.begin(); it != bp.peers_roles.end(); it++) {
            typename directory_echo_writer_t<reactor_business_card_t<protocol_t> >::ack_waiter_t ack_waiter(&directory_echo_writer, it->first, version_to_wait_on);
            wait_any_t waiter(&ack_waiter, &blueprint_changed);
            wait_interruptible(&waiter, interruptor);
            if (blueprint_changed.is_pulsed()) {
                break;
            }
        }
        if (!blueprint_changed.is_pulsed()) {
            break;
        }
    }
}

template<class protocol_t, class activity_t>
boost::optional<boost::optional<activity_t> > extract_activity_from_reactor_bcard(const std::map<peer_id_t, boost::optional<directory_echo_wrapper_t<reactor_business_card_t<protocol_t> > > > &bcards, peer_id_t p_id, const reactor_activity_id_t &ra_id) {
    typename std::map<peer_id_t, boost::optional<directory_echo_wrapper_t<reactor_business_card_t<protocol_t> > > >::const_iterator it = bcards.find(p_id);
    if (it == bcards.end()) {
        return boost::optional<boost::optional<activity_t> >();
    }
    if (!it->second) {
        return boost::optional<boost::optional<activity_t> >(boost::optional<activity_t>());
    }
    typename reactor_business_card_t<protocol_t>::activity_map_t::const_iterator jt = it->second->internal.activities.find(ra_id);
    if (jt == it->second->internal.activities.end()) {
        return boost::optional<boost::optional<activity_t> >(boost::optional<activity_t>());
    }
    try {
        return boost::optional<boost::optional<activity_t> >(boost::optional<activity_t>(boost::get<activity_t>(jt->second.second)));
    } catch (boost::bad_get) {
        crash("Tried to get an activity of an unexpected type, it is assumed "
            "the person calling this function knows the type of the activity "
            "they will be getting back.\n");
    }
}

template <class protocol_t>
template <class activity_t>
clone_ptr_t<watchable_t<boost::optional<boost::optional<activity_t> > > > reactor_t<protocol_t>::get_directory_entry_view(peer_id_t p_id, const reactor_activity_id_t &ra_id) {
    return reactor_directory->subview(boost::bind(&extract_activity_from_reactor_bcard<protocol_t, activity_t>, _1, p_id, ra_id));
}

#endif  // CLUSTERING_REACTOR_REACTOR_TCC_<|MERGE_RESOLUTION|>--- conflicted
+++ resolved
@@ -25,12 +25,8 @@
         clone_ptr_t<watchable_t<std::map<peer_id_t, boost::optional<directory_echo_wrapper_t<reactor_business_card_t<protocol_t> > > > > > rd,
         boost::shared_ptr<semilattice_readwrite_view_t<branch_history_t<protocol_t> > > bh,
         clone_ptr_t<watchable_t<blueprint_t<protocol_t> > > b,
-<<<<<<< HEAD
-        multistore_ptr_t<protocol_t> *_underlying_svs) THROWS_NOTHING :
-=======
-        store_view_t<protocol_t> *_underlying_store,
+        multistore_ptr_t<protocol_t> *_underlying_svs,
         perfmon_collection_t *_parent_perfmon_collection) THROWS_NOTHING :
->>>>>>> 1ab3e07c
     mailbox_manager(mm),
     ack_checker(ack_checker_),
     reactor_directory(rd),
@@ -38,16 +34,11 @@
     directory_echo_mirror(mailbox_manager, rd->subview(&collapse_optionals_in_map<peer_id_t, directory_echo_wrapper_t<reactor_business_card_t<protocol_t> > >)),
     branch_history(bh),
     master_directory(std::map<master_id_t, master_business_card_t<protocol_t> >()),
-<<<<<<< HEAD
     blueprint_watchable(b),
     underlying_svs(_underlying_svs),
-    blueprint_subscription(boost::bind(&reactor_t<protocol_t>::on_blueprint_changed, this))
-=======
-    blueprint_watchable(b), underlying_store(_underlying_store),
     blueprint_subscription(boost::bind(&reactor_t<protocol_t>::on_blueprint_changed, this)),
     parent_perfmon_collection(_parent_perfmon_collection),
     regions_perfmon_collection("regions", parent_perfmon_collection, true, true)
->>>>>>> 1ab3e07c
 {
     {
         typename watchable_t<blueprint_t<protocol_t> >::freeze_t freeze(blueprint_watchable);
