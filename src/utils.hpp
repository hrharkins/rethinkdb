--- conflicted
+++ resolved
@@ -322,9 +322,9 @@
 
 std::string errno_string(int errsv);
 
-<<<<<<< HEAD
+
 int get_num_db_threads();
-=======
+
 template <class T>
 T valgrind_undefined(T value) {
 #ifdef VALGRIND
@@ -332,7 +332,7 @@
 #endif
     return value;
 }
->>>>>>> 0c77b703
+
 
 #define STR(x) #x
 #define MSTR(x) STR(x) // Stringify a macro
