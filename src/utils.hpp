// Copyright 2010-2014 RethinkDB, all rights reserved.
#ifndef UTILS_HPP_
#define UTILS_HPP_

#include <inttypes.h>
#include <math.h>
#include <stdio.h>
#include <stdlib.h>

#include <functional>
#include <stdexcept>
#include <string>
#include <vector>

#include "errors.hpp"
#include "config/args.hpp"

class printf_buffer_t;

namespace ph = std::placeholders;

<<<<<<< HEAD
// For specifying read or write access.  The only valid values of this type are, and
// always will be, `read` and `write`.
enum class access_t { read, write };

// For specifying read access.  (Use for readability.)
enum class read_access_t { read };
=======
class Term;
void pb_print(Term *t);

// A thread number as used by the thread pool.
class threadnum_t {
public:
    explicit threadnum_t(int32_t _threadnum) : threadnum(_threadnum) { }

    bool operator==(threadnum_t other) const { return threadnum == other.threadnum; }

    int32_t threadnum;
};
>>>>>>> 49e6e9b3

class startup_shutdown_t {
public:
    startup_shutdown_t();
    ~startup_shutdown_t();
};

struct const_charslice {
    const char *beg, *end;
    const_charslice(const char *_beg, const char *_end) : beg(_beg), end(_end) { }
    const_charslice() : beg(NULL), end(NULL) { }
};

typedef uint64_t microtime_t;

microtime_t current_microtime();

/* General exception to be thrown when some process is interrupted. It's in
`utils.hpp` because I can't think where else to put it */
class interrupted_exc_t : public std::exception {
public:
    const char *what() const throw () {
        return "interrupted";
    }
};

/* Forbid the following function definition to be inlined
 * (note: some compilers might require `noinline` instead of `__attribute__ ((noinline))`)
 */
#define NOINLINE __attribute__ ((noinline))

/* Pad a value to the size of one or multiple cache lines to avoid false sharing.
 */
#define COMPUTE_PADDING_SIZE(value, alignment) \
    (alignment) - ((((value) + (alignment) - 1) % (alignment)) + 1)

template<typename value_t>
struct cache_line_padded_t {
    cache_line_padded_t() { }
    explicit cache_line_padded_t(value_t const &_value) : value(_value) { }
    value_t value;
    char padding[COMPUTE_PADDING_SIZE(sizeof(value_t), CACHE_LINE_SIZE)];
};
#undef COMPUTE_PADDING_SIZE

void *malloc_aligned(size_t size, size_t alignment);


timespec clock_monotonic();
timespec clock_realtime();

typedef uint64_t ticks_t;
ticks_t secs_to_ticks(time_t secs);
ticks_t get_ticks();
time_t get_secs();
double ticks_to_secs(ticks_t ticks);




class rng_t {
public:
// Returns a random number in [0, n).  Is not perfectly uniform; the
// bias tends to get worse when RAND_MAX is far from a multiple of n.
    int randint(int n);
    double randdouble();
    explicit rng_t(int seed = -1);
private:
    unsigned short xsubi[3];  // NOLINT(runtime/int)
    DISABLE_COPYING(rng_t);
};

// Reads from /dev/urandom.  Use this sparingly, please.
void get_dev_urandom(void *out, int64_t nbytes);

int randint(int n);
size_t randsize(size_t n);
double randdouble();
std::string rand_string(int len);

bool begins_with_minus(const char *string);
// strtoul() and strtoull() will for some reason not fail if the input begins
// with a minus sign. strtou64_strict() does.  Also we fix the constness of the
// end parameter.
int64_t strtoi64_strict(const char *string, const char **end, int base);
uint64_t strtou64_strict(const char *string, const char **end, int base);

// These functions return false and set the result to 0 if the conversion fails or
// does not consume the whole string.
MUST_USE bool strtoi64_strict(const std::string &str, int base, int64_t *out_result);
MUST_USE bool strtou64_strict(const std::string &str, int base, uint64_t *out_result);

std::string strprintf(const char *format, ...) __attribute__((format (printf, 1, 2)));
std::string vstrprintf(const char *format, va_list ap) __attribute__((format (printf, 1, 0)));


// formatted time:
// yyyy-mm-ddThh:mm:ss.nnnnnnnnn   (29 characters)
const size_t formatted_time_length = 29;    // not including null

void format_time(struct timespec time, printf_buffer_t *buf);
std::string format_time(struct timespec time);

struct timespec parse_time(const std::string &str) THROWS_ONLY(std::runtime_error);

/* Printing binary data to stderr in a nice format */
void print_hd(const void *buf, size_t offset, size_t length);

// Fast string compare

int sized_strcmp(const uint8_t *str1, int len1, const uint8_t *str2, int len2);



/* `with_priority_t` changes the priority of the current coroutine to the
 value given in its constructor. When it is destructed, it restores the
 original priority of the coroutine. */

class with_priority_t {
public:
    explicit with_priority_t(int priority);
    ~with_priority_t();
private:
    int previous_priority;
};


template <class InputIterator, class UnaryPredicate>
bool all_match_predicate(InputIterator begin, InputIterator end, UnaryPredicate f) {
    bool res = true;
    for (; begin != end; begin++) {
        res &= f(*begin);
    }
    return res;
}

template <class T, class UnaryPredicate>
bool all_in_container_match_predicate (const T &container, UnaryPredicate f) {
    return all_match_predicate(container.begin(), container.end(), f);
}

bool notf(bool x);

/* Translates to and from `0123456789ABCDEF`. */
bool hex_to_int(char c, int *out);
char int_to_hex(int i);

std::string blocking_read_file(const char *path);
bool blocking_read_file(const char *path, std::string *contents_out);

enum region_join_result_t { REGION_JOIN_OK, REGION_JOIN_BAD_JOIN, REGION_JOIN_BAD_REGION };

template <class T>
class assignment_sentry_t {
public:
    assignment_sentry_t(T *v, const T &value) :
        var(v), old_value(*var) {
        *var = value;
    }
    ~assignment_sentry_t() {
        *var = old_value;
    }
private:
    T *var;
    T old_value;
};

std::string sanitize_for_logger(const std::string &s);
static inline std::string time2str(const time_t &t) {
    char timebuf[26]; // I apologize for the magic constant.
    //           ^^ See man 3 ctime_r
    return ctime_r(&t, timebuf);
}

std::string errno_string(int errsv);



// Contains the name of the directory in which all data is stored.
class base_path_t {
public:
    explicit base_path_t(const std::string& path);
    const std::string& path() const;

    // Make this base_path_t into an absolute path (useful for daemonizing)
    // This can only be done if the path already exists, which is why we don't do it at construction
    void make_absolute();
private:
    std::string path_;
};

static const char *TEMPORARY_DIRECTORY_NAME = "tmp";

class serializer_filepath_t;

namespace unittest {
serializer_filepath_t manual_serializer_filepath(const std::string& permanent_path,
                                                 const std::string& temporary_path);
}  // namespace unittest

// Contains the name of a serializer file.
class serializer_filepath_t {
public:
    serializer_filepath_t(const base_path_t& directory, const std::string& relative_path)
        : permanent_path_(directory.path() + "/" + relative_path),
          temporary_path_(directory.path() + "/" + TEMPORARY_DIRECTORY_NAME + "/" + relative_path + ".create") {
        guarantee(!relative_path.empty());
    }

    // A serializer_file_opener_t will first open the file in a temporary location, then move it to
    // the permanent location when it's finished being created.  These give the names of those
    // locations.
    std::string permanent_path() const { return permanent_path_; }
    std::string temporary_path() const { return temporary_path_; }

private:
    friend serializer_filepath_t unittest::manual_serializer_filepath(const std::string& permanent_path,
                                                                      const std::string& temporary_path);
    serializer_filepath_t(const std::string& permanent_path, const std::string& temporary_path)
        : permanent_path_(permanent_path), temporary_path_(temporary_path) { }

    const std::string permanent_path_;
    const std::string temporary_path_;
};

void recreate_temporary_directory(const base_path_t& base_path);

// This will be thrown by remove_directory_recursive if a file cannot be removed
class remove_directory_exc_t : public std::exception {
public:
    remove_directory_exc_t(const std::string &path, int errsv) {
        char buf[512];
        info = strprintf("Fatal error: failed to delete file '%s': %s.",
                         path.c_str(),
                         errno_string_maybe_using_buffer(errsv, buf, sizeof(buf)));
    }
    ~remove_directory_exc_t() throw () { }
    const char *what() const throw () {
        return info.c_str();
    }
private:
    std::string info;
};

void remove_directory_recursive(const char *path) THROWS_ONLY(remove_directory_exc_t);

bool ptr_in_byte_range(const void *p, const void *range_start, size_t size_in_bytes);
bool range_inside_of_byte_range(const void *p, size_t n_bytes, const void *range_start, size_t size_in_bytes);

class debug_timer_t {
public:
    explicit debug_timer_t(std::string _name = "");
    ~debug_timer_t();
    microtime_t tick(const std::string &tag);
private:
    microtime_t start, last;
    std::string name, out;
};

#define MSTR(x) stringify(x) // Stringify a macro
#if defined __clang__
#define COMPILER "CLANG " __clang_version__
#elif defined __GNUC__
#define COMPILER "GCC " MSTR(__GNUC__) "." MSTR(__GNUC_MINOR__) "." MSTR(__GNUC_PATCHLEVEL__)
#else
#define COMPILER "UNKNOWN COMPILER"
#endif

#ifndef NDEBUG
#define RETHINKDB_VERSION_STR "rethinkdb " RETHINKDB_VERSION " (debug)" " (" COMPILER ")"
#else
#define RETHINKDB_VERSION_STR "rethinkdb " RETHINKDB_VERSION " (" COMPILER ")"
#endif

#define NULLPTR (static_cast<void *>(0))

#define DBLPRI "%.20g"

#define ANY_PORT 0

/** RVALUE_THIS
 *
 * This macro is used to annotate methods that treat *this as an
 * rvalue reference. On compilers that support it, it expands to &&
 * and all uses of the method on non-rvlaue *this are reported as
 * errors.
 *
 * The supported compilers are clang >= 2.9 and gcc >= 4.8.1
 *
 **/
#if defined(__clang__)
#if __has_extension(cxx_rvalue_references)
#define RVALUE_THIS &&
#else
#define RVALUE_THIS
#endif
#elif __GNUC__ > 4 || (__GNUC__ == 4 && \
    (__GNUC_MINOR__ > 8 || (__GNUC_MINOR__ == 8 && \
                            __GNUC_PATCHLEVEL__ > 1)))
#define RVALUE_THIS &&
#else
#define RVALUE_THIS
#endif

template <class T>
double safe_to_double(T val) {
    double res = static_cast<double>(val);
    if (val != static_cast<T>(res)) {
        return NAN;
    }
    return res;
}

#endif // UTILS_HPP_<|MERGE_RESOLUTION|>--- conflicted
+++ resolved
@@ -18,28 +18,6 @@
 class printf_buffer_t;
 
 namespace ph = std::placeholders;
-
-<<<<<<< HEAD
-// For specifying read or write access.  The only valid values of this type are, and
-// always will be, `read` and `write`.
-enum class access_t { read, write };
-
-// For specifying read access.  (Use for readability.)
-enum class read_access_t { read };
-=======
-class Term;
-void pb_print(Term *t);
-
-// A thread number as used by the thread pool.
-class threadnum_t {
-public:
-    explicit threadnum_t(int32_t _threadnum) : threadnum(_threadnum) { }
-
-    bool operator==(threadnum_t other) const { return threadnum == other.threadnum; }
-
-    int32_t threadnum;
-};
->>>>>>> 49e6e9b3
 
 class startup_shutdown_t {
 public:
