// Copyright 2010-2012 RethinkDB, all rights reserved.
#ifndef ARCH_RUNTIME_COROUTINES_HPP_
#define ARCH_RUNTIME_COROUTINES_HPP_

#ifndef NDEBUG
#include <string>
#endif

#include "arch/runtime/callable_action.hpp"
#include "arch/runtime/context_switching.hpp"
#include "arch/runtime/runtime_utils.hpp"
#include "utils.hpp"

const size_t MAX_COROUTINE_STACK_SIZE = 8*1024*1024;

// Enable cross-coroutine backtraces in debug mode, or when coro profiling is enabled
#if !defined(NDEBUG) || defined(ENABLE_CORO_PROFILER)
#define CROSS_CORO_BACKTRACES            1
#endif
#define CROSS_CORO_BACKTRACES_MAX_SIZE  64

threadnum_t get_thread_id();
struct coro_globals_t;


struct coro_profiler_mixin_t {
#ifdef ENABLE_CORO_PROFILER
    coro_profiler_mixin_t() : last_resumed_at(0), last_sample_at(0) { }
    ticks_t last_resumed_at;
    ticks_t last_sample_at;
#endif
};


/* A coro_t represents a fiber of execution within a thread. Create one with spawn_*(). Within a
coroutine, call wait() to return control to the scheduler; the coroutine will be resumed when
another fiber calls notify_*() on it.

coro_t objects can switch threads with move_to_thread(), but it is recommended that you use
on_thread_t for more safety. */

class coro_t : private coro_profiler_mixin_t,
               private linux_thread_message_t,
               public intrusive_list_node_t<coro_t>,
               public home_thread_mixin_t {
public:
    friend bool is_coroutine_stack_overflow(void *);

    template<class Callable>
    static void spawn_now_dangerously(const Callable &action) {
        coro_t *coro = get_and_init_coro(action);
        coro->notify_now_deprecated();
    }

    template<class Callable>
    static coro_t *spawn_sometime(const Callable &action) {
        coro_t *coro = get_and_init_coro(action);
        coro->notify_sometime();
        return coro;
    }

<<<<<<< HEAD
    // DEPRECATED:  Use spawn_ordered.  It's the same thing, only its name is shorter!
=======
    /* Whenever possible, `spawn_sometime()` should be used instead of
    `spawn_later_ordered()`. `spawn_later_ordered()` does not honor scheduler
    priorities. */
>>>>>>> e48b12fe
    template<class Callable>
    static coro_t *spawn_later_ordered(const Callable &action) {
        coro_t *coro = get_and_init_coro(action);
        coro->notify_later_ordered();
        return coro;
    }

    template<class Callable>
    static void spawn_ordered(const Callable &action) {
        spawn_later_ordered(action);
    }

    // Use coro_t::spawn_*(boost::bind(...)) for spawning with parameters.

    /* Pauses the current coroutine until it is notified */
    static void wait();

    /* Gives another coroutine a chance to run, but schedules this coroutine to
    be run at some point in the future. Might not preserve order; two calls to
    `yield()` by different coroutines may return in a different order than they
    began in. */
    static void yield();
    /* Like `yield()`, but guarantees that the ordering of coroutines calling 
    `yield_ordered()` is maintained. */
    static void yield_ordered();

    /* Returns a pointer to the current coroutine, or `NULL` if we are not in a
    coroutine. */
    static coro_t *self();

    /* Transfers control immediately to the coroutine. Returns when the
    coroutine calls `wait()`.

    Note: `notify_now()` may become deprecated eventually. The original purpose
    was to provide better performance than could be achieved with
    `notify_later_ordered()`, but `notify_sometime()` is now filling that role
    instead. */
    void notify_now_deprecated();

    /* Schedules the coroutine to be woken up eventually. Can be safely called
    from any thread. Returns immediately. Does not provide any ordering
    guarantees. If you don't need the ordering guarantees that
    `notify_later_ordered()` provides, use `notify_sometime()`. */
    void notify_sometime();

    /* Pushes the coroutine onto the event queue for the thread it's currently
    on, such that it will be run. This can safely be called from any thread.
    Returns immediately. If you call `notify_later_ordered()` on two coroutines
    that are on the same thread, they will run in the same order you call
    `notify_later_ordered()` in. */
    // DEPRECATED:  Call notify_ordered, its name is shorter.
    void notify_later_ordered();

    void notify_ordered() {
        notify_later_ordered();
    }


#ifndef NDEBUG
    // A unique identifier for this particular instance of coro_t over
    // the lifetime of the process.
    static int64_t selfname() {
        coro_t *running_coro = self();
        return running_coro ? running_coro->selfname_number : 0;
    }

    const std::string& get_coroutine_type() { return coroutine_type; }
#endif

    static void set_coroutine_stack_size(size_t size);

    coro_stack_t *get_stack();
    
    void set_priority(int _priority) {
        linux_thread_message_t::set_priority(_priority);
    }
    int get_priority() const {
        return linux_thread_message_t::get_priority();
    }

    /* Copies the backtrace from the time of spawning the coroutine into
    `buffer_out`, which has to be allocated before calling the function.
    `size` must contain the maximum number of entries to store.
    Returns how many entries have been deposited into `buffer_out`. */
    int copy_spawn_backtrace(void **buffer_out, int size) const;

private:
    /* When called from within a coroutine, schedules the coroutine to be run on
    the given thread and then suspends the coroutine until that other thread
    picks it up again. Do not call this directly; use `on_thread_t` instead. */
    friend class on_thread_t;
    static void move_to_thread(threadnum_t thread);

    // Constructor sets up the stack, get_and_init_coro will load a function to be run
    //  at which point the coroutine can be notified
    coro_t();

    // Generates a spawn-time backtrace and stores it into `spawn_backtrace`.
    void grab_spawn_backtrace();

    // If this function footprint ever changes, you may need to update the parse_coroutine_info function
    template<class Callable>
    static coro_t * get_and_init_coro(const Callable &action) {
        coro_t *coro = get_coro();
#ifndef NDEBUG
        coro->parse_coroutine_type(__PRETTY_FUNCTION__);
#endif
        coro->grab_spawn_backtrace();
        coro->action_wrapper.reset(action);

        // If we were called from a coroutine, the new coroutine inherits our
        // caller's priority.
        if (self() != NULL) {
            coro->set_priority(self()->get_priority());
        } else {
            // Otherwise, just reset to the default.
            coro->set_priority(MESSAGE_SCHEDULER_DEFAULT_PRIORITY);
        }

        return coro;
    }

    static coro_t * get_coro();

    static void return_coro_to_free_list(coro_t *coro);

    static void run() NORETURN;

    friend class coro_profiler_t;
    friend struct coro_globals_t;
    ~coro_t();

    virtual void on_thread_switch();

    coro_stack_t stack;

    threadnum_t current_thread_;

    // Sanity check variables
    bool notified_;
    bool waiting_;

    callable_action_wrapper_t action_wrapper;

#ifndef NDEBUG
    int64_t selfname_number;
    std::string coroutine_type;
    void parse_coroutine_type(const char *coroutine_function);
#endif

#ifdef CROSS_CORO_BACKTRACES
    int spawn_backtrace_size;
    void *spawn_backtrace[CROSS_CORO_BACKTRACES_MAX_SIZE];
#endif

    DISABLE_COPYING(coro_t);
};

/* Returns true if the given address is in the protection page of the current coroutine. */
bool is_coroutine_stack_overflow(void *addr);
bool coroutines_have_been_initialized();

class home_coro_mixin_t {
private:
    coro_t *home_coro;
public:
    home_coro_mixin_t();
    void assert_coro();
};

#endif // ARCH_RUNTIME_COROUTINES_HPP_<|MERGE_RESOLUTION|>--- conflicted
+++ resolved
@@ -59,13 +59,9 @@
         return coro;
     }
 
-<<<<<<< HEAD
-    // DEPRECATED:  Use spawn_ordered.  It's the same thing, only its name is shorter!
-=======
     /* Whenever possible, `spawn_sometime()` should be used instead of
-    `spawn_later_ordered()`. `spawn_later_ordered()` does not honor scheduler
-    priorities. */
->>>>>>> e48b12fe
+    `spawn_later_ordered()` (or `spawn_ordered()`). `spawn_later_ordered()` does not
+    honor scheduler priorities. */
     template<class Callable>
     static coro_t *spawn_later_ordered(const Callable &action) {
         coro_t *coro = get_and_init_coro(action);
