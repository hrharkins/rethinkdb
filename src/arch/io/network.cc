#include "arch/io/network.hpp"

#include <arpa/inet.h>
#include <errno.h>
#include <fcntl.h>
#include <net/if.h>
#include <netdb.h>
#include <netinet/tcp.h>
#include <string.h>
#include <sys/ioctl.h>
#include <sys/socket.h>
#include <sys/types.h>

#include "utils.hpp"
#include <boost/bind.hpp>

#include "arch/runtime/runtime.hpp"
#include "arch/runtime/thread_pool.hpp"
#include "arch/timing.hpp"
#include "arch/types.hpp"
#include "concurrency/auto_drainer.hpp"
#include "concurrency/wait_any.hpp"
#include "containers/printf_buffer.hpp"
#include "logger.hpp"
#include "perfmon/perfmon.hpp"

/* Network connection object */

linux_tcp_conn_t::linux_tcp_conn_t(const ip_address_t &host, int port, signal_t *interruptor, int local_port) THROWS_ONLY(connect_failed_exc_t, interrupted_exc_t) :
        write_perfmon(NULL),
        sock(socket(AF_INET, SOCK_STREAM, 0)),
        event_watcher(new linux_event_watcher_t(sock.get(), this)),
        read_in_progress(false), write_in_progress(false),
        write_handler(this),
        write_queue_limiter(WRITE_QUEUE_MAX_SIZE),
        write_coro_pool(1, &write_queue, &write_handler),
        current_write_buffer(get_write_buffer()),
        drainer(new auto_drainer_t) {

    struct sockaddr_in addr;
    if (local_port != 0) {
        // Set the socket to reusable so we don't block out other sockets from this port
        int reuse = 1;
        if (setsockopt(sock.get(), SOL_SOCKET, SO_REUSEADDR, &reuse, sizeof(reuse)) != 0)
            logINF("Failed to set socket reuse to true: %s", strerror(errno));
        addr.sin_family = AF_INET;
        addr.sin_port = htons(local_port);
        addr.sin_addr.s_addr = INADDR_ANY;
        bzero(addr.sin_zero, sizeof(addr.sin_zero));
        if (bind(sock.get(), reinterpret_cast<struct sockaddr*>(&addr), sizeof(addr)) != 0)
            logINF("Failed to bind to local port %d: %s", local_port, strerror(errno));
    }

    addr.sin_family = AF_INET;
    addr.sin_port = htons(port);
    addr.sin_addr = host.addr;
    bzero(addr.sin_zero, sizeof(addr.sin_zero));

    guarantee_err(fcntl(sock.get(), F_SETFL, O_NONBLOCK) == 0, "Could not make socket non-blocking");

    int res = connect(sock.get(), reinterpret_cast<struct sockaddr*>(&addr), sizeof(addr)); if (res != 0) {
        if (errno == EINPROGRESS) {
            linux_event_watcher_t::watch_t watch(event_watcher, poll_event_out);
            wait_interruptible(&watch, interruptor);
            int error;
            socklen_t error_size = sizeof(error);
            int getsockoptres = getsockopt(sock.get(), SOL_SOCKET, SO_ERROR, &error, &error_size);
            if (getsockoptres != 0) {
                throw linux_tcp_conn_t::connect_failed_exc_t(error);
            }
            if (error != 0) {
                throw linux_tcp_conn_t::connect_failed_exc_t(error);
            }
        } else {
            throw linux_tcp_conn_t::connect_failed_exc_t(errno);
        }
    }
}

linux_tcp_conn_t::linux_tcp_conn_t(fd_t s) :
    write_perfmon(NULL),
    sock(s),
    event_watcher(new linux_event_watcher_t(sock.get(), this)),
    read_in_progress(false), write_in_progress(false),
    write_handler(this),
    write_queue_limiter(WRITE_QUEUE_MAX_SIZE),
    write_coro_pool(1, &write_queue, &write_handler),
    current_write_buffer(get_write_buffer()),
    drainer(new auto_drainer_t)
{
    rassert(sock.get() != INVALID_FD);

    int res = fcntl(sock.get(), F_SETFL, O_NONBLOCK);
    guarantee_err(res == 0, "Could not make socket non-blocking");
}

linux_tcp_conn_t::write_buffer_t * linux_tcp_conn_t::get_write_buffer() {
    write_buffer_t *buffer;

    if (unused_write_buffers.empty()) {
        buffer = new write_buffer_t;
    } else {
        buffer = unused_write_buffers.head();
        unused_write_buffers.pop_front();
    }
    buffer->size = 0;
    return buffer;
}

linux_tcp_conn_t::write_queue_op_t * linux_tcp_conn_t::get_write_queue_op() {
    write_queue_op_t *op;

    if (unused_write_queue_ops.empty()) {
        op = new write_queue_op_t;
    } else {
        op = unused_write_queue_ops.head();
        unused_write_queue_ops.pop_front();
    }
    return op;
}

void linux_tcp_conn_t::release_write_buffer(write_buffer_t *buffer) {
    unused_write_buffers.push_front(buffer);
}

void linux_tcp_conn_t::release_write_queue_op(write_queue_op_t *op) {
    op->keepalive = auto_drainer_t::lock_t();
    unused_write_queue_ops.push_front(op);
}

size_t linux_tcp_conn_t::read_internal(void *buffer, size_t size) {
    assert_thread();
    rassert(!read_closed.is_pulsed());
    rassert(!read_in_progress);

    while (true) {
        ssize_t res = ::read(sock.get(), buffer, size);

        if (res == -1 && (errno == EAGAIN || errno == EWOULDBLOCK)) {
            read_in_progress = true;

            /* There's no data available right now, so we must wait for a notification from the
            epoll queue, or for an order to shut down. */

            linux_event_watcher_t::watch_t watch(event_watcher, poll_event_in);
            wait_any_t waiter(&watch, &read_closed);
            waiter.wait_lazily_unordered();

            read_in_progress = false;

            if (read_closed.is_pulsed()) {
                /* We were closed for whatever reason. Something else has already called
                on_shutdown_read(). In fact, we were probably signalled by on_shutdown_read(). */
                throw read_closed_exc_t();
            }

            /* Go around the loop and try to read again */

        } else if (res == 0 || (res == -1 && (errno == ECONNRESET || errno == ENOTCONN))) {
            /* We were closed. This is the first notification that the kernel has given us, so we
            must call on_shutdown_read(). */
            on_shutdown_read();
            throw read_closed_exc_t();

        } else if (res == -1) {
            /* Unknown error. This is not expected, but it will probably happen sometime so we
            shouldn't crash. */
            logERR("Could not read from socket: %s", strerror(errno));
            on_shutdown_read();
            throw read_closed_exc_t();

        } else {
            /* We read some data, whooo */
            return res;
        }
    }
}

size_t linux_tcp_conn_t::read_some(void *buf, size_t size) {
    assert_thread();
    rassert(size > 0);
    rassert(!read_in_progress);
    if (read_closed.is_pulsed()) throw read_closed_exc_t();

    if (read_buffer.size()) {
        /* Return the data from the peek buffer */
        size_t read_buffer_bytes = std::min(read_buffer.size(), size);
        memcpy(buf, read_buffer.data(), read_buffer_bytes);
        read_buffer.erase(read_buffer.begin(), read_buffer.begin() + read_buffer_bytes);
        return read_buffer_bytes;
    } else {
        /* Go to the kernel _once_. */
        return read_internal(buf, size);
    }
}

void linux_tcp_conn_t::read(void *buf, size_t size) {
    assert_thread();
    rassert(!read_in_progress);   // Is there a read already in progress?
    if (read_closed.is_pulsed()) throw read_closed_exc_t();

    /* First, consume any data in the peek buffer */
    int read_buffer_bytes = std::min(read_buffer.size(), size);
    memcpy(buf, read_buffer.data(), read_buffer_bytes);
    read_buffer.erase(read_buffer.begin(), read_buffer.begin() + read_buffer_bytes);
    buf = reinterpret_cast<void *>(reinterpret_cast<char *>(buf) + read_buffer_bytes);
    size -= read_buffer_bytes;

    /* Now go to the kernel for any more data that we need */
    while (size > 0) {
        size_t delta = read_internal(buf, size);
        rassert(delta <= size);
        buf = reinterpret_cast<void *>(reinterpret_cast<char *>(buf) + delta);
        size -= delta;
    }
}

void linux_tcp_conn_t::read_more_buffered() {
    assert_thread();
    rassert(!read_in_progress);
    if (read_closed.is_pulsed()) throw read_closed_exc_t();

    size_t old_size = read_buffer.size();
    read_buffer.resize(old_size + IO_BUFFER_SIZE);
    size_t delta = read_internal(read_buffer.data() + old_size, IO_BUFFER_SIZE);

    read_buffer.resize(old_size + delta);
}

const_charslice linux_tcp_conn_t::peek() const {
    assert_thread();
    rassert(!read_in_progress);   // Is there a read already in progress?
    if (read_closed.is_pulsed()) throw read_closed_exc_t();

    return const_charslice(read_buffer.data(), read_buffer.data() + read_buffer.size());
}

const_charslice linux_tcp_conn_t::peek(size_t size) {
    while (read_buffer.size() < size) read_more_buffered();
    return const_charslice(read_buffer.data(), read_buffer.data() + size);
}

void linux_tcp_conn_t::pop(size_t len) {
    assert_thread();
    rassert(!read_in_progress);
    if (read_closed.is_pulsed()) throw read_closed_exc_t();

    peek(len);
    read_buffer.erase(read_buffer.begin(), read_buffer.begin() + len);  // INEFFICIENT
}

void linux_tcp_conn_t::shutdown_read() {
    assert_thread();
    int res = ::shutdown(sock.get(), SHUT_RD);
    if (res != 0 && errno != ENOTCONN) {
        logERR("Could not shutdown socket for reading: %s", strerror(errno));
    }
    on_shutdown_read();
}

void linux_tcp_conn_t::on_shutdown_read() {
    assert_thread();
    rassert(!read_closed.is_pulsed());
    read_closed.pulse();
}

bool linux_tcp_conn_t::is_read_open() {
    assert_thread();
    return !read_closed.is_pulsed();
}

linux_tcp_conn_t::write_handler_t::write_handler_t(linux_tcp_conn_t *parent_) :
    parent(parent_)
{ }

void linux_tcp_conn_t::write_handler_t::coro_pool_callback(write_queue_op_t *operation, UNUSED signal_t *interruptor) {
    if (operation->buffer != NULL) {
        parent->perform_write(operation->buffer, operation->size);
        if (operation->dealloc != NULL) {
            parent->release_write_buffer(operation->dealloc);
            parent->write_queue_limiter.unlock((int)operation->size);
        }
    }

    if (operation->cond != NULL) {
        operation->cond->pulse();
    }
    if (operation->dealloc != NULL) {
        parent->release_write_queue_op(operation);
    }
}

void linux_tcp_conn_t::internal_flush_write_buffer() {
    write_queue_op_t *op = get_write_queue_op();
    assert_thread();
    rassert(write_in_progress);

    /* Swap in a new write buffer, and set up the old write buffer to be
    released once the write is over. */
    op->buffer = current_write_buffer->buffer;
    op->size = current_write_buffer->size;
    op->dealloc = current_write_buffer;
    op->cond = NULL;
    op->keepalive = auto_drainer_t::lock_t(drainer.get());
    current_write_buffer = get_write_buffer();

    /* Acquire the write semaphore so the write queue doesn't get too long
    to be released once the write is completed by the coroutine pool */
    rassert(op->size <= WRITE_CHUNK_SIZE);
    rassert(WRITE_CHUNK_SIZE < WRITE_QUEUE_MAX_SIZE);
    write_queue_limiter.co_lock((int)op->size);

    write_queue.push(op);
}

void linux_tcp_conn_t::perform_write(const void *buf, size_t size) {
    assert_thread();

    if (write_closed.is_pulsed()) {
        /* The write end of the connection was closed, but there are still
        operations in the write queue; we are one of those operations. Just
        don't do anything. */
        return;
    }

    while (size > 0) {
        int res = ::write(sock.get(), buf, size);

        if (res == -1 && (errno == EAGAIN || errno == EWOULDBLOCK)) {
            /* Wait for a notification from the event queue, or for an order to
            shut down */
            linux_event_watcher_t::watch_t watch(event_watcher, poll_event_out);
            wait_any_t waiter(&watch, &write_closed);
            waiter.wait_lazily_unordered();

            if (write_closed.is_pulsed()) {
                /* We were closed for whatever reason. Whatever signalled us has already called
                   on_shutdown_write(). */
                break;
            }

            /* Go around the loop and try to write again */

        } else if (res == -1 && (errno == EPIPE || errno == ENOTCONN || errno == EHOSTUNREACH ||
                                 errno == ENETDOWN || errno == EHOSTDOWN || errno == ECONNRESET)) {
            /* These errors are expected to happen at some point in practice */
            on_shutdown_write();
            break;

        } else if (res == -1) {
            /* In theory this should never happen, but it probably will. So we write a log message
               and then shut down normally. */
            logERR("Could not write to socket: %s", strerror(errno));
            on_shutdown_write();
            break;

        } else if (res == 0) {
            /* This should never happen either, but it's better to write an error message than to
               crash completely. */
            logERR("Didn't expect write() to return 0.");
            on_shutdown_write();
            break;

        } else {
            rassert(res <= (int)size);
            buf = reinterpret_cast<const void *>(reinterpret_cast<const char *>(buf) + res);
            size -= res;
            if (write_perfmon) write_perfmon->record(res);
        }
    }
}

void linux_tcp_conn_t::write(const void *buf, size_t size) {
    write_queue_op_t op;
    cond_t to_signal_when_done;
    assert_thread();
    rassert(!write_in_progress);
    write_in_progress = true;

    /* Flush out any data that's been buffered, so that things don't get out of order */
    if (current_write_buffer->size > 0) internal_flush_write_buffer();

    /* Don't bother acquiring the write semaphore because we're going to block
    until the write is done anyway */

    /* Enqueue the write so it will happen eventually */
    op.buffer = buf;
    op.size = size;
    op.dealloc = NULL;
    op.cond = &to_signal_when_done;
    write_queue.push(&op);

    /* Wait for the write to be done. If the write half of the network connection
    is closed before or during our write, then `perform_write()` will turn into a
    no-op, so the cond will still get pulsed. */
    to_signal_when_done.wait();

    write_in_progress = false;

    if (write_closed.is_pulsed()) throw write_closed_exc_t();
}

void linux_tcp_conn_t::write_buffered(const void *vbuf, size_t size) {
    assert_thread();
    rassert(!write_in_progress);
    write_in_progress = true;

    /* Convert to `char` for ease of pointer arithmetic */
    const char *buf = reinterpret_cast<const char *>(vbuf);

    while (size > 0) {
        /* Insert the largest chunk that fits in this block */
        size_t chunk = std::min(size, WRITE_CHUNK_SIZE - current_write_buffer->size);

        memcpy(current_write_buffer->buffer + current_write_buffer->size, buf, chunk);
        current_write_buffer->size += chunk;

        rassert(current_write_buffer->size <= WRITE_CHUNK_SIZE);
        if (current_write_buffer->size == WRITE_CHUNK_SIZE) internal_flush_write_buffer();

        buf += chunk;
        size -= chunk;
    }

    write_in_progress = false;

    if (write_closed.is_pulsed()) throw write_closed_exc_t();
}

void linux_tcp_conn_t::writef(const char *format, ...) {
    va_list ap;
    va_start(ap, format);

    printf_buffer_t<1000> b(ap, format);
    write(b.data(), b.size());

    va_end(ap);
}

void linux_tcp_conn_t::flush_buffer() {
    assert_thread();
    rassert(!write_in_progress);
    write_in_progress = true;

    /* Flush the write buffer; it might be half-full. */
    if (current_write_buffer->size > 0) internal_flush_write_buffer();

    /* Wait until we know that the write buffer has gone out over the network.
    If the write half of the connection is closed, then the call to
    `perform_write()` that `internal_flush_write_buffer()` will turn into a no-op,
    but the queue will continue to be pumped and so our cond will still get
    pulsed. */
    write_queue_op_t op;
    cond_t to_signal_when_done;
    op.buffer = NULL;
    op.dealloc = NULL;
    op.cond = &to_signal_when_done;
    write_queue.push(&op);
    to_signal_when_done.wait();

    write_in_progress = false;

    if (write_closed.is_pulsed()) throw write_closed_exc_t();
}

void linux_tcp_conn_t::flush_buffer_eventually() {
    assert_thread();
    rassert(!write_in_progress);
    write_in_progress = true;

    /* Flush the write buffer; it might be half-full. */
    if (current_write_buffer->size > 0) internal_flush_write_buffer();

    write_in_progress = false;

    if (write_closed.is_pulsed()) throw write_closed_exc_t();
}

void linux_tcp_conn_t::shutdown_write() {
    assert_thread();

    int res = ::shutdown(sock.get(), SHUT_WR);
    if (res != 0 && errno != ENOTCONN) {
        logERR("Could not shutdown socket for writing: %s", strerror(errno));
    }

    on_shutdown_write();
}

void linux_tcp_conn_t::on_shutdown_write() {
    assert_thread();
    rassert(!write_closed.is_pulsed());
    write_closed.pulse();

    /* We don't flush out the write queue or stop the write coro pool explicitly.
    But by pulsing `write_closed`, we turn all `perform_write()` operations into
    no-ops, so in practice the write queue empties. */
}

bool linux_tcp_conn_t::is_write_open() {
    assert_thread();
    return !write_closed.is_pulsed();
}

void linux_tcp_conn_t::set_keepalive(int idle_seconds, int try_interval_seconds, int try_count) {
    int res;
    int keepalive = 1;
    res = setsockopt(sock.get(), SOL_SOCKET, SO_KEEPALIVE, &keepalive, sizeof(keepalive));
    guarantee_err(res == 0, "setsockopt(SO_KEEPALIVE) failed");
    res = setsockopt(sock.get(), SOL_TCP, TCP_KEEPIDLE, &idle_seconds, sizeof(idle_seconds));
    guarantee_err(res == 0, "setsockopt(TCP_KEEPIDLE) failed");
    res = setsockopt(sock.get(), SOL_TCP, TCP_KEEPINTVL, &try_interval_seconds, sizeof(try_interval_seconds));
    guarantee_err(res == 0, "setsockopt(TCP_KEEPINTVL) failed");
    res = setsockopt(sock.get(), SOL_TCP, TCP_KEEPCNT, &try_count, sizeof(try_count));
    guarantee_err(res == 0, "setsockopt(TCP_KEEPCNT) failed");
}

void linux_tcp_conn_t::set_keepalive() {
    int keepalive = 0;
    int res = setsockopt(sock.get(), SOL_SOCKET, SO_KEEPALIVE, &keepalive, sizeof(keepalive));
    guarantee_err(res == 0, "setsockopt(SO_KEEPALIVE) failed");
}

linux_tcp_conn_t::~linux_tcp_conn_t() {
    assert_thread();

    if (is_read_open()) shutdown_read();
    if (is_write_open()) shutdown_write();

    drainer.reset();

    delete event_watcher;
    event_watcher = NULL;

    while (!unused_write_buffers.empty()) {
        write_buffer_t *buffer = unused_write_buffers.head();
        unused_write_buffers.pop_front();
        delete buffer;
    }

    while (!unused_write_queue_ops.empty()) {
        write_queue_op_t *op = unused_write_queue_ops.head();
        unused_write_queue_ops.pop_front();
        delete op;
    }

    delete current_write_buffer;
    /* scoped_fd_t's destructor will take care of close()ing the socket. */
}

void linux_tcp_conn_t::rethread(int new_thread) {
    if (home_thread() == get_thread_id() && new_thread == INVALID_THREAD) {
        rassert(!read_in_progress);
        rassert(!write_in_progress);
        rassert(event_watcher);
        delete event_watcher;
        event_watcher = NULL;

    } else if (home_thread() == INVALID_THREAD && new_thread == get_thread_id()) {
        rassert(!event_watcher);
        event_watcher = new linux_event_watcher_t(sock.get(), this);

    } else {
        crash("linux_tcp_conn_t can be rethread()ed from no thread to the current thread or "
            "from the current thread to no thread, but no other combination is legal. The "
            "current thread is %d; the old thread is %d; the new thread is %d.\n",
            get_thread_id(), home_thread(), new_thread);
    }

    real_home_thread = new_thread;

    read_closed.rethread(new_thread);
    write_closed.rethread(new_thread);
    write_coro_pool.rethread(new_thread);
}

int linux_tcp_conn_t::getsockname(ip_address_t *ip) {
    struct sockaddr_in addr;
    socklen_t len = sizeof addr;
    int res = ::getsockname(sock.get(), reinterpret_cast<struct sockaddr*>(&addr), &len);
    if (!res)
        ip->addr = addr.sin_addr;
    return res;
}

int linux_tcp_conn_t::getpeername(ip_address_t *ip) {
    struct sockaddr_in addr;
    socklen_t len = sizeof addr;
    int res = ::getpeername(sock.get(), reinterpret_cast<struct sockaddr*>(&addr), &len);
    if (!res)
        ip->addr = addr.sin_addr;
    return res;
}

void linux_tcp_conn_t::on_event(int events) {
    assert_thread();

    /* This is called by linux_event_watcher_t when error events occur. Ordinary
    poll_event_in/poll_event_out events are not sent through this function. */

    bool reading = event_watcher->is_watching(poll_event_in);
    bool writing = event_watcher->is_watching(poll_event_out);

    /* Nobody seems to understand this particular bit of code. */

    if (events == (poll_event_err | poll_event_hup) || events == poll_event_hup) {
        /* HEY: What's the significance of these 'if' statements? Do they actually make
        any sense? Why don't we just close both halves of the socket? */

        if (writing) {
            /* We get this when the socket is closed but there is still data we are trying to send.
            For example, it can sometimes be reproduced by sending "nonsense\r\n" and then sending
            "set [key] 0 0 [length] noreply\r\n[value]\r\n" a hundred times then immediately closing
            the socket.

            I speculate that the "error" part comes from the fact that there is undelivered data
            in the socket send buffer, and the "hup" part comes from the fact that the remote end
            has hung up.

            The same can happen for reads, see next case. */

            if (is_write_open()) on_shutdown_write();
        }

        if (reading) {
            /* See description for write case above */
            if (is_read_open()) on_shutdown_read();
        }

        if (!reading && !writing) {
            /* We often get a combination of poll_event_err and poll_event_hup when a socket
            suddenly disconnects. It seems safe to assume it just indicates a hang-up. */
            if (!read_closed.is_pulsed()) shutdown_read();
            if (!write_closed.is_pulsed()) shutdown_write();
        }

    } else {
        /* We don't know why we got this, so log it and then shut down the socket */
        logERR("Unexpected epoll err/hup/rdhup. events=%s, reading=%s, writing=%s",
            format_poll_event(events).c_str(),
            reading ? "yes" : "no",
            writing ? "yes" : "no");
        if (!read_closed.is_pulsed()) shutdown_read();
        if (!write_closed.is_pulsed()) shutdown_write();
    }
}



linux_nascent_tcp_conn_t::linux_nascent_tcp_conn_t(fd_t fd) : fd_(fd) {
    rassert(fd != -1);
}

linux_nascent_tcp_conn_t::~linux_nascent_tcp_conn_t() {
    rassert(fd_ == -1);
}

void linux_nascent_tcp_conn_t::ennervate(boost::scoped_ptr<linux_tcp_conn_t> *tcp_conn) {
    tcp_conn->reset(new linux_tcp_conn_t(fd_));
    fd_ = -1;
}

void linux_nascent_tcp_conn_t::ennervate(linux_tcp_conn_t **tcp_conn_out) {
    *tcp_conn_out = new linux_tcp_conn_t(fd_);
    fd_ = -1;
}



/* Network listener object */

linux_nonthrowing_tcp_listener_t::linux_nonthrowing_tcp_listener_t(
        int port_,
        boost::function<void(boost::scoped_ptr<linux_nascent_tcp_conn_t>&)> cb) :
    port(port_),
    bound(false),
    sock(socket(AF_INET, SOCK_STREAM, 0)),
    event_watcher(sock.get(), this),
    callback(cb),
    log_next_error(true)
{
    init_socket();
}

bool linux_nonthrowing_tcp_listener_t::begin_listening() {
    if(!bound && !bind_socket()) {
        logERR("Could not bind to port %d", port);
        return false;
    }

    // Start listening to connections
    int res = listen(sock.get(), 5);
    guarantee_err(res == 0, "Couldn't listen to the socket");

    res = fcntl(sock.get(), F_SETFL, O_NONBLOCK);
    guarantee_err(res == 0, "Could not make socket non-blocking");

    // Start the accept loop
    accept_loop_drainer.reset(new auto_drainer_t);
    coro_t::spawn_sometime(boost::bind(
        &linux_nonthrowing_tcp_listener_t::accept_loop, this, auto_drainer_t::lock_t(accept_loop_drainer.get())
        ));

    logINF("Listening on port %d", port);
    return true;
}

bool linux_nonthrowing_tcp_listener_t::is_bound() { return bound; }

void linux_nonthrowing_tcp_listener_t::init_socket() {
    int sock_fd = sock.get();
    guarantee_err(sock_fd != INVALID_FD, "Couldn't create socket");

    int sockoptval = 1;
    int res = setsockopt(sock_fd, SOL_SOCKET, SO_REUSEADDR, &sockoptval, sizeof(sockoptval));
    guarantee_err(res != -1, "Could not set REUSEADDR option");

    /* XXX Making our socket NODELAY prevents the problem where responses to
     * pipelined requests are delayed, since the TCP Nagle algorithm will
     * notice when we send multiple small packets and try to coalesce them. But
     * if we are only sending a few of these small packets quickly, like during
     * pipeline request responses, then Nagle delays for around 40 ms before
     * sending out those coalesced packets if they don't reach the max window
     * size. So for latency's sake we want to disable Nagle.
     *
     * This might decrease our throughput, so perhaps we should add a
     * runtime option for it.
     */
    res = setsockopt(sock_fd, IPPROTO_TCP, TCP_NODELAY, &sockoptval, sizeof(sockoptval));
    guarantee_err(res != -1, "Could not set TCP_NODELAY option");
}

bool linux_nonthrowing_tcp_listener_t::bind_socket() {
    sockaddr_in serv_addr;
    memset(&serv_addr, 0, sizeof(serv_addr));
    serv_addr.sin_family = AF_INET;
    serv_addr.sin_port = htons(port);
    serv_addr.sin_addr.s_addr = INADDR_ANY;
    int res = bind(sock.get(), reinterpret_cast<sockaddr *>(&serv_addr), sizeof(serv_addr));
    if (res != 0) {
        if (errno == EADDRINUSE) {
<<<<<<< HEAD
            return (bound = false);
=======
            throw address_in_use_exc_t("localhost", port);
>>>>>>> 773c6112
        } else {
            crash("Could not bind socket at localhost:%i - %s\n", port, strerror(errno));
        }
    }

    return (bound = false);
}

void linux_nonthrowing_tcp_listener_t::accept_loop(auto_drainer_t::lock_t lock) {
    static const int initial_backoff_delay_ms = 10;   // Milliseconds
    static const int max_backoff_delay_ms = 160;
    int backoff_delay_ms = initial_backoff_delay_ms;

    while (!lock.get_drain_signal()->is_pulsed()) {
        fd_t new_sock = accept(sock.get(), NULL, NULL);

        if (new_sock != INVALID_FD) {
            coro_t::spawn_now(boost::bind(&linux_nonthrowing_tcp_listener_t::handle, this, new_sock));

            /* If we backed off before, un-backoff now that the problem seems to be
            resolved. */
            if (backoff_delay_ms > initial_backoff_delay_ms) backoff_delay_ms /= 2;

            /* Assume that if there was a problem before, it's gone now because accept()
            is working. */
            log_next_error = true;

        } else if (errno == EAGAIN || errno == EWOULDBLOCK) {
            /* Wait for a notification from the event loop, or for a command to shut down,
            before continuing */
            linux_event_watcher_t::watch_t watch(&event_watcher, poll_event_in);
            wait_any_t waiter(&watch, lock.get_drain_signal());
            waiter.wait_lazily_unordered();

        } else if (errno == EINTR) {
            /* Harmless error; just try again. */

        } else {
            /* Unexpected error. Log it unless it's a repeat error. */
            if (log_next_error) {
                logERR("accept() failed: %s.",
                    strerror(errno));
                log_next_error = false;
            }

            /* Delay before retrying. We use pulse_after_time() instead of nap() so that we will
            be interrupted immediately if something wants to shut us down. */
            signal_timer_t backoff_delay_timer(backoff_delay_ms);
            wait_any_t waiter(&backoff_delay_timer, lock.get_drain_signal());
            waiter.wait_lazily_unordered();

            /* Exponentially increase backoff time */
            if (backoff_delay_ms < max_backoff_delay_ms) backoff_delay_ms *= 2;
        }
    }
}

void linux_nonthrowing_tcp_listener_t::handle(fd_t socket) {
    boost::scoped_ptr<linux_nascent_tcp_conn_t> nconn(new linux_nascent_tcp_conn_t(socket));
    callback(nconn);
}

linux_nonthrowing_tcp_listener_t::~linux_nonthrowing_tcp_listener_t() {
    /* Interrupt the accept loop */
    accept_loop_drainer.reset();

    int res;

    res = shutdown(sock.get(), SHUT_RDWR);
    guarantee_err(res == 0, "Could not shutdown main socket");

    // scoped_fd_t destructor will close() the socket
}

void linux_nonthrowing_tcp_listener_t::on_event(int events) {
    /* This is only called in cases of error; normal input events are recieved
    via event_listener.watch(). */

    if (log_next_error) {
        logERR("poll()/epoll() sent linux_nonthrowing_tcp_listener_t errors: %d.", events);
        log_next_error = false;
    }
}

linux_tcp_bound_socket_t::linux_tcp_bound_socket_t(int _port) :
        linux_nonthrowing_tcp_listener_t(_port, noop)
{
    if(!bind_socket()) {
        throw linux_tcp_listener_t::address_in_use_exc_t("localhost", port);
    }
}

int linux_tcp_bound_socket_t::get_port() const {
    return port;
}

fd_t linux_tcp_bound_socket_t::release() {
    return sock.reset(INVALID_FD);
}

linux_tcp_listener_t::linux_tcp_listener_t(int port,
                    boost::function<void(boost::scoped_ptr<linux_nascent_tcp_conn_t>&)> callback) :
        linux_nonthrowing_tcp_listener_t(port, callback)
{
    if(!begin_listening()) {
        throw address_in_use_exc_t("localhost", port);
    }
}

linux_tcp_listener_t::linux_tcp_listener_t(
                    linux_tcp_bound_socket_t *bound_socket,
                    boost::function<void(boost::scoped_ptr<linux_nascent_tcp_conn_t>&)> callback) :
    linux_nonthrowing_tcp_listener_t(bound_socket->get_port(), callback)
{
    sock.reset(bound_socket->release());
    bound = true;

    if(!begin_listening()) {
        throw address_in_use_exc_t("localhost", port);
    }
}

repeated_linux_nonthrowing_tcp_listener_t::repeated_linux_nonthrowing_tcp_listener_t(int port,
                    boost::function<void(boost::scoped_ptr<linux_nascent_tcp_conn_t>&)> callback) :
    linux_nonthrowing_tcp_listener_t(port, callback)
{ }

repeated_linux_nonthrowing_tcp_listener_t::~repeated_linux_nonthrowing_tcp_listener_t() {
    interrupted_cond.pulse();
}

signal_t *repeated_linux_nonthrowing_tcp_listener_t::begin_listening() {
    coro_t::spawn_sometime(boost::bind(&repeated_linux_nonthrowing_tcp_listener_t::retry_loop, this));
    return &bound_cond;
}

void repeated_linux_nonthrowing_tcp_listener_t::retry_loop() {
    try {
        begin_listening();

        for(int retry_interval = 1; !is_bound(); retry_interval *= 2) {
            nap(retry_interval * 1000, &interrupted_cond);
            begin_listening();
        }

        bound_cond.pulse();
    } catch (interrupted_exc_t e) {
        // ignore
    }
}

std::vector<std::string> get_ips() {
    std::vector<std::string> ret;

    struct ifaddrs *if_addrs = NULL;
    getifaddrs(&if_addrs);

    for (ifaddrs *p = if_addrs; p != NULL; p = p->ifa_next) {
        if (p->ifa_addr->sa_family == AF_INET) {
            if (!(p->ifa_flags & IFF_LOOPBACK)) {
                struct sockaddr_in *in_addr = reinterpret_cast<sockaddr_in *>(p->ifa_addr);
                // I don't think the "+ 1" is necessary, we're being
                // paranoid about weak documentation.
                char buf[INET_ADDRSTRLEN + 1] = { 0 };
                const char *res = inet_ntop(AF_INET, &in_addr->sin_addr, buf, INET_ADDRSTRLEN);

                guarantee_err(res != NULL, "inet_ntop failed");

                ret.push_back(std::string(buf));
            }
        } else if (p->ifa_addr->sa_family == AF_INET6) {
            if (!(p->ifa_flags & IFF_LOOPBACK)) {
                struct sockaddr_in6 *in6_addr = reinterpret_cast<sockaddr_in6 *>(p->ifa_addr);

                char buf[INET_ADDRSTRLEN + 1] = { 0 };
                const char *res = inet_ntop(AF_INET6, &in6_addr->sin6_addr, buf, INET6_ADDRSTRLEN);

                guarantee_err(res != NULL, "inet_ntop failed on an ipv6 address");

                ret.push_back(std::string(buf));
            }
        }
    }

    freeifaddrs(if_addrs);

    return ret;
}
<|MERGE_RESOLUTION|>--- conflicted
+++ resolved
@@ -739,17 +739,13 @@
     int res = bind(sock.get(), reinterpret_cast<sockaddr *>(&serv_addr), sizeof(serv_addr));
     if (res != 0) {
         if (errno == EADDRINUSE) {
-<<<<<<< HEAD
             return (bound = false);
-=======
-            throw address_in_use_exc_t("localhost", port);
->>>>>>> 773c6112
         } else {
             crash("Could not bind socket at localhost:%i - %s\n", port, strerror(errno));
         }
     }
 
-    return (bound = false);
+    return (bound = true);
 }
 
 void linux_nonthrowing_tcp_listener_t::accept_loop(auto_drainer_t::lock_t lock) {
@@ -832,7 +828,7 @@
         linux_nonthrowing_tcp_listener_t(_port, noop)
 {
     if(!bind_socket()) {
-        throw linux_tcp_listener_t::address_in_use_exc_t("localhost", port);
+        throw address_in_use_exc_t("localhost", port);
     }
 }
 
@@ -841,7 +837,9 @@
 }
 
 fd_t linux_tcp_bound_socket_t::release() {
-    return sock.reset(INVALID_FD);
+    fd_t tmp = sock.get();
+    sock.reset(INVALID_FD);
+    return tmp;
 }
 
 linux_tcp_listener_t::linux_tcp_listener_t(int port,
@@ -858,33 +856,33 @@
                     boost::function<void(boost::scoped_ptr<linux_nascent_tcp_conn_t>&)> callback) :
     linux_nonthrowing_tcp_listener_t(bound_socket->get_port(), callback)
 {
-    sock.reset(bound_socket->release());
-    bound = true;
-
-    if(!begin_listening()) {
+    bound_socket->callback = callback;
+
+    if(!bound_socket->begin_listening()) {
         throw address_in_use_exc_t("localhost", port);
     }
 }
 
-repeated_linux_nonthrowing_tcp_listener_t::repeated_linux_nonthrowing_tcp_listener_t(int port,
+linux_repeated_nonthrowing_tcp_listener_t::linux_repeated_nonthrowing_tcp_listener_t(int port,
                     boost::function<void(boost::scoped_ptr<linux_nascent_tcp_conn_t>&)> callback) :
     linux_nonthrowing_tcp_listener_t(port, callback)
 { }
 
-repeated_linux_nonthrowing_tcp_listener_t::~repeated_linux_nonthrowing_tcp_listener_t() {
+linux_repeated_nonthrowing_tcp_listener_t::~linux_repeated_nonthrowing_tcp_listener_t() {
     interrupted_cond.pulse();
 }
 
-signal_t *repeated_linux_nonthrowing_tcp_listener_t::begin_listening() {
-    coro_t::spawn_sometime(boost::bind(&repeated_linux_nonthrowing_tcp_listener_t::retry_loop, this));
+signal_t *linux_repeated_nonthrowing_tcp_listener_t::begin_listening() {
+    coro_t::spawn_sometime(boost::bind(&linux_repeated_nonthrowing_tcp_listener_t::retry_loop, this));
     return &bound_cond;
 }
 
-void repeated_linux_nonthrowing_tcp_listener_t::retry_loop() {
+void linux_repeated_nonthrowing_tcp_listener_t::retry_loop() {
     try {
         begin_listening();
 
         for(int retry_interval = 1; !is_bound(); retry_interval *= 2) {
+            printf("Could not bind to port %d, retrying in %d seconds.\n", port, retry_interval);
             nap(retry_interval * 1000, &interrupted_cond);
             begin_listening();
         }
