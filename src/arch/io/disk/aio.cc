--- conflicted
+++ resolved
@@ -64,15 +64,8 @@
     // Notify the submitter in case it wants to e.g. send more operations to the OS.
     submitter->notify_done();
 
-<<<<<<< HEAD
     // Pass result up to higher level code that can decided what to do in case of failure
     a->io_result = result;
-=======
-    // Check for failure.
-    // TODO: Do we have a use case for passing on errors to higher-level code instead of crashing?
-    // Perhaps we should retry the failed IO operation?
-    guarantee_xerr(result == static_cast<int>(a->u.c.nbytes), -result, "Read or write failed");
->>>>>>> 9d1a13bb
 
     // Pass the notification on up
     done_fun(a);
