// Copyright 2010-2013 RethinkDB, all rights reserved.
#include "arch/io/disk.hpp"

#include <fcntl.h>
#include <sys/ioctl.h>
#include <sys/socket.h>
#include <sys/stat.h>
#include <sys/file.h>
#include <unistd.h>

#include <algorithm>

#include "utils.hpp"
#include <boost/bind.hpp>

#include "arch/types.hpp"
#include "arch/runtime/system_event/eventfd.hpp"
#include "config/args.hpp"
#include "backtrace.hpp"
#include "arch/runtime/runtime.hpp"
#include "arch/io/disk/aio.hpp"
#include "arch/io/disk/filestat.hpp"
#include "arch/io/disk/pool.hpp"
#include "arch/io/disk/conflict_resolving.hpp"
#include "arch/io/disk/stats.hpp"
#include "arch/io/disk/accounting.hpp"
#include "do_on_thread.hpp"
#include "logger.hpp"

// #define DEBUG_DUMP_WRITES 1

// TODO: If two files are on the same disk, should they share part of the IO stack?

template<class backend_t>
class linux_templated_disk_manager_t : public linux_disk_manager_t {
    typedef stats_diskmgr_2_t<typename backend_t::action_t> backend_stats_t;
    typedef accounting_diskmgr_t<typename backend_stats_t::action_t> accounter_t;
    typedef conflict_resolving_diskmgr_t<typename accounter_t::action_t> conflict_resolver_t;
    typedef stats_diskmgr_t<typename conflict_resolver_t::action_t> stack_stats_t;

public:
    struct action_t : public stack_stats_t::action_t {
        int cb_thread;
        linux_iocallback_t *cb;
    };


    linux_templated_disk_manager_t(linux_event_queue_t *queue, const int batch_factor, perfmon_collection_t *stats) :
        stack_stats(stats, "stack"),
        conflict_resolver(stats),
        accounter(batch_factor),
        backend_stats(stats, "backend", accounter.producer),
        backend(queue, backend_stats.producer),
        outstanding_txn(0)
    {
        /* Hook up the `submit_fun`s of the parts of the IO stack that are above the
        queue. (The parts below the queue use the `passive_producer_t` interface instead
        of a callback function.) */
        stack_stats.submit_fun = boost::bind(&conflict_resolver_t::submit, &conflict_resolver, _1);
        conflict_resolver.submit_fun = boost::bind(&accounter_t::submit, &accounter, _1);

        /* Hook up everything's `done_fun`. */
        backend.done_fun = boost::bind(&backend_stats_t::done, &backend_stats, _1);
        backend_stats.done_fun = boost::bind(&accounter_t::done, &accounter, _1);
        accounter.done_fun = boost::bind(&conflict_resolver_t::done, &conflict_resolver, _1);
        conflict_resolver.done_fun = boost::bind(&stack_stats_t::done, &stack_stats, _1);
        stack_stats.done_fun = boost::bind(&linux_templated_disk_manager_t<backend_t>::done, this, _1);
    }

    ~linux_templated_disk_manager_t() {
        rassert(outstanding_txn == 0, "Closing a file with outstanding txns\n");
    }

    void *create_account(int pri, int outstanding_requests_limit) {
        return new typename accounter_t::account_t(&accounter, pri, outstanding_requests_limit);
    }

    void delayed_destroy(void *_account) {
        on_thread_t t(home_thread());
        delete static_cast<typename accounter_t::account_t *>(_account);
    }

    void destroy_account(void *account) {
        coro_t::spawn_sometime(boost::bind(&linux_templated_disk_manager_t::delayed_destroy, this, account));
    }

    void submit_action_to_stack_stats(action_t *a) {
        assert_thread();
        outstanding_txn++;
        stack_stats.submit(a);
    }

    void submit_write(fd_t fd, const void *buf, size_t count, size_t offset, void *account, linux_iocallback_t *cb) {
        int calling_thread = get_thread_id();

        action_t *a = new action_t;
        a->make_write(fd, buf, count, offset);
        a->account = static_cast<typename accounter_t::account_t*>(account);
        a->cb = cb;
        a->cb_thread = calling_thread;

        do_on_thread(home_thread(), boost::bind(&linux_templated_disk_manager_t::submit_action_to_stack_stats, this, a));
    }

    void submit_read(fd_t fd, void *buf, size_t count, size_t offset, void *account, linux_iocallback_t *cb) {
        int calling_thread = get_thread_id();

        action_t *a = new action_t;
        a->make_read(fd, buf, count, offset);
        a->account = static_cast<typename accounter_t::account_t*>(account);
        a->cb = cb;
        a->cb_thread = calling_thread;

        do_on_thread(home_thread(), boost::bind(&linux_templated_disk_manager_t::submit_action_to_stack_stats, this, a));
    };

    void done(typename stack_stats_t::action_t *a) {
        assert_thread();
        outstanding_txn--;
        action_t *a2 = static_cast<action_t *>(a);
        bool succeeded = a2->get_succeeded();
        if (succeeded) {
            do_on_thread(a2->cb_thread, boost::bind(&linux_iocallback_t::on_io_complete, a2->cb));
        } else {
            do_on_thread(a2->cb_thread, boost::bind(&linux_iocallback_t::on_io_failure, a2->cb));
        }
        delete a2;
    }

private:
    /* These fields describe the entire IO stack. At the top level, we allocate a new
    action_t object for each operation and record its callback. Then it passes through
    the conflict resolver, which enforces ordering constraints between IO operations by
    holding back operations that must be run after other, currently-running, operations.
    Then it goes to the account manager, which queues up running IO operations according
    to which account they are part of. Finally the backend (which may be either AIO-based
    or thread-pool-based) pops the IO operations from the queue.

    At two points in the process--once as soon as it is submitted, and again right
    as the backend pops it off the queue--its statistics are recorded. The "stack stats"
    will tell you how many IO operations are queued. The "backend stats" will tell you
    how long the OS takes to perform the operations. Note that it's not perfect, because
    it counts operations that have been queued by the backend but not sent to the OS yet
    as having been sent to the OS. */

    stack_stats_t stack_stats;
    conflict_resolver_t conflict_resolver;
    accounter_t accounter;
    backend_stats_t backend_stats;
    backend_t backend;


    int outstanding_txn;

    DISABLE_COPYING(linux_templated_disk_manager_t);
};


void native_io_backender_t::make_disk_manager(linux_event_queue_t *queue, const int batch_factor,
                                              perfmon_collection_t *stats,
                                              scoped_ptr_t<linux_disk_manager_t> *out) {
#ifdef AIOSUPPORT
    out->init(new linux_templated_disk_manager_t<linux_diskmgr_aio_t>(queue, batch_factor, stats));
#else
    if ( queue || batch_factor || stats || out ) { }
    crash("This version has no native aio support. Consider using the pool back-end.\n");
#endif //AIOSUPPORT
}

void pool_io_backender_t::make_disk_manager(linux_event_queue_t *queue, const int batch_factor,
                                            perfmon_collection_t *stats,
                                            scoped_ptr_t<linux_disk_manager_t> *out) {
    out->init(new linux_templated_disk_manager_t<pool_diskmgr_t>(queue, batch_factor, stats));
}


void make_io_backender(io_backend_t backend, scoped_ptr_t<io_backender_t> *out) {
    if (backend == aio_native) {
        #ifdef AIOSUPPORT
        out->init(new native_io_backender_t);
        #else
        crash("This version has no native aio support. Consider using the pool back-end.\n");
        #endif
    } else if (backend == aio_pool) {
        out->init(new pool_io_backender_t);
    } else {
        crash("impossible io_backend_t value: %d\n", backend);
    }
}

/* Disk file object */

linux_file_t::linux_file_t(scoped_fd_t *_fd, uint64_t _file_size, linux_disk_manager_t *_diskmgr)
    : fd(_fd->release()), file_size(_file_size), diskmgr(_diskmgr) {
    // TODO: Why do we care whether we're in a thread pool?  (Maybe it's that you can't create a
    // file_account_t outside of the thread pool?  But they're associated with the diskmgr,
    // aren't they?)
    if (linux_thread_pool_t::thread) {
        default_account.init(new file_account_t(this, 1, UNLIMITED_OUTSTANDING_REQUESTS));
    }
}

bool linux_file_t::is_block_device() {
    return false;
}

uint64_t linux_file_t::get_size() {
    return file_size;
}

void linux_file_t::set_size(size_t size) {
    int res;
    do {
        res = ftruncate(fd.get(), size);
    } while (res == -1 && errno == EINTR);
    guarantee_err(res == 0, "Could not ftruncate()");

#if FILE_SYNC_TECHNIQUE == FILE_SYNC_TECHNIQUE_FULLFSYNC

    int fcntl_res;
    do {
        fcntl_res = fcntl(fd.get(), F_FULLFSYNC);
    } while (fcntl_res == -1 && errno == EINTR);
    guarantee_err(fcntl_res == 0, "Could not fsync with fcntl(..., F_FULLFSYNC).");

#elif FILE_SYNC_TECHNIQUE == FILE_SYNC_TECHNIQUE_DSYNC

    // Make sure that the metadata change gets persisted before we start writing to the resized
    // file (to be safe in case of system crashes, etc).
    int fsync_res;
    do {
        fsync_res = fsync(fd.get());
    } while (fsync_res == -1 && errno == EINTR);
    guarantee_err(fsync_res == 0, "Could not fsync.");

#else
#error "Unrecognized FILE_SYNC_TECHNIQUE value.  Did you include the header file?"
#endif  // FILE_SYNC_TECHNIQUE

    file_size = size;
}

void linux_file_t::set_size_at_least(size_t size) {
    /* Grow in large chunks at a time */
    if (file_size < size) {
        set_size(ceil_aligned(size, DEVICE_BLOCK_SIZE * 128));
    }
}

void linux_file_t::read_async(size_t offset, size_t length, void *buf, file_account_t *account, linux_iocallback_t *callback) {
    rassert(diskmgr, "No diskmgr has been constructed (are we running without an event queue?)");
    verify_aligned_file_access(file_size, offset, length, buf);
    diskmgr->submit_read(fd.get(), buf, length, offset,
        account == DEFAULT_DISK_ACCOUNT ? default_account->get_account() : account->get_account(),
        callback);
}

void linux_file_t::write_async(size_t offset, size_t length, const void *buf, file_account_t *account, linux_iocallback_t *callback) {
    rassert(diskmgr, "No diskmgr has been constructed (are we running without an event queue?)");

#ifdef DEBUG_DUMP_WRITES
    debugf("--- WRITE BEGIN ---\n");
    debugf("%s", format_backtrace().c_str());
    print_hd(buf, offset, length);
    debugf("---- WRITE END ----\n\n");
#endif

    verify_aligned_file_access(file_size, offset, length, buf);
    diskmgr->submit_write(fd.get(), buf, length, offset,
        account == DEFAULT_DISK_ACCOUNT ? default_account->get_account() : account->get_account(),
        callback);
}

void linux_file_t::read_blocking(size_t offset, size_t length, void *buf) {
    verify_aligned_file_access(file_size, offset, length, buf);
    ssize_t res;
    do {
        res = pread(fd.get(), buf, length, offset);
    } while (res == -1 && errno == EINTR);

    nice_guarantee(size_t(res) == length, "Blocking read from file failed. Exiting.");
}

void linux_file_t::write_blocking(size_t offset, size_t length, const void *buf) {
    verify_aligned_file_access(file_size, offset, length, buf);
    ssize_t res;
    do {
        res = pwrite(fd.get(), buf, length, offset);
    } while (res == -1 && errno == EINTR);

    nice_guarantee(size_t(res) == length, "Blocking write from file failed. Exiting.");
}

bool linux_file_t::coop_lock_and_check() {
    if (flock(fd.get(), LOCK_EX | LOCK_NB) != 0) {
        rassert(errno == EWOULDBLOCK);
        return false;
    }
    return true;
}

void *linux_file_t::create_account(int priority, int outstanding_requests_limit) {
    return diskmgr->create_account(priority, outstanding_requests_limit);
}

void linux_file_t::destroy_account(void *account) {
    diskmgr->destroy_account(account);
}



linux_file_t::~linux_file_t() {
    // scoped_fd_t's destructor takes care of close()ing the file
}

void verify_aligned_file_access(DEBUG_VAR size_t file_size, DEBUG_VAR size_t offset, DEBUG_VAR size_t length, DEBUG_VAR const void *buf) {
    rassert(buf);
    rassert(offset + length <= file_size);
    rassert(divides(DEVICE_BLOCK_SIZE, intptr_t(buf)));
    rassert(divides(DEVICE_BLOCK_SIZE, offset));
    rassert(divides(DEVICE_BLOCK_SIZE, length));
}

file_open_result_t open_direct_file(const char *path, int mode, io_backender_t *backender, scoped_ptr_t<file_t> *out) {
    // Construct file flags

    // Let's have a sanity check for our attempt to check whether O_DIRECT and O_NOATIME are
    // available as preprocessor defines.
#ifndef O_CREAT
#error "O_CREAT and other open flags are apparently not defined in the preprocessor."
#endif

    int flags = 0;

    if (mode & linux_file_t::mode_create) {
        flags |= O_CREAT;
    }

    // We support file truncation for opening temporary files used when starting up creation of some
    // serializer file that needs some initialization before being put in its permanent place.
    if (mode & linux_file_t::mode_truncate) {
        flags |= O_TRUNC;
    }

    // For now, we have a whitelist of kernels that don't support O_LARGEFILE (or O_DSYNC, for that
    // matter).  Linux is the only known kernel that has (or may need) the O_LARGEFILE flag.
#ifndef __MACH__
    flags |= O_LARGEFILE;
#endif

#ifndef FILE_SYNC_TECHNIQUE
#error "FILE_SYNC_TECHNIQUE is not defined"
#elif FILE_SYNC_TECHNIQUE == FILE_SYNC_TECHNIQUE_DSYNC
    flags |= O_DSYNC;
#endif  // FILE_SYNC_TECHNIQUE

    if ((mode & linux_file_t::mode_write) && (mode & linux_file_t::mode_read)) {
        flags |= O_RDWR;
    } else if (mode & linux_file_t::mode_write) {
        flags |= O_WRONLY;
    } else if (mode & linux_file_t::mode_read) {
        flags |= O_RDONLY;
    } else {
        crash("Bad file access mode.");
    }

    // Makes writes not update the access time of the file where available.  That's more efficient.
#ifdef O_NOATIME
    flags |= O_NOATIME;
#endif

    // Open the file.

    scoped_fd_t fd;
    {
        int res_open;
        do {
            res_open = open(path, flags, 0644);
        } while (res_open == -1 && errno == EINTR);

        fd.reset(res_open);
    }

    if (fd.get() == INVALID_FD) {
        return file_open_result_t(file_open_result_t::ERROR, errno);
    }

    // When building, we must either support O_DIRECT or F_NOCACHE.  The former works on Linux,
    // the latter works on OS X.
#ifdef __linux__
    // fcntl(2) is documented to take an argument of type long, not of type int, with the F_SETFL
    // command, on Linux.  But POSIX says it's supposed to take an int?  Passing long should be
    // generally fine, with either the x86 or amd64 calling convention, on another system (that
    // supports O_DIRECT) but we use "#ifdef __linux__" (and not "#ifdef O_DIRECT") specifically to
    // avoid such concerns.
    int fcntl_res = fcntl(fd.get(), F_SETFL, static_cast<long>(flags | O_DIRECT));  // NOLINT(runtime/int)
<<<<<<< HEAD
#else
=======
#elif defined(__APPLE__)
>>>>>>> 0b501451
    int fcntl_res = fcntl(fd.get(), F_NOCACHE, 1);
#else
#error "Figure out how to do direct I/O and fsync correctly (despite your operating system's lies) on your platform."
#endif  // __linux__, defined(__APPLE__)

    file_open_result_t open_res = (fcntl_res == -1 ? file_open_result_t(file_open_result_t::BUFFERED, 0) : file_open_result_t(file_open_result_t::DIRECT, 0));

    uint64_t file_size = get_file_size(fd.get());

    // TODO: We have a very minor correctness issue here, which is that
    // we don't guarantee data durability for newly created database files.
    // In theory, we would have to fsync() not only the file itself, but
    // also the directory containing it. Otherwise the file might not
    // survive a crash of the system. However, the window for data to get lost
    // this way is just a few seconds after the creation of a new database,
    // until the file system flushes the metadata to disk.

    out->init(new linux_file_t(&fd, file_size, backender->get_diskmgr_ptr()));

    return open_res;
}

void crash_due_to_inaccessible_database_file(const char *path, file_open_result_t open_res) {
    guarantee(open_res.outcome == file_open_result_t::ERROR);
    fail_due_to_user_error(
        "Inaccessible database file: \"%s\": %s"
        "\nSome possible reasons:"
        "\n- the database file couldn't be created or opened for reading and writing"
#ifdef O_NOATIME
        "\n- the user which was used to start the database is not an owner of the file"
#endif
        , path, errno_string(open_res.errsv).c_str());
}<|MERGE_RESOLUTION|>--- conflicted
+++ resolved
@@ -394,11 +394,7 @@
     // supports O_DIRECT) but we use "#ifdef __linux__" (and not "#ifdef O_DIRECT") specifically to
     // avoid such concerns.
     int fcntl_res = fcntl(fd.get(), F_SETFL, static_cast<long>(flags | O_DIRECT));  // NOLINT(runtime/int)
-<<<<<<< HEAD
-#else
-=======
 #elif defined(__APPLE__)
->>>>>>> 0b501451
     int fcntl_res = fcntl(fd.get(), F_NOCACHE, 1);
 #else
 #error "Figure out how to do direct I/O and fsync correctly (despite your operating system's lies) on your platform."
