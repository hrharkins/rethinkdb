--- conflicted
+++ resolved
@@ -344,39 +344,21 @@
 }
 
 void linux_file_t::read_blocking(size_t offset, size_t length, void *buf) {
-<<<<<<< HEAD
-    verify(offset, length, buf);
+    verify_aligned_file_access(offset, length, buf);
     ssize_t res;
     do {
         res = pread(fd.get(), buf, length, offset);
     } while (res == -1 && errno == EINTR);
-=======
-    verify_aligned_file_access(file_size, offset, length, buf);
- tryagain:
-    ssize_t res = pread(fd.get(), buf, length, offset);
-    if (res == -1 && errno == EINTR) {
-        goto tryagain;
-    }
->>>>>>> 36b39076
 
     nice_guarantee(size_t(res) == length, "Blocking read from file failed. Exiting.");
 }
 
 void linux_file_t::write_blocking(size_t offset, size_t length, const void *buf) {
-<<<<<<< HEAD
-    verify(offset, length, buf);
+    verify_aligned_file_access(offset, length, buf);
     ssize_t res;
     do {
         res = pwrite(fd.get(), buf, length, offset);
     } while (res == -1 && errno == EINTR);
-=======
-    verify_aligned_file_access(file_size, offset, length, buf);
- tryagain:
-    ssize_t res = pwrite(fd.get(), buf, length, offset);
-    if (res == -1 && errno == EINTR) {
-        goto tryagain;
-    }
->>>>>>> 36b39076
 
     nice_guarantee(size_t(res) == length, "Blocking write from file failed. Exiting.");
 }
