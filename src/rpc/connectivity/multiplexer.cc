--- conflicted
+++ resolved
@@ -30,14 +30,10 @@
                                               read_stream_t *stream) {
     // All cluster versions currently use the same kinds of tags.
     tag_t tag;
-<<<<<<< HEAD
-    archive_result_t res = deserialize<cluster_version_t::ONLY_VERSION>(stream, &tag);
-=======
     static_assert(std::is_same<tag_t, uint8_t>::value,
                   "tag_t is no longer uint8_t -- the format of cluster messages has "
                   "changed and you need to ask whether live cluster upgrades work.");
     archive_result_t res = deserialize_universal(stream, &tag);
->>>>>>> ce039e97
     if (bad(res)) { throw fake_archive_exc_t(); }
     client_t *client = parent->clients[tag];
     guarantee(client != NULL, "Got a message for an unfamiliar tag. Apparently "
@@ -91,16 +87,12 @@
     void write(cluster_version_t cluster_version, write_stream_t *os) {
         // All cluster versions use a uint8_t tag here.
         write_message_t wm;
-<<<<<<< HEAD
-        serialize<cluster_version_t::ONLY_VERSION>(&wm, tag);
-=======
         static_assert(std::is_same<decltype(tag), message_multiplexer_t::tag_t>::value
                       && std::is_same<message_multiplexer_t::tag_t, uint8_t>::value,
                       "We expect to be serializing a uint8_t -- if this has changed, "
                       "the cluster communication format has changed and you need to "
                       "ask yourself whether live cluster upgrades work.");
         serialize_universal(&wm, tag);
->>>>>>> ce039e97
         int res = send_write_message(os, &wm);
         if (res) { throw fake_archive_exc_t(); }
         subwriter->write(cluster_version, os);
