--- conflicted
+++ resolved
@@ -348,10 +348,10 @@
     return std::string(arr.get(), arr.get() + size);
 }
 
-<<<<<<< HEAD
 bool notf(bool x) { 
     return !x; 
-=======
+}
+
 std::string strprintf(const char *format, ...) {
     va_list ap;
 
@@ -364,5 +364,4 @@
     va_end(ap);
 
     return ret;
->>>>>>> 44783150
 }