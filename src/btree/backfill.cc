--- conflicted
+++ resolved
@@ -130,15 +130,7 @@
 
         backfill_traversal_helper_t helper(callback, since_when);
 
-<<<<<<< HEAD
-        boost::shared_ptr<transaction_t> txn = boost::make_shared<transaction_t>(slice->cache(), rwi_read_sync, order_token_t::ignore);
-=======
-        boost::shared_ptr<transactor_t> txor = boost::make_shared<transactor_t>(slice->cache(), rwi_read_sync);
-
-#ifndef NDEBUG
-        boost::scoped_ptr<assert_no_coro_waiting_t> no_coro_waiting(new assert_no_coro_waiting_t());
-#endif
->>>>>>> 99774a19
+        boost::shared_ptr<transaction_t> txn = boost::make_shared<transaction_t>(slice->cache(), rwi_read_sync);
 
 #ifndef NDEBUG
         boost::scoped_ptr<assert_no_coro_waiting_t> no_coro_waiting(new assert_no_coro_waiting_t());
