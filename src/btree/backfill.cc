--- conflicted
+++ resolved
@@ -51,20 +51,7 @@
             const btree_leaf_pair<memcached_value_t> *pair = leaf::get_pair<memcached_value_t>(data, offset);
 
             if (recency.time >= since_when_.time) {
-<<<<<<< HEAD
-                const memcached_value_t *value = reinterpret_cast<const memcached_value_t *>(pair->value());
-                boost::shared_ptr<value_data_provider_t> data_provider(value_data_provider_t::create(value, txn));
-                backfill_atom_t atom;
-                atom.key.assign(pair->key.size, pair->key.contents);
-                atom.value = data_provider;
-                atom.flags = value->mcflags();
-                atom.exptime = value->exptime();
-                atom.recency = recency;
-                atom.cas_or_zero = value->has_cas() ? value->cas() : 0;
-                callback_->on_keyvalue(atom);
-=======
                 callback_->on_pair(txn, recency, &pair->key, reinterpret_cast<const opaque_value_t *>(pair->value()));
->>>>>>> b7a045d9
             }
         }
     }
