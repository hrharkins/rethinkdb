--- conflicted
+++ resolved
@@ -144,7 +144,12 @@
             const write_message_t& value,
             const mutex_t::acq_t *acq);
 
-<<<<<<< HEAD
+    void add_progress_tracker(
+        map_insertion_sentry_t<uuid_u, const parallel_traversal_progress_t *> *sentry,
+        uuid_u id, const parallel_traversal_progress_t *p);
+
+    progress_completion_fraction_t get_progress(uuid_u id);
+
 #if SLICE_ALT
     void acquire_sindex_block_for_read(
             alt::alt_buf_parent_t parent,
@@ -153,14 +158,6 @@
             signal_t *interruptor)
         THROWS_ONLY(interrupted_exc_t);
 #else
-=======
-    void add_progress_tracker(
-        map_insertion_sentry_t<uuid_u, const parallel_traversal_progress_t *> *sentry,
-        uuid_u id, const parallel_traversal_progress_t *p);
-
-    progress_completion_fraction_t get_progress(uuid_u id);
-
->>>>>>> 59ce19a4
     void acquire_sindex_block_for_read(
             read_token_pair_t *token_pair,
             transaction_t *txn,
