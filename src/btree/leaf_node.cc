// Copyright 2010-2014 RethinkDB, all rights reserved.
#include "btree/leaf_node.hpp"

#include <inttypes.h>

#include <algorithm>
#include <set>

#include "btree/node.hpp"
#include "repli_timestamp.hpp"
#include "utils.hpp"

namespace leaf {


// A leaf node is a set of key/value, key/value/modification_time, and
// key/deletion_time tuples with distinct keys, where modification
// time or deletion time is omitted for sufficiently old entries.  A
// key/deletion_time entry says that the key was recently deleted.
//
// In particular, all the modification times and deletions after a
// certain time are recorded, and those before a certain time are
// omitted.  You'll note that we don't have deletion entries that omit
// a timestamp.

// Leaf nodes support efficient key lookup and efficient key-order
// iteration, and efficient iteration in order of descending
// modification time.  The details of implementation are described
// later.


// These codes can appear as the first byte of a leaf node entry (see
// below) (values 250 or smaller are just key sizes for key/value
// pairs).

// Means we have a deletion entry.
const int DELETE_ENTRY_CODE = 255;

// Means we have a skipped entry exactly one byte long.
const int SKIP_ENTRY_CODE_ONE = 254;

// Means we have a skipped entry exactly two bytes long.
const int SKIP_ENTRY_CODE_TWO = 253;

// Means we have a skipped entry exactly N bytes long, of form { uint8_t 252; uint16_t N; char garbage[]; }
const int SKIP_ENTRY_CODE_MANY = 252;

// A reserved meaningless value.
const int SKIP_ENTRY_RESERVED = 251;





// Entries are contiguously connected to the end of a btree
// block. Here's what a full leaf node looks like.
//
// [magic][num_pairs][live_size][frontmost][tstamp_cutpoint][off0][off1][off2]...[offN-1]........[tstamp][entry][tstamp][entry][tstamp][entry][tstamp][entry][entry][entry][entry][entry][entry][entry]
//                                                          \___________________________/        ^                                                           ^                                         ^
//                                                                  N = num_pairs            frontmost                                                tstamp_cutpoint                            (block size)
//
// [tstamp] in [tstamp][entry] pairs are non-increasing (when you look at them
// from frontmost to tstamp_cutpoint). This is true even of skip entries.
//
// Here's what an "[entry]" may look like:
//
//   [btree key][btree value]                       -- a live entry
//   [255][btree key]                               -- a deletion entry
//   [254]                                          -- a skip entry of size one
//   [253][byte]                                    -- a skip entry of size two
//   [252][uint16_t sz][byte][byte]...[byte]      -- a skip entry of size "sz + 3"
//                     \___________________/
//                           sz bytes
//
// The extra byte(s) in a skip entry are filled with `SKIP_ENTRY_RESERVED`.
//
// The reason why we special-case skip entries that are only one or two bytes
// long is that we the header we use for a skip entry of size three or more is
// itself three bytes, so it can't fit in a slot of size one or two. We don't
// expect to actually see many entries of size one or two, but it pays to be
// thorough.


struct entry_t;
struct value_t;

bool entry_is_deletion(const entry_t *p) {
    uint8_t x = *reinterpret_cast<const uint8_t *>(p);
    rassert(x != SKIP_ENTRY_RESERVED);
    return x == DELETE_ENTRY_CODE;
}

bool entry_is_live(const entry_t *p) {
    uint8_t x = *reinterpret_cast<const uint8_t *>(p);
    rassert(x != SKIP_ENTRY_RESERVED);
    rassert(MAX_KEY_SIZE == 250);
    return x <= MAX_KEY_SIZE;
}

bool entry_is_skip(const entry_t *p) {
    return !entry_is_deletion(p) && !entry_is_live(p);
}

const btree_key_t *entry_key(const entry_t *p) {
    if (entry_is_deletion(p)) {
        return reinterpret_cast<const btree_key_t *>(1 + reinterpret_cast<const char *>(p));
    } else {
        return reinterpret_cast<const btree_key_t *>(p);
    }
}

const void *entry_value(const entry_t *p) {
    if (entry_is_deletion(p)) {
        return NULL;
    } else {
        return reinterpret_cast<const char *>(p) + entry_key(p)->full_size();
    }
}

int entry_size(value_sizer_t *sizer, const entry_t *p) {
    uint8_t code = *reinterpret_cast<const uint8_t *>(p);
    switch (code) {
    case DELETE_ENTRY_CODE:
        return 1 + entry_key(p)->full_size();
    case SKIP_ENTRY_CODE_ONE:
        return 1;
    case SKIP_ENTRY_CODE_TWO:
        return 2;
    case SKIP_ENTRY_CODE_MANY:
        return 3 + *reinterpret_cast<const uint16_t *>(1 + reinterpret_cast<const char *>(p));
    default:
        rassert(code <= MAX_KEY_SIZE);
        return entry_key(p)->full_size() + sizer->size(entry_value(p));
    }
}

const entry_t *get_entry(const leaf_node_t *node, int offset) {
    return reinterpret_cast<const entry_t *>(reinterpret_cast<const char *>(node) + offset + (offset < node->tstamp_cutpoint ? sizeof(repli_timestamp_t) : 0));
}

entry_t *get_entry(leaf_node_t *node, int offset) {
    return reinterpret_cast<entry_t *>(reinterpret_cast<char *>(node) + offset + (offset < node->tstamp_cutpoint ? sizeof(repli_timestamp_t) : 0));
}

char *get_at_offset(leaf_node_t *node, int offset) {
    return reinterpret_cast<char *>(node) + offset;
}

repli_timestamp_t get_timestamp(const leaf_node_t *node, int offset) {
    return *reinterpret_cast<const repli_timestamp_t *>(reinterpret_cast<const char *>(node) + offset);
}

struct entry_iter_t {
    int offset;

    void step(value_sizer_t *sizer, const leaf_node_t *node) {
        rassert(!done(sizer));

        offset += entry_size(sizer, get_entry(node, offset)) + (offset < node->tstamp_cutpoint ? sizeof(repli_timestamp_t) : 0);
    }

    bool done(value_sizer_t *sizer) const {
        int bs = sizer->block_size().value();
        rassert(offset <= bs, "offset=%d, bs=%d", offset, bs);
        return offset == bs;
    }

    static entry_iter_t make(const leaf_node_t *node) {
        entry_iter_t ret;
        ret.offset = node->frontmost;
        return ret;
    }
};

void strprint_entry(std::string *out, value_sizer_t *sizer, const entry_t *entry) {
    if (entry_is_live(entry)) {
        const btree_key_t *key = entry_key(entry);
        *out += strprintf("%.*s:", static_cast<int>(key->size), key->contents);
        *out += strprintf("[entry size=%d]", entry_size(sizer, entry));
        *out += strprintf("[value size=%d]", sizer->size(entry_value(entry)));
    } else if (entry_is_deletion(entry)) {
        const btree_key_t *key = entry_key(entry);
        *out += strprintf("%.*s:[deletion]", static_cast<int>(key->size), key->contents);
    } else if (entry_is_skip(entry)) {
        *out += strprintf("[skip %d]", entry_size(sizer, entry));
    } else {
        *out += strprintf("[code %d]", *reinterpret_cast<const uint8_t *>(entry));
    }
}


std::string strprint_leaf(value_sizer_t *sizer, const leaf_node_t *node) {
    std::string out;
    out += strprintf("Leaf(magic='%4.4s', num_pairs=%u, live_size=%u, frontmost=%u, tstamp_cutpoint=%u)\n",
            node->magic.bytes, node->num_pairs, node->live_size, node->frontmost, node->tstamp_cutpoint);

    out += strprintf("  Offsets:");
    for (int i = 0; i < node->num_pairs; ++i) {
        out += strprintf(" %d", node->pair_offsets[i]);
    }
    out += strprintf("\n");

    out += strprintf("  By Key:");
    for (int i = 0; i < node->num_pairs; ++i) {
        out += strprintf(" %d:", node->pair_offsets[i]);
        strprint_entry(&out, sizer, get_entry(node, node->pair_offsets[i]));
    }
    out += strprintf("\n");

    out += strprintf("  By Offset:");

    entry_iter_t iter = entry_iter_t::make(node);
    while (out += strprintf(" %d", iter.offset), !iter.done(sizer)) {
        out += strprintf(":");
        if (iter.offset < node->tstamp_cutpoint) {
            repli_timestamp_t tstamp = get_timestamp(node, iter.offset);
            out += strprintf("[t=%" PRIu64 "]", tstamp.longtime);
        }
        strprint_entry(&out, sizer, get_entry(node, iter.offset));
        iter.step(sizer, node);
    }
    out += strprintf("\n");

    return out;
}


void print_entry(FILE *fp, value_sizer_t *sizer, const entry_t *entry) {
    if (entry_is_live(entry)) {
        const btree_key_t *key = entry_key(entry);
        fprintf(fp, "%.*s:", static_cast<int>(key->size), key->contents);
        fprintf(fp, "[entry size=%d]", entry_size(sizer, entry));
        fprintf(fp, "[value size=%d]", sizer->size(entry_value(entry)));
    } else if (entry_is_deletion(entry)) {
        const btree_key_t *key = entry_key(entry);
        fprintf(fp, "%.*s:[deletion]", static_cast<int>(key->size), key->contents);
    } else if (entry_is_skip(entry)) {
        fprintf(fp, "[skip %d]", entry_size(sizer, entry));
    } else {
        fprintf(fp, "[code %d]", *reinterpret_cast<const uint8_t *>(entry));
    }
    fflush(fp);
}


void print(FILE *fp, value_sizer_t *sizer, const leaf_node_t *node) {
    fprintf(fp, "Leaf(magic='%4.4s', num_pairs=%u, live_size=%u, frontmost=%u, tstamp_cutpoint=%u)\n",
            node->magic.bytes, node->num_pairs, node->live_size, node->frontmost, node->tstamp_cutpoint);

    fprintf(fp, "  Offsets:");
    for (int i = 0; i < node->num_pairs; ++i) {
        fprintf(fp, " %d", node->pair_offsets[i]);
    }
    fprintf(fp, "\n");
    fflush(fp);

    fprintf(fp, "  By Key:");
    for (int i = 0; i < node->num_pairs; ++i) {
        fprintf(fp, " %d:", node->pair_offsets[i]);
        print_entry(fp, sizer, get_entry(node, node->pair_offsets[i]));
    }
    fprintf(fp, "\n");

    fprintf(fp, "  By Offset:");
    fflush(fp);

    entry_iter_t iter = entry_iter_t::make(node);
    while (fprintf(fp, " %d", iter.offset), fflush(fp), !iter.done(sizer)) {
        fprintf(fp, ":");
        fflush(fp);
        if (iter.offset < node->tstamp_cutpoint) {
            repli_timestamp_t tstamp = get_timestamp(node, iter.offset);
            fprintf(fp, "[t=%" PRIu64 "]", tstamp.longtime);
            fflush(fp);
        }
        print_entry(fp, sizer, get_entry(node, iter.offset));
        iter.step(sizer, node);
    }
    fprintf(fp, "\n");
    fflush(fp);
}


class do_nothing_fscker_t : public key_value_fscker_t {
    bool fsck(UNUSED value_sizer_t *sizer, UNUSED const btree_key_t *key,
              UNUSED const void *value, UNUSED std::string *msg_out) {
        return true;
    }
};


bool fsck(value_sizer_t *sizer, const btree_key_t *left_exclusive_or_null, const btree_key_t *right_inclusive_or_null, const leaf_node_t *node, key_value_fscker_t *fscker, std::string *msg_out) {

    struct {
        std::string *msg_out;
        bool operator()(bool test, const char *msg) {
            if (!test) *msg_out = msg;
            return !test;
        }
    } failed;
    failed.msg_out = msg_out;

    // We check that all offsets are contiguous (with interspersed
    // skip entries) between frontmost and block_size, that frontmost
    // is the smallest offset, that live_size is correct, that we have
    // correct magic, that the keys are in order, that there are no
    // deletion entries after tstamp_cutpoint, and that
    // tstamp_cutpoint lies on an entry boundary, and that frontmost
    // is not before the end of pair_offsets

    // Basic sanity checks on fields' values.
    if (failed(node->magic == sizer->btree_leaf_magic(),
               "bad leaf magic")
        || failed(node->frontmost >= offsetof(leaf_node_t, pair_offsets) + node->num_pairs * sizeof(uint16_t),
                  "frontmost offset is before the end of pair_offsets")
        || failed(node->live_size <= (sizer->block_size().value() - node->frontmost) + sizeof(uint16_t) * node->num_pairs,
                  "live_size is impossibly large")
        || failed(node->tstamp_cutpoint >= node->frontmost,
                  "timestamp cut offset below frontmost offset")
        || failed(node->tstamp_cutpoint <= sizer->block_size().value(),
                  "timestamp cut offset larger than block size")
        ) {
        return false;
    }

    // sizeof(offs) is guaranteed to be less than the block_size() thanks to assertions above.
    scoped_array_t<uint16_t> offs(node->num_pairs);
    memcpy(offs.data(), node->pair_offsets, node->num_pairs * sizeof(uint16_t));

    std::sort(offs.data(), offs.data() + node->num_pairs);

    if (failed(node->num_pairs == 0 || node->frontmost <= offs[0],
               "smallest pair offset is before frontmost offset")
        || failed(node->num_pairs == 0 || offs[node->num_pairs - 1] < sizer->block_size().value(),
                  "largest pair offset is larger than block size")
        ) {
        return false;
    }

    entry_iter_t iter = entry_iter_t::make(node);

    int observed_live_size = 0;

    int i = 0;
    bool seen_tstamp_cutpoint = false;
    static_assert(std::is_same<uint64_t, decltype(repli_timestamp_t::longtime)>::value,
                  "This code assumes repli_timestamp_t is a uint64_t.");
    uint64_t earliest_so_far = UINT64_MAX;
    while (!iter.done(sizer)) {
        int offset = iter.offset;

        // tstamp_cutpoint is supposed to be on some entry's offset.
        if (offset >= node->tstamp_cutpoint && !seen_tstamp_cutpoint) {
            if (failed(offset == node->tstamp_cutpoint, "misaligned tstamp_cutpoint")) {
                return false;
            }
            seen_tstamp_cutpoint = true;
        }

        if (failed(offset + (offset < node->tstamp_cutpoint ? sizeof(repli_timestamp_t) : 0) < sizer->block_size().value(),
                   "offset would be past block size after accounting for the timestamp")) {
            return false;
        }

        if (offset < node->tstamp_cutpoint) {
            repli_timestamp_t tstamp = get_timestamp(node, offset);
            if (tstamp.longtime > earliest_so_far) {
                *msg_out = strprintf("timestamps out of order (%" PRIu64 " after %" PRIu64 ")\n", tstamp.longtime, earliest_so_far);
                return false;
            }
            earliest_so_far = tstamp.longtime;
        }

        const entry_t *ent = get_entry(node, offset);
        if (entry_is_live(ent)) {
            const void *value = entry_value(ent);
            int space = sizer->block_size().value() - (reinterpret_cast<const char *>(value) - reinterpret_cast<const char *>(node));
            if (!sizer->fits(value, space)) {
                *msg_out = strprintf("problem with key %.*s: value does not fit\n", entry_key(ent)->size, entry_key(ent)->contents);
                return false;
            }

            std::string fscker_msg;
            if (!fscker->fsck(sizer, entry_key(ent), value, &fscker_msg)) {
                *msg_out = strprintf("Problem with key %.*s: %s\n", entry_key(ent)->size, entry_key(ent)->contents, fscker_msg.c_str());
                return false;
            }

            observed_live_size += sizeof(uint16_t) + entry_size(sizer, ent);
            if (failed(i < node->num_pairs, "missing entry offsets")) {
                return false;
            }
            if (offset != offs[i]) {
                *msg_out = strprintf("missing live entries or entry offsets (next "
                    "offset in offsets table is %d, but in node is %d)",
                    offs[i], offset);
                return false;
            }

            ++i;
        } else if (entry_is_deletion(ent)) {
            if (failed(!seen_tstamp_cutpoint, "deletion entry after tstamp_cutpoint")
                || failed(i < node->num_pairs, "missing entry offsets")
                || failed(offset == offs[i], "missing deletion entries or entry offsets")) {
                return false;
            }
            ++i;
        }

        // It's safe to step (because we just checked that the entry
        // is valid).
        iter.step(sizer, node);
    }

    if (failed(i == node->num_pairs, "missing entries")
        || failed(node->live_size == observed_live_size, "incorrect live_size recorded")) {
        return false;
    }

    // Entries look valid, check key ordering.

    const btree_key_t *last = left_exclusive_or_null;
    for (int k = 0; k < node->num_pairs; ++k) {
        const btree_key_t *key = entry_key(get_entry(node, node->pair_offsets[k]));
        if (failed(last == NULL || btree_key_cmp(last, key) < 0,
                   "keys out of order")) {
            return false;
        }
        last = key;
    }

    if (failed(last == NULL || right_inclusive_or_null == NULL
               || btree_key_cmp(last, right_inclusive_or_null) <= 0,
               "keys out of order (with right_inclusive key)")) {
        return false;
    }

    return true;
}


void validate(DEBUG_VAR value_sizer_t *sizer, DEBUG_VAR const leaf_node_t *node) {
#ifndef NDEBUG
    do_nothing_fscker_t fits;
    std::string msg;
    bool fscked_successfully = fsck(sizer, NULL, NULL, node, &fits, &msg);
    rassert(fscked_successfully, "%s", msg.c_str());
#endif
}

void init(value_sizer_t *sizer, leaf_node_t *node) {
    node->magic = sizer->btree_leaf_magic();
    node->num_pairs = 0;
    node->live_size = 0;
    node->frontmost = sizer->block_size().value();
    node->tstamp_cutpoint = node->frontmost;
}

int free_space(value_sizer_t *sizer) {
    return sizer->block_size().value() - offsetof(leaf_node_t, pair_offsets);
}

// Returns the mandatory storage cost of the node, returning a value
// in the closed interval [0, free_space(sizer)].  Outputs the offset
// of the first entry for which storing a timestamp is not mandatory.
int mandatory_cost(value_sizer_t *sizer, const leaf_node_t *node, int required_timestamps, int *tstamp_back_offset_out) {
    int size = node->live_size;

    // node->live_size does not include deletion entries, deletion
    // entries' timestamps, and live entries' timestamps.  We add that
    // to size.

    entry_iter_t iter = entry_iter_t::make(node);
    int count = 0;
    int deletions_cost = 0;
    int max_deletions_cost = free_space(sizer) / DELETION_RESERVE_FRACTION;
    while (!(count == required_timestamps || iter.done(sizer) || iter.offset >= node->tstamp_cutpoint)) {
        const entry_t *ent = get_entry(node, iter.offset);
        if (entry_is_deletion(ent)) {
            if (deletions_cost >= max_deletions_cost) {
                break;
            }

            int this_entry_cost = sizeof(uint16_t) + sizeof(repli_timestamp_t) + entry_size(sizer, ent);
            deletions_cost += this_entry_cost;
            size += this_entry_cost;
            ++count;
        } else if (entry_is_live(ent)) {
            ++count;
            size += sizeof(repli_timestamp_t);
        }

        iter.step(sizer, node);
    }

    *tstamp_back_offset_out = iter.offset;

    return size;
}

int mandatory_cost(value_sizer_t *sizer, const leaf_node_t *node, int required_timestamps) {
    int ignored;
    return mandatory_cost(sizer, node, required_timestamps, &ignored);
}

int leaf_epsilon(value_sizer_t *sizer) {
    // Returns the maximum possible entry size, i.e. the key cost plus
    // the value cost plus pair_offsets plus timestamp cost.

    int key_cost = sizeof(uint8_t) + MAX_KEY_SIZE;

    // If the value is always empty, the DELETE_ENTRY_CODE byte needs to be considered.
    int n = std::max(sizer->max_possible_size(), 1);
    int pair_offsets_cost = sizeof(uint16_t);
    int timestamp_cost = sizeof(repli_timestamp_t);

    return key_cost + n + pair_offsets_cost + timestamp_cost;
}

bool is_empty(const leaf_node_t *node) {
    return node->num_pairs == 0;
}

bool is_full(value_sizer_t *sizer, const leaf_node_t *node, const btree_key_t *key, const void *value) {

    // Upon an insertion, we preserve `MANDATORY_TIMESTAMPS - 1`
    // timestamps and add our own (accounted for below)
    //
    // Notice this is the site of some bullshit XXX, the line below used to
    // consider that we would need to preserve MANDATORY_TIMESTAMPS - 1
    // timestamps. However this is incorrect because the key that we're
    // inserting may overwrite one of the timestamped keys. This means that a
    // key which mandatory cost had assumed was safe to garbage collect won't
    // be which allows us to get into a situation where is_full returns false
    // but when we call prepare_space_for_new_entry we fail with an insertion
    // because it doesn't actually fit.
    int size = mandatory_cost(sizer, node, MANDATORY_TIMESTAMPS);

    // Add the space we'll need for the new key/value pair we would
    // insert.  We conservatively assume the key is not already
    // contained in the node.

    size += sizeof(uint16_t) + sizeof(repli_timestamp_t) + key->full_size() + sizer->size(value);

    // The node is full if we can't fit all that data within the free space.
    return size > free_space(sizer);
}

bool is_underfull(value_sizer_t *sizer, const leaf_node_t *node) {

    // An underfull node is one whose mandatory fields' cost
    // constitutes significantly less than half the free space, where
    // "significantly" is enough to prevent a split-then-merge.

    // (Note that x / y is indeed taken to mean floor(x / y) below.)

    // A split node's size S is always within leaf_epsilon of
    // free_space and then is split as evenly as possible.  This means
    // the two resultant nodes' sizes are both no less than S / 2 -
    // leaf_epsilon / 2, which is no less than (free_space -
    // leaf_epsilon) / 2 - leaf_epsilon / 2.  Which is no less than is
    // free_space / 2 - leaf_epsilon.  We don't want an immediately
    // split node to be underfull, hence the threshold used below.

    return mandatory_cost(sizer, node, MANDATORY_TIMESTAMPS) < free_space(sizer) / 2 - leaf_epsilon(sizer);
}


// Compares indices by looking at values in another array.
class indirect_index_comparator_t {
public:
    explicit indirect_index_comparator_t(const uint16_t *array) : array_(array) { }

    bool operator()(uint16_t x, uint16_t y) {
        return array_[x] < array_[y];
    }

private:
    const uint16_t *array_;
};


void garbage_collect(value_sizer_t *sizer, leaf_node_t *node, int num_tstamped, int *preserved_index) {
    scoped_array_t<uint16_t> indices(node->num_pairs);

    for (int i = 0; i < node->num_pairs; ++i) {
        indices[i] = i;
    }

    std::sort(indices.data(), indices.data() + node->num_pairs, indirect_index_comparator_t(node->pair_offsets));

    int mand_offset;
    UNUSED int cost = mandatory_cost(sizer, node, num_tstamped, &mand_offset);

    int w = sizer->block_size().value();
    int i = node->num_pairs - 1;
    for (; i >= 0; --i) {
        int offset = node->pair_offsets[indices[i]];

        if (offset < mand_offset) {
            break;
        }

        entry_t *ent = get_entry(node, offset);
        if (entry_is_live(ent)) {
            int sz = entry_size(sizer, ent);
            w -= sz;
            memmove(get_at_offset(node, w), ent, sz);
            node->pair_offsets[indices[i]] = w;
        } else {
            node->pair_offsets[indices[i]] = 0;
        }
    }

    // Either i < 0 or node->pair_offsets[indices[i]] < mand_offset.

    node->tstamp_cutpoint = w;

    for (; i >= 0; --i) {
        int offset = node->pair_offsets[indices[i]];

        // Preserve the timestamp.
        int sz = sizeof(repli_timestamp_t) + entry_size(sizer, get_entry(node, offset));

        w -= sz;

        memmove(get_at_offset(node, w), get_at_offset(node, offset), sz);
        node->pair_offsets[indices[i]] = w;
    }

    node->frontmost = w;

    // Now squash dead indices.
    int j = 0, k = 0;
    for (; k < node->num_pairs; ++k) {
        if (*preserved_index == k) {
            *preserved_index = j;
        }

        if (node->pair_offsets[k] != 0) {
            node->pair_offsets[j] = node->pair_offsets[k];

            j += 1;
        }
    }
    if (*preserved_index == node->num_pairs) {
        *preserved_index = j;
    }

    node->num_pairs = j;

    validate(sizer, node);
}


void garbage_collect(value_sizer_t *sizer, leaf_node_t *node, int num_tstamped) {
    int ignore = 0;
    garbage_collect(sizer, node, num_tstamped, &ignore);
    rassert(ignore == 0);
}

void clean_entry(void *p, int sz) {
    rassert(sz > 0);

    uint8_t *q = reinterpret_cast<uint8_t *>(p);
    if (sz == 1) {
        q[0] = SKIP_ENTRY_CODE_ONE;
    } else if (sz == 2) {
        q[0] = SKIP_ENTRY_CODE_TWO;
        q[1] = SKIP_ENTRY_RESERVED;
    } else if (sz > 2) {
        q[0] = SKIP_ENTRY_CODE_MANY;
        rassert(sz < 65536);
        *reinterpret_cast<uint16_t *>(q + 1) = sz - 3;

        // Some  memset implementations are broken for nonzero values.
        for (int i = 3; i < sz; ++i) {
            q[i] = SKIP_ENTRY_RESERVED;
        }
    }
}

// Moves entries with pair_offsets indices in the clopen range [beg,
// end) from fro to tow.
void move_elements(value_sizer_t *sizer, leaf_node_t *fro, int beg, int end,
                   int wpoint, leaf_node_t *tow, int fro_copysize,
                   int fro_mand_offset,
                   std::vector<const void *> *moved_values_out) {
    rassert(is_underfull(sizer, tow));
    rassert(end >= beg);

    // This assertion is a bit loose.
    rassert(fro_copysize + mandatory_cost(sizer, tow, MANDATORY_TIMESTAMPS) <= free_space(sizer));

    // Make tow have a nice big region we can copy entries to.  Also,
    // this means we have no "skip" entries in tow.
    garbage_collect(sizer, tow, MANDATORY_TIMESTAMPS, &wpoint);

    // Now resize and move tow's pair_offsets.
    memmove(tow->pair_offsets + wpoint + (end - beg), tow->pair_offsets + wpoint, sizeof(uint16_t) * (tow->num_pairs - wpoint));

    tow->num_pairs += end - beg;

    // pos a

    // Now we're going to do something crazy.  Fill the new hole in
    // the pair offsets with the numbers in [0, end - beg).
    for (int i = 0; i < end - beg; ++i) {
        tow->pair_offsets[wpoint + i] = i;
    }

    // We treat these numbers as indices into [beg, end) in fro, and
    // sort them so that we can access [beg, end) in order by
    // increasing offset.
    std::sort(tow->pair_offsets + wpoint, tow->pair_offsets + wpoint + (end - beg), indirect_index_comparator_t(fro->pair_offsets + beg));

    int tow_offset = tow->frontmost;

    // The offset we read from (indirectly pointing to fro's [beg,
    // end)) in tow->pair_offsets, and the offset at which we stop.
    int fro_index = wpoint;
    int fro_index_end = wpoint + (end - beg);

    const int new_frontmost = tow->frontmost - fro_copysize;

    int wri_offset = new_frontmost;

    int adjustable_tow_offsets[MANDATORY_TIMESTAMPS];
    int num_adjustable_tow_offsets = 0;

    // We will gradually compute the live size.
    int livesize = tow->live_size;

    for (int i = 0; i < wpoint; ++i) {
        if (tow->pair_offsets[i] < tow->tstamp_cutpoint) {
            rassert(num_adjustable_tow_offsets < MANDATORY_TIMESTAMPS);
            adjustable_tow_offsets[num_adjustable_tow_offsets] = i;
            ++num_adjustable_tow_offsets;
        }
    }

    for (int i = wpoint + (end - beg); i < tow->num_pairs; ++i) {
        if (tow->pair_offsets[i] < tow->tstamp_cutpoint) {
            rassert(num_adjustable_tow_offsets < MANDATORY_TIMESTAMPS);
            adjustable_tow_offsets[num_adjustable_tow_offsets] = i;
            ++num_adjustable_tow_offsets;
        }
    }

    int fro_live_size_adjustment = 0;

    for (;;) {
        rassert(tow_offset <= tow->tstamp_cutpoint);
        if (tow_offset == tow->tstamp_cutpoint || fro_index == fro_index_end) {
            // We have no more timestamped information to push.
            break;
        }

        int fro_offset = fro->pair_offsets[beg + tow->pair_offsets[fro_index]];

        if (fro_offset >= fro_mand_offset) {
            // We have no more timestamped information to push.
            break;
        }

        repli_timestamp_t fro_tstamp = get_timestamp(fro, fro_offset);
        repli_timestamp_t tow_tstamp = get_timestamp(tow, tow_offset);

        // Greater timestamps go first.
        if (tow_tstamp < fro_tstamp) {
            entry_t *ent = get_entry(fro, fro_offset);
            int entsz = entry_size(sizer, ent);
            int sz = sizeof(repli_timestamp_t) + entsz;
            memmove(get_at_offset(tow, wri_offset), get_at_offset(fro, fro_offset), sz);

            if (entry_is_live(ent)) {
                livesize += entsz + sizeof(uint16_t);
                fro_live_size_adjustment -= entsz + sizeof(uint16_t);
            }

            clean_entry(ent, entsz);

            // Update the pair offset in fro to be the offset in tow
            // -- we'll never use the old value again and we'll copy
            // the newer values to tow later.
            fro->pair_offsets[beg + tow->pair_offsets[fro_index]] = wri_offset;

            wri_offset += sz;
            fro_index++;

        } else {
            int sz = sizeof(repli_timestamp_t) + entry_size(sizer, get_entry(tow, tow_offset));
            memmove(get_at_offset(tow, wri_offset), get_at_offset(tow, tow_offset), sz);

            // Update the pair offset of the entry we've moved.
            int i;
            for (i = 0; i < num_adjustable_tow_offsets; ++i) {
                int j = adjustable_tow_offsets[i];
                if (tow->pair_offsets[j] == tow_offset) {
                    tow->pair_offsets[j] = wri_offset;
                    break;
                }
            }

            // Make sure we updated something.
            rassert(i != num_adjustable_tow_offsets);

            wri_offset += sz;
            tow_offset += sz;
        }
    }

    uint16_t new_tstamp_cutpoint = wri_offset;

    // Now we have some untimestamped entries to write.
    for (; fro_index < fro_index_end; ++fro_index) {
        int fro_offset = fro->pair_offsets[beg + tow->pair_offsets[fro_index]];
        entry_t *ent = get_entry(fro, fro_offset);
        if (entry_is_live(ent)) {
            int sz = entry_size(sizer, ent);
            memmove(get_at_offset(tow, wri_offset), ent, sz);
            clean_entry(ent, sz);
            fro_live_size_adjustment -= sz + sizeof(uint16_t);

            fro->pair_offsets[beg + tow->pair_offsets[fro_index]] = wri_offset;

            wri_offset += sz;
            livesize += sz + sizeof(uint16_t);
        } else {
            rassert(entry_is_deletion(ent));

            // This is a dead entry.  We'll need to squash this dead entry later.
            fro->pair_offsets[beg + tow->pair_offsets[fro_index]] = 0;

            int sz = entry_size(sizer, ent);
            clean_entry(ent, sz);
        }
    }

    rassert(wri_offset <= tow_offset);

    // tow may have some timestamped entries that need to become
    // un-timestamped.
    while (tow_offset < tow->tstamp_cutpoint) {
        rassert(wri_offset <= tow_offset);

        entry_t *ent = get_entry(tow, tow_offset);
        int sz = entry_size(sizer, ent);
        if (entry_is_live(ent)) {
            memmove(get_at_offset(tow, wri_offset), ent, sz);

            // Update the pair offset of the entry we've moved.
            int i;
            for (i = 0; i < num_adjustable_tow_offsets; ++i) {
                int j = adjustable_tow_offsets[i];
                if (tow->pair_offsets[j] == tow_offset) {
                    tow->pair_offsets[j] = wri_offset;
                    break;
                }
            }

            // Make sure we updated something.
            rassert(i != num_adjustable_tow_offsets);

            wri_offset += sz;
        } else {

            // Update the pair offset of the entry we've deleted, so
            // that it gets squashed later.
            int i;
            for (i = 0; i < num_adjustable_tow_offsets; ++i) {
                int j = adjustable_tow_offsets[i];
                if (tow->pair_offsets[j] == tow_offset) {
                    tow->pair_offsets[j] = 0;
                }
            }
        }
        tow_offset += sizeof(repli_timestamp_t) + sz;
    }

    rassert(wri_offset <= tow_offset);

    // If we needed to untimestamp any tow entries, we'll need a skip
    // entry for the open space.
    if (wri_offset < tow_offset) {
        // printf("wri_offset = %d, tow_offset = %d\n", wri_offset, tow_offset);
        clean_entry(get_at_offset(tow, wri_offset), tow_offset - wri_offset);
    }

    // We don't need to do anything else for tow entries because we
    // did a garbage collection in tow so they are contiguous through
    // the end of the buffer (and the rest don't have timestamps).

    // Copy the valid tow offsets from [beg, end) to the wpoint point
    // in tow, and move fro entries.
    memcpy(tow->pair_offsets + wpoint, fro->pair_offsets + beg,
           sizeof(uint16_t) * (end - beg));
    memmove(fro->pair_offsets + beg, fro->pair_offsets + end, sizeof(uint16_t) * (fro->num_pairs - end));
    fro->num_pairs -= end - beg;

    tow->frontmost = new_frontmost;

    tow->live_size = livesize;

    tow->tstamp_cutpoint = new_tstamp_cutpoint;

    fro->live_size += fro_live_size_adjustment;

    if (moved_values_out != NULL) {
        // Collect value pointers of the moved values
        moved_values_out->clear();
        moved_values_out->reserve(end - beg);
        for (int pair_idx = wpoint; pair_idx < wpoint + (end - beg); ++pair_idx) {
            const int offset = tow->pair_offsets[pair_idx];
            // Skip dead entries
            if (offset != 0) {
                const entry_t *entry = get_entry(tow, offset);
                // Skip deletions
                if (entry_is_live(entry)) {
                    moved_values_out->push_back(entry_value(entry));
                }
            }
        }
    }

    {
        // Squash dead entries that we copied pair_offsets from fro,
        // for, and that we removed from tow, as well.
        int j, k;
        for (j = 0, k = 0; k < tow->num_pairs; ++k) {
            if (tow->pair_offsets[k] != 0) {
                tow->pair_offsets[j] = tow->pair_offsets[k];

                j += 1;
            }
        }
        tow->num_pairs = j;
    }

    validate(sizer, fro);
    validate(sizer, tow);
}

void split(value_sizer_t *sizer, leaf_node_t *node, leaf_node_t *rnode, btree_key_t *median_out) {
    int tstamp_back_offset;
    int mandatory = mandatory_cost(sizer, node, MANDATORY_TIMESTAMPS, &tstamp_back_offset);

    rassert(mandatory >= free_space(sizer) - leaf_epsilon(sizer));

    // We shall split the mandatory cost of this node as evenly as possible.

    int num_mandatories = 0;
    int i = node->num_pairs - 1;
    int prev_rcost = 0;
    int rcost = 0;
    while (i >= 0 && rcost < mandatory / 2) {
        int offset = node->pair_offsets[i];
        entry_t *ent = get_entry(node, offset);

        // We only take mandatory entries' costs into consideration,
        // which guarantees correct behavior (in that neither node nor
        // can become underfull after a split).  If we didn't do this,
        // it would be possible to bias one node with a bunch of
        // deletions that makes its mandatory_cost artificially small.

        if (entry_is_live(ent)) {
            prev_rcost = rcost;
            rcost += entry_size(sizer, ent) + sizeof(uint16_t) + (offset < tstamp_back_offset ? sizeof(repli_timestamp_t) : 0);

            ++num_mandatories;
        } else {
            rassert(entry_is_deletion(ent));

            if (offset < tstamp_back_offset) {
                prev_rcost = rcost;
                rcost += entry_size(sizer, ent) + sizeof(uint16_t) + sizeof(repli_timestamp_t);

                ++num_mandatories;
            }
        }

        --i;
    }

    // Since the mandatory_cost is at least free_space - leaf_epsilon there's no way i can equal num_pairs or zero.
    rassert(i < node->num_pairs);
    rassert(i > 0);

    // Now prev_rcost and rcost envelope mandatory / 2.
    rassert(prev_rcost < mandatory / 2);
    rassert(rcost >= mandatory / 2, "rcost = %d, mandatory / 2 = %d, i = %d", rcost, mandatory / 2, i);

    int s;
    int end_rcost;
    if ((mandatory - prev_rcost) - prev_rcost < rcost - (mandatory - rcost)) {
        end_rcost = prev_rcost;
        s = i + 2;
        --num_mandatories;
    } else {
        end_rcost = rcost;
        s = i + 1;
    }

    // If our math was right, neither node can be underfull just
    // considering the split of the mandatory costs.
    rassert(end_rcost >= free_space(sizer) / 2 - leaf_epsilon(sizer));
    rassert(mandatory - end_rcost >= free_space(sizer) / 2 - leaf_epsilon(sizer));

    // Now we wish to move the elements at indices [s, num_pairs) to rnode.

    init(sizer, rnode);

    int node_copysize = end_rcost - num_mandatories * sizeof(uint16_t);
    move_elements(sizer, node, s, node->num_pairs, 0, rnode, node_copysize,
                  tstamp_back_offset, NULL);

    keycpy(median_out, entry_key(get_entry(node, node->pair_offsets[s - 1])));
}

void merge(value_sizer_t *sizer, leaf_node_t *left, leaf_node_t *right) {
    rassert(left != right);

    rassert(is_underfull(sizer, left));
    rassert(is_underfull(sizer, right));

    int tstamp_back_offset;
    int mandatory = mandatory_cost(sizer, left, MANDATORY_TIMESTAMPS, &tstamp_back_offset);

    int left_copysize = mandatory;
    // Uncount the uint16_t cost of mandatory  entries.  Sigh.
    for (int i = 0; i < left->num_pairs; ++i) {
        if (left->pair_offsets[i] < tstamp_back_offset || entry_is_deletion(get_entry(left, left->pair_offsets[i]))) {
            left_copysize -= sizeof(uint16_t);
        }
    }

    move_elements(sizer, left, 0, left->num_pairs, 0, right, left_copysize,
                  tstamp_back_offset, NULL);
}

// We move keys out of sibling and into node.
bool level(value_sizer_t *sizer, int nodecmp_node_with_sib,
           leaf_node_t *node, leaf_node_t *sibling,
           btree_key_t *replacement_key_out,
           std::vector<const void *> *moved_values_out) {
    rassert(node != sibling);

    // If sibling were underfull, we'd just merge the nodes.
    rassert(is_underfull(sizer, node));
    rassert(!is_underfull(sizer, sibling));

    // First figure out the inclusive range [beg, end] of elements we want to move
    // from sibling.
    int beg, end, *w, wstep;

    int node_weight = mandatory_cost(sizer, node, MANDATORY_TIMESTAMPS);
    int tstamp_back_offset;
    int sibling_weight = mandatory_cost(sizer, sibling, MANDATORY_TIMESTAMPS,
                                        &tstamp_back_offset);

    rassert(node_weight < sibling_weight);

    if (nodecmp_node_with_sib < 0) {
        // node is to the left of sibling, so we want to move elements
        // [0, k) from sibling.

        beg = 0;
        end = 0;
        w = &end;
        wstep = 1;
    } else {
        // node is to the right of sibling, so we want to move
        // elements [num_pairs - k, num_pairs) from sibling.

        beg = sibling->num_pairs - 1;
        end = sibling->num_pairs - 1;
        w = &beg;
        wstep = -1;
    }

    rassert(end - beg != sibling->num_pairs - 1);

    int prev_weight_movement = 0;
    int weight_movement = 0;
    int num_mandatories = 0;
    int prev_diff = sizer->block_size().value();  // some impossibly large value
    for (;;) {
        int offset = sibling->pair_offsets[*w];
        entry_t *ent = get_entry(sibling, offset);

        // We only take mandatory entries' costs into consideration.
        if (entry_is_live(ent)) {
            int sz = entry_size(sizer, ent) + sizeof(uint16_t) + (offset < tstamp_back_offset ? sizeof(repli_timestamp_t) : 0);
            prev_diff = sibling_weight - node_weight;
            prev_weight_movement = weight_movement;
            weight_movement += sz;
            node_weight += sz;
            sibling_weight -= sz;

            ++num_mandatories;
        } else {
            rassert(entry_is_deletion(ent));

            if (offset < tstamp_back_offset) {
                int sz = entry_size(sizer, ent) + sizeof(uint16_t) + sizeof(repli_timestamp_t);
                prev_diff = sibling_weight - node_weight;
                prev_weight_movement = weight_movement;
                weight_movement += sz;
                node_weight += sz;
                sibling_weight -= sz;

                ++num_mandatories;
            }
        }

        if (end - beg == sibling->num_pairs - 1 || node_weight >= sibling_weight) {
            break;
        }

        *w += wstep;
    }

    rassert(end - beg < sibling->num_pairs - 1);

    if (prev_diff <= sibling_weight - node_weight) {
        *w -= wstep;
        --num_mandatories;
        weight_movement = prev_weight_movement;
    }

    if (end < beg) {
        // Alas, there is no actual leveling to do.
        rassert(end + 1 == beg);
        return false;
    }

    int sib_copysize = weight_movement - num_mandatories * sizeof(uint16_t);
    move_elements(sizer, sibling, beg, end + 1,
                  nodecmp_node_with_sib < 0 ? node->num_pairs : 0, node,
                  sib_copysize, tstamp_back_offset, moved_values_out);

    guarantee(node->num_pairs > 0);
    guarantee(sibling->num_pairs > 0);

    if (nodecmp_node_with_sib < 0) {
        keycpy(replacement_key_out, entry_key(get_entry(node, node->pair_offsets[node->num_pairs - 1])));
    } else {
        keycpy(replacement_key_out, entry_key(get_entry(sibling, sibling->pair_offsets[sibling->num_pairs - 1])));
    }

    return true;
}

bool is_mergable(value_sizer_t *sizer, const leaf_node_t *node, const leaf_node_t *sibling) {
    return is_underfull(sizer, node) && is_underfull(sizer, sibling);
}

// Sets *index_out to the index for the live entry or deletion entry
// for the key, or to the index the key would have if it were
// inserted.  Returns true if the key at said index is actually equal.
bool find_key(const leaf_node_t *node, const btree_key_t *key, int *index_out) {
    int beg = 0;
    int end = node->num_pairs;

    // beg == 0 or key > *(beg - 1).
    // end == num_pairs or key < *end.

    while (beg < end) {
        // when (end - beg) > 0, (end - beg) / 2 is always less than (end - beg).  So beg <= test_point < end.
        int test_point = beg + (end - beg) / 2;

        const btree_key_t *ek = entry_key(get_entry(node, node->pair_offsets[test_point]));

        int res = btree_key_cmp(key, ek);

        if (res < 0) {
            // key < *test_point.
            end = test_point;
        } else if (res > 0) {
            // key > *test_point.  Since test_point < end, we have test_point + 1 <= end.
            beg = test_point + 1;
        } else {
            // We found the key!
            *index_out = test_point;
            return true;
        }
    }

    // (Since beg == end, then *(beg - 1) < key < *beg (with appropriate
    // provisions for beg == 0 or beg == num_pairs) and index_out
    // should be set to beg, and false should be returned.
    *index_out = beg;
    return false;
}

bool lookup(value_sizer_t *sizer, const leaf_node_t *node, const btree_key_t *key, void *value_out) {
    int index;
    if (find_key(node, key, &index)) {
        const entry_t *ent = get_entry(node, node->pair_offsets[index]);
        if (entry_is_live(ent)) {
            const void *val = entry_value(ent);
            memcpy(value_out, val, sizer->size(val));
            return true;
        }
    }

    return false;
}

/* `insert()` and `remove()` call this to insert a new entry into the leaf node.

First it removes any existing entry for `key`; then it makes room in the leaf
node for a new entry and fills `*space_out` with a pointer to the beginning of
where the new entry should go. `prepare_space_for_new_entry()` takes care of
updating `pair_offsets` and `num_pairs`, moving around other entries as needed
to maintain timestamp ordering, putting a timestamp on the new entry if
appropriate, and maintaining `frontmost` and `tstamp_cutpoint`. The caller is
responsible for writing the actual entry itself (including the key) and for
updating `live_size` if the newly created entry is live.

`new_entry_size` is the total size of the new entry, including key, value,
and/or code byte, but not including repli timestamp.

It is an error to put a deletion entry after `tstamp_cutpoint`. If the caller
intends to insert a deletion entry, it should pass `false` for
`allow_after_tstamp_cutpoint`. If the entry would go after `tstamp_cutpoint`
and `allow_after_tstamp_cutpoint` is false, then instead of making room for the
entry, `prepare_space_for_new_entry()` will return false. It will still remove
any preexisting entry that was in the leaf node. If the entry would go before
`tstamp_cutpoint` or `allow_after_tstamp_cutpoint` is true, then the return
value will be true. */
MUST_USE bool prepare_space_for_new_entry(
        value_sizer_t *sizer,
        leaf_node_t *node,
        const btree_key_t *key,
        int new_entry_size,
        repli_timestamp_t tstamp,
        /* Used to derive the highest possible timestamp that non-timestamped
        entries might have. Usually the recency of the buf_t that node is in. */
        repli_timestamp_t maximum_existing_tstamp,
        bool allow_after_tstamp_cutpoint,
        char **space_out) {

    /* Figure out where in `pair_offsets` to put the offset of the new entry,
    and simultaneously check for an existing entry for this key. If the entry
    already exists, clean it. */

    int index;
    bool found = find_key(node, key, &index);

    if (found) {
        int offset = node->pair_offsets[index];
        entry_t *ent = get_entry(node, offset);

        int sz = entry_size(sizer, ent);

        if (entry_is_live(ent)) {
            node->live_size -= sizeof(uint16_t) + sz;
        }

        clean_entry(ent, sz);

        /* We'll re-use the now open slot in `pair_offsets`. If it turns out
        that we aren't actually creating a new entry, like if we're deleting a
        key which has no timestamp, then we'll close up this space in
        `pair_offsets` later. */

    } else {
        /* Later, once we've confirmed that we actually want to create an entry
        in the leaf node, we'll open up some space in `pair_offsets`. */
    }

    /* Garbage collect if appropriate. We do it after cleaning up any existing
    entry so that deletion always works no matter how full the node is. */

    if (offsetof(leaf_node_t, pair_offsets) +
            sizeof(uint16_t) * (node->num_pairs + (found ? 0 : 1)) +
            sizeof(repli_timestamp_t) +
            new_entry_size >
            node->frontmost) {

        if (found) {
            /* We can't re-use an existing index if we're garbage collecting. */
            found = false;
            memmove(
                node->pair_offsets + index,
                node->pair_offsets + index + 1,
                sizeof(uint16_t) * (node->num_pairs - index - 1));
            --node->num_pairs;
        }

        /* Passing `&index` as the last parameter to `garbage_collect()`
        guarantees that it will remain valid even as `pair_offsets` entries are
        moved around. */
        garbage_collect(sizer, node, MANDATORY_TIMESTAMPS - 1, &index);

        /* Make sure that `index` still refers to where the new key should be
        inserted. */
        DEBUG_VAR int index2;
        rassert(!find_key(node, key, &index2));
        rassert(index == index2, "garbage_collect() failed to preserve index");
    }

    /* Compute where in the node to put the new entry */

    uint16_t end_of_where_new_entry_should_go;
    bool new_entry_should_have_timestamp;

    if (node->frontmost == sizer->block_size().value() ||
            (node->frontmost < node->tstamp_cutpoint && get_timestamp(node, node->frontmost) <= tstamp)) {
        /* In the most common case, the new value will go right at
        `node->frontmost` and will get a timestamp. For performance reasons, we
        check for this case specially and short-circuit. If a cosmic ray were to
        strike the computer and make us take the second branch of this `if` when
        we should have taken the first branch, the result should be the same. */
        end_of_where_new_entry_should_go = node->frontmost;
        new_entry_should_have_timestamp = true;

    } else {
        entry_iter_t iter = entry_iter_t::make(node);
        while (!iter.done(sizer) && iter.offset < node->tstamp_cutpoint && get_timestamp(node, iter.offset) > tstamp) {
            iter.step(sizer, node);
        }
        end_of_where_new_entry_should_go = iter.offset;

        if (end_of_where_new_entry_should_go == node->tstamp_cutpoint &&
                node->tstamp_cutpoint != sizer->block_size().value()) {
            /* We are after all of the timestamped entries, but before at least
            one non-timestamped entry. We know that the non-timestamped entries
            have a timestamp of at most maximum_existing_tstamp. If our own timestamp
            is higher than that, we can put a timestamp on ourself. Otherwise, we
            don't know what the timestamp would have been on the non-timestamped entry,
            so we mustn't put a timestamp on ourself. */
            new_entry_should_have_timestamp = tstamp > maximum_existing_tstamp;
        } else {
            new_entry_should_have_timestamp = true;
        }
    }

    /* If a deletion would go after `tstamp_cutpoint`, instead we want to just
    discard it entirely. */

    bool actually_create_entry = new_entry_should_have_timestamp || allow_after_tstamp_cutpoint;

    if (!actually_create_entry) {
        if (found) {
            /* We're deleting the previous entry for this key, but not inserting
            a new one; close the gap in `pair_offsets`. `index` is the location
            of the open slot. */
            memmove(
                node->pair_offsets + index,
                node->pair_offsets + index + 1,
                sizeof(uint16_t) * (node->num_pairs - index - 1));
            --node->num_pairs;
        }

        return false;
    }

    /* There was no previous entry for this key, but we're creating a new entry;
    make some room in `pair_offsets`. `index` is where the open slot should go.
    We didn't do this before because we weren't sure if we were actually gonna
    create a new entry or not. */

    if (!found) {
        memmove(
            node->pair_offsets + index + 1,
            node->pair_offsets + index,
            sizeof(uint16_t) * (node->num_pairs - index));
        ++node->num_pairs;
    }

    /* Now that we know where in the leaf node to write our entry, make space if
    necessary. */

    int total_space_for_new_entry = new_entry_size + (new_entry_should_have_timestamp ? sizeof(repli_timestamp_t) : 0);

    if (end_of_where_new_entry_should_go == node->frontmost) {
        /* This is the common case. Just like before, we check for this case
        specially and short-circuit, even though the algorithm in the `else`
        branch is a no-op if `end_of_where_new_entry_should_go` is
        `node->frontmost`. */
    } else {
        /* Move the entries themselves */
        memmove(
            get_at_offset(node, node->frontmost - total_space_for_new_entry),
            get_at_offset(node, node->frontmost),
            end_of_where_new_entry_should_go - node->frontmost);
        /* Update the `pair_offsets` table so it points to the new locations of
        the entries */
        for (int i = 0; i < node->num_pairs; ++i) {
            if (i == index) continue;
            if (node->pair_offsets[i] < end_of_where_new_entry_should_go) {
                node->pair_offsets[i] -= total_space_for_new_entry;
            }
        }
    }

    node->frontmost -= total_space_for_new_entry;
    rassert(offsetof(leaf_node_t, pair_offsets) + sizeof(uint16_t) * node->num_pairs <= node->frontmost);

    /* Write the timestamp if we need one, and update `node->tstamp_cutpoint` if
    we don't. */

    uint16_t start_of_where_new_entry_should_go = end_of_where_new_entry_should_go - total_space_for_new_entry;
    if (new_entry_should_have_timestamp) {
        *reinterpret_cast<repli_timestamp_t *>(get_at_offset(node, start_of_where_new_entry_should_go)) = tstamp;
    } else {
        rassert(end_of_where_new_entry_should_go == node->tstamp_cutpoint);
        node->tstamp_cutpoint = start_of_where_new_entry_should_go;
    }

    /* Record the offset in `pair_offsets` */

    node->pair_offsets[index] = start_of_where_new_entry_should_go;

    /* Fill output variable */

    if (new_entry_should_have_timestamp) {
        *space_out = get_at_offset(node, start_of_where_new_entry_should_go + sizeof(repli_timestamp_t));
    } else {
        *space_out = get_at_offset(node, start_of_where_new_entry_should_go);
    }

    return true;
}

// Inserts a key/value pair into the node.  Hopefully you've already
// cleaned up the old value, if there is one.
void insert(
        value_sizer_t *sizer,
        leaf_node_t *node,
        const btree_key_t *key,
        const void *value,
        repli_timestamp_t tstamp,
        repli_timestamp_t maximum_existing_tstamp,
        UNUSED key_modification_proof_t km_proof) {
    rassert(!is_full(sizer, node, key, value));

    /* Make space for the entry itself */

    char *location_to_write_data;
    DEBUG_VAR bool should_write = prepare_space_for_new_entry(sizer, node,
        key, key->full_size() + sizer->size(value), tstamp, maximum_existing_tstamp,
        true,
        &location_to_write_data);
    rassert(should_write);

    /* Now copy the data into the node itself */

    memcpy(location_to_write_data, key, key->full_size());
    location_to_write_data += key->full_size();
    memcpy(location_to_write_data, value, sizer->size(value));

    node->live_size += sizeof(uint16_t) + key->full_size() + sizer->size(value);

    validate(sizer, node);
}

// This asserts that the key is in the node.  TODO: This means we're
// already sure the key is in the node, which means we're doing an
// unnecessary binary search.
void remove(
        value_sizer_t *sizer,
        leaf_node_t *node,
        const btree_key_t *key,
        repli_timestamp_t tstamp,
        repli_timestamp_t maximum_existing_tstamp,
        UNUSED key_modification_proof_t km_proof) {
    /* Confirm that the key is already in the node */
    DEBUG_VAR int index;
    rassert(find_key(node, key, &index), "remove() called on key that's not in node");
    rassert(entry_is_live(get_entry(node, node->pair_offsets[index])), "remove() called on key with dead entry");

    /* If the deletion entry would fall after `tstamp_cutpoint`, then it
    shouldn't be written at all. If that's the case, then
    `prepare_space_for_new_entry()` will return false because we pass false for
    `allow_after_tstamp_cutpoint`. */

    char *location_to_write_data;
    if (prepare_space_for_new_entry(sizer, node,
            key,
            1 + key->full_size(),   /* 1 for `DELETE_ENTRY_CODE` */
            tstamp,
            maximum_existing_tstamp,
            false,
            &location_to_write_data)) {
        *location_to_write_data = static_cast<char>(DELETE_ENTRY_CODE);
        ++location_to_write_data;
        memcpy(location_to_write_data, key, key->full_size());
    }

    validate(sizer, node);
}

// Erases the entry for the given key, leaving behind no trace.
void erase_presence(value_sizer_t *sizer, leaf_node_t *node, const btree_key_t *key, UNUSED key_modification_proof_t km_proof) {
    int index;
    bool found = find_key(node, key, &index);

    rassert(found);
    if (found) {
        int offset = node->pair_offsets[index];
        entry_t *ent = get_entry(node, offset);

        int sz = entry_size(sizer, ent);
        if (entry_is_live(ent)) {
            node->live_size -= sizeof(uint16_t) + sz;
        }

        clean_entry(ent, sz);

        memmove(node->pair_offsets + index, node->pair_offsets + index + 1, (node->num_pairs - (index + 1)) * sizeof(uint16_t));
        node->num_pairs -= 1;
    }


    validate(sizer, node);
}

repli_timestamp_t min_deletion_timestamp(
        value_sizer_t *sizer,
        const leaf_node_t *node,
        repli_timestamp_t maximum_possible_timestamp) {
    repli_timestamp_t earliest_so_far = maximum_possible_timestamp;
    entry_iter_t iter = entry_iter_t::make(node);
    while (!iter.done(sizer) && iter.offset < node->tstamp_cutpoint) {
        repli_timestamp_t tstamp = get_timestamp(node, iter.offset);
        rassert(earliest_so_far >= tstamp,
            "asserted earliest_so_far (%" PRIu64 ") >= tstamp (%" PRIu64 ")",
            earliest_so_far.longtime, tstamp.longtime);
        earliest_so_far = tstamp;
        iter.step(sizer, node);
    }
    /* It's possible for us to forget a deletion with timestamp equal to the olddest
    timestamped entry, so the min deletion timestamp is one time unit newer than the
    oldest timestamped entry. */
    return earliest_so_far.next();
}

<<<<<<< HEAD
void erase_deletions(
        value_sizer_t *sizer, leaf_node_t *node, repli_timestamp_t min_del_timestamp) {
    int old_tstamp_cutpoint = node->tstamp_cutpoint;
    entry_iter_t iter = entry_iter_t::make(node);
=======
void dump_entries_since_time(
        value_sizer_t *sizer,
        const leaf_node_t *node,
        repli_timestamp_t minimum_tstamp,
        repli_timestamp_t maximum_existing_tstamp,
        entry_reception_callback_t *cb) {
    int stop_offset = 0;

    // First, determine stop_offset: offset of the first [tstamp][entry] which has tstamp < minimum_tstamp
    {
        static_assert(std::is_same<uint64_t, decltype(repli_timestamp_t::longtime)>::value,
                      "This code assumes repli_timestamp_t is a uint64_t.");
#ifndef NDEBUG
        uint64_t earliest_so_far = UINT64_MAX;
#endif

        entry_iter_t iter = entry_iter_t::make(node);
        while (!iter.done(sizer) && iter.offset < node->tstamp_cutpoint) {
            repli_timestamp_t tstamp = get_timestamp(node, iter.offset);
#ifndef NDEBUG
            rassert(earliest_so_far >= tstamp.longtime, "asserted earliest_so_far (%" PRIu64 ") >= tstamp (%" PRIu64 ")", earliest_so_far, tstamp.longtime);
            earliest_so_far = tstamp.longtime;
#endif

            if (tstamp < minimum_tstamp) {
                stop_offset = iter.offset;
                break;
            }
>>>>>>> 0b565709

    /* Advance `iter` to the first entry with a timestamp that's lower than
    `min_del_timestamp - 1`. */
    while (true) {
        if (iter.done(sizer) || iter.offset >= old_tstamp_cutpoint) {
            return;
        }
        if (get_timestamp(node, iter.offset).next() < min_del_timestamp) {
            break;
        }
        iter.step(sizer, node);
    }

    /* We'll remove timestamps from all of the entries between `old_tstamp_cutpoint` and
    `new_tstamp_cutpoint`. But we won't update `leaf->tstamp_cutpoint` until the end of
    the function because we want `iter` to continue iterating according to the old value.
    */
    int new_tstamp_cutpoint = iter.offset;

    /* Step until we reach `old_tstamp_cutpoint`, erasing timestamps and deletions as we
    go. Make a note of each deletion's offset so we can remove them from the
    `pair_offsets` array later. */
    std::set<int> deletion_offsets;
    while (!iter.done(sizer) && iter.offset != old_tstamp_cutpoint) {
        int off = iter.offset;
        guarantee(off >= new_tstamp_cutpoint && off < old_tstamp_cutpoint);
        const entry_t *ent = get_entry(node, off);
        /* Move `iter` before we modify `ent`, to avoid confusion */
        iter.step(sizer, node);
        if (entry_is_deletion(ent)) {
            clean_entry(
                get_at_offset(node, off),
                sizeof(repli_timestamp_t) + entry_size(sizer, ent));
            deletion_offsets.insert(off);
        } else {
            /* This is the code path for both skip entries and live entries, because skip
            entries have timestamps too. */
            clean_entry(get_at_offset(node, off), sizeof(repli_timestamp_t));
        }
    }

<<<<<<< HEAD
    /* If a pointer in `pair_offsets` was pointing to a timestamp that's been erased on
    a key-value pair, we need to move it forward by `sizeof(repli_timestamp_t)`. If it
    was pointing to a deletion entry that's been erased, we need to remove that entry
    from `pair_offsets`. */
    int src = 0, dst = 0;
    int num_deleted = deletion_offsets.size();
    for (; src < node->num_pairs; ++src) {
        uint16_t off = node->pair_offsets[src];
        auto it = deletion_offsets.find(off);
        if (it == deletion_offsets.end()) {
            if (off >= new_tstamp_cutpoint && off < old_tstamp_cutpoint) {
                off += sizeof(repli_timestamp_t);
=======
    // Walk through all the entries starting with the the frontmost and finishing right before the one which has tstamp < minimum_tstamp
    // (if it exists). If it doesn't exist, we also walk through the non-timestamped entries.
    {
        entry_iter_t iter = entry_iter_t::make(node);
        repli_timestamp_t last_seen_tstamp = maximum_existing_tstamp;

        // Collect key_value pairs so we can send a bunch of them at a time.
        std::vector<const btree_key_t *> keys;
        std::vector<const void *> values;
        std::vector<repli_timestamp_t> tstamps;
        keys.reserve(node->num_pairs);
        values.reserve(node->num_pairs);
        tstamps.reserve(node->num_pairs);
        while (iter.offset < stop_offset) {
            repli_timestamp_t tstamp;
            if (iter.offset < node->tstamp_cutpoint) {
                tstamp = get_timestamp(node, iter.offset);
            } else {
                tstamp = last_seen_tstamp;
>>>>>>> 0b565709
            }
            node->pair_offsets[dst++] = off;
        } else {
            guarantee(off >= new_tstamp_cutpoint && off < old_tstamp_cutpoint);
            deletion_offsets.erase(it);
        }
    }
    guarantee(deletion_offsets.empty());
    node->num_pairs -= num_deleted;

    /* Finally, update `node->tstamp_cutpoint` */
    node->tstamp_cutpoint = new_tstamp_cutpoint;
}

/* Calls `cb` on every entry in the node, whether a real entry or a deletion. The calls
will be in order from most recent to least recent. For entries with no timestamp, the
callback will get `min_deletion_timestamp() - 1`. */
continue_bool_t visit_entries(
        value_sizer_t *sizer,
        const leaf_node_t *node,
        repli_timestamp_t maximum_possible_timestamp,
        const std::function<continue_bool_t(
            const btree_key_t *key,
            repli_timestamp_t timestamp,
            const void *value   /* null for deletion */
            )> &cb) {
    repli_timestamp_t earliest_so_far = maximum_possible_timestamp;
    for (entry_iter_t iter = entry_iter_t::make(node);
            !iter.done(sizer); iter.step(sizer, node)) {
        repli_timestamp_t tstamp;
        if (iter.offset < node->tstamp_cutpoint) {
            tstamp = get_timestamp(node, iter.offset);
        } else {
            tstamp = earliest_so_far;
        }
        earliest_so_far = tstamp;

        const entry_t *ent = get_entry(node, iter.offset);

        if (entry_is_skip(ent)) {
            continue;
        }

        if (continue_bool_t::ABORT == cb(entry_key(ent), tstamp, entry_value(ent))) {
            return continue_bool_t::ABORT;
        }
    }
    return continue_bool_t::CONTINUE;
}

iterator::iterator()
    : node_(NULL), index_(-1) { }

iterator::iterator(const leaf_node_t *node, int index)
    : node_(node), index_(index) { }

std::pair<const btree_key_t *, const void *> iterator::operator*() const {
    guarantee(index_ < static_cast<int>(node_->num_pairs));
    guarantee(index_ >= 0);
    const entry_t *entree = get_entry(node_, node_->pair_offsets[index_]);
    return std::make_pair(entry_key(entree), entry_value(entree));
}

iterator &iterator::operator++() {
    guarantee(index_ < static_cast<int>(node_->num_pairs),
              "Trying to increment past the end of an iterator.");
    do {
        ++index_;
    } while (index_ < node_->num_pairs && !entry_is_live(get_entry(node_, node_->pair_offsets[index_])));
    return *this;
}

iterator &iterator::operator--() {
    guarantee(index_ > -1, "Trying to decrement past the beginning of an iterator.");
    do {
        --index_;
    } while (index_ >= 0 && !entry_is_live(get_entry(node_, node_->pair_offsets[index_])));
    return *this;
}

bool iterator::operator==(const iterator &other) const { return cmp(other) == 0; }
bool iterator::operator!=(const iterator &other) const { return cmp(other) != 0; }
bool iterator::operator<(const iterator &other) const { return cmp(other) < 0; }
bool iterator::operator>(const iterator &other) const { return cmp(other) > 0; }
bool iterator::operator<=(const iterator &other) const { return cmp(other) <= 0; }
bool iterator::operator>=(const iterator &other) const { return cmp(other) >= 0; }

int iterator::cmp(const iterator &other) const {
    guarantee(node_ == other.node_);
    return index_ - other.index_;
}

reverse_iterator::reverse_iterator() { }

reverse_iterator::reverse_iterator(const leaf_node_t *node, int index)
    : inner_(node, index) { }

std::pair<const btree_key_t *, const void *> reverse_iterator::operator*() const {
    return *inner_;
}

reverse_iterator &reverse_iterator::operator++() {
    --inner_;
    return *this;
}

reverse_iterator &reverse_iterator::operator--() {
    ++inner_;
    return *this;
}

bool reverse_iterator::operator==(const reverse_iterator &other) const { return inner_ == other.inner_; }
bool reverse_iterator::operator!=(const reverse_iterator &other) const { return inner_ != other.inner_; }
bool reverse_iterator::operator<(const reverse_iterator &other) const { return inner_ > other.inner_; }
bool reverse_iterator::operator>(const reverse_iterator &other) const { return inner_ < other.inner_; }
bool reverse_iterator::operator<=(const reverse_iterator &other) const { return inner_ >= other.inner_; }
bool reverse_iterator::operator>=(const reverse_iterator &other) const { return inner_ <= other.inner_; }


leaf_node_t::iterator begin(const leaf_node_t &leaf_node) {
    return ++leaf_node_t::iterator(&leaf_node, -1);
}

leaf_node_t::iterator end(const leaf_node_t &leaf_node) {
    return leaf_node_t::iterator(&leaf_node, leaf_node.num_pairs);
}

leaf_node_t::reverse_iterator rbegin(const leaf_node_t &leaf_node) {
    return ++leaf_node_t::reverse_iterator(&leaf_node, leaf_node.num_pairs);
}

leaf_node_t::reverse_iterator rend(const leaf_node_t &leaf_node) {
    return leaf_node_t::reverse_iterator(&leaf_node, -1);
}

leaf::iterator inclusive_lower_bound(const btree_key_t *key, const leaf_node_t &leaf_node) {
    int index;
    leaf::find_key(&leaf_node, key, &index);
    if (index == leaf_node.num_pairs ||
        entry_is_live(leaf::get_entry(&leaf_node, leaf_node.pair_offsets[index]))) {
        return leaf_node_t::iterator(&leaf_node, index);
    } else {
        return ++leaf_node_t::iterator(&leaf_node, index);
    }
}

leaf::reverse_iterator exclusive_upper_bound(const btree_key_t *key, const leaf_node_t &leaf_node) {
    int index;
    leaf::find_key(&leaf_node, key, &index);
    if (index < leaf_node.num_pairs) {
        const leaf::entry_t *entry = leaf::get_entry(&leaf_node, leaf_node.pair_offsets[index]);
        const btree_key_t *ekey = leaf::entry_key(entry);
        if (entry_is_live(entry) &&
            btree_key_cmp(ekey, key) == 0) {
            // We have to skip this entry to make the iterator exclusive,
            // hence the ++.
            return ++leaf_node_t::reverse_iterator(&leaf_node, index);
        }
    }

    return ++leaf_node_t::reverse_iterator(&leaf_node, index);
}

}  // namespace leaf<|MERGE_RESOLUTION|>--- conflicted
+++ resolved
@@ -1521,8 +1521,8 @@
 repli_timestamp_t min_deletion_timestamp(
         value_sizer_t *sizer,
         const leaf_node_t *node,
-        repli_timestamp_t maximum_possible_timestamp) {
-    repli_timestamp_t earliest_so_far = maximum_possible_timestamp;
+        repli_timestamp_t maximum_existing_timestamp) {
+    repli_timestamp_t earliest_so_far = maximum_existing_timestamp;
     entry_iter_t iter = entry_iter_t::make(node);
     while (!iter.done(sizer) && iter.offset < node->tstamp_cutpoint) {
         repli_timestamp_t tstamp = get_timestamp(node, iter.offset);
@@ -1538,41 +1538,10 @@
     return earliest_so_far.next();
 }
 
-<<<<<<< HEAD
 void erase_deletions(
         value_sizer_t *sizer, leaf_node_t *node, repli_timestamp_t min_del_timestamp) {
     int old_tstamp_cutpoint = node->tstamp_cutpoint;
     entry_iter_t iter = entry_iter_t::make(node);
-=======
-void dump_entries_since_time(
-        value_sizer_t *sizer,
-        const leaf_node_t *node,
-        repli_timestamp_t minimum_tstamp,
-        repli_timestamp_t maximum_existing_tstamp,
-        entry_reception_callback_t *cb) {
-    int stop_offset = 0;
-
-    // First, determine stop_offset: offset of the first [tstamp][entry] which has tstamp < minimum_tstamp
-    {
-        static_assert(std::is_same<uint64_t, decltype(repli_timestamp_t::longtime)>::value,
-                      "This code assumes repli_timestamp_t is a uint64_t.");
-#ifndef NDEBUG
-        uint64_t earliest_so_far = UINT64_MAX;
-#endif
-
-        entry_iter_t iter = entry_iter_t::make(node);
-        while (!iter.done(sizer) && iter.offset < node->tstamp_cutpoint) {
-            repli_timestamp_t tstamp = get_timestamp(node, iter.offset);
-#ifndef NDEBUG
-            rassert(earliest_so_far >= tstamp.longtime, "asserted earliest_so_far (%" PRIu64 ") >= tstamp (%" PRIu64 ")", earliest_so_far, tstamp.longtime);
-            earliest_so_far = tstamp.longtime;
-#endif
-
-            if (tstamp < minimum_tstamp) {
-                stop_offset = iter.offset;
-                break;
-            }
->>>>>>> 0b565709
 
     /* Advance `iter` to the first entry with a timestamp that's lower than
     `min_del_timestamp - 1`. */
@@ -1614,7 +1583,6 @@
         }
     }
 
-<<<<<<< HEAD
     /* If a pointer in `pair_offsets` was pointing to a timestamp that's been erased on
     a key-value pair, we need to move it forward by `sizeof(repli_timestamp_t)`. If it
     was pointing to a deletion entry that's been erased, we need to remove that entry
@@ -1627,27 +1595,6 @@
         if (it == deletion_offsets.end()) {
             if (off >= new_tstamp_cutpoint && off < old_tstamp_cutpoint) {
                 off += sizeof(repli_timestamp_t);
-=======
-    // Walk through all the entries starting with the the frontmost and finishing right before the one which has tstamp < minimum_tstamp
-    // (if it exists). If it doesn't exist, we also walk through the non-timestamped entries.
-    {
-        entry_iter_t iter = entry_iter_t::make(node);
-        repli_timestamp_t last_seen_tstamp = maximum_existing_tstamp;
-
-        // Collect key_value pairs so we can send a bunch of them at a time.
-        std::vector<const btree_key_t *> keys;
-        std::vector<const void *> values;
-        std::vector<repli_timestamp_t> tstamps;
-        keys.reserve(node->num_pairs);
-        values.reserve(node->num_pairs);
-        tstamps.reserve(node->num_pairs);
-        while (iter.offset < stop_offset) {
-            repli_timestamp_t tstamp;
-            if (iter.offset < node->tstamp_cutpoint) {
-                tstamp = get_timestamp(node, iter.offset);
-            } else {
-                tstamp = last_seen_tstamp;
->>>>>>> 0b565709
             }
             node->pair_offsets[dst++] = off;
         } else {
@@ -1668,13 +1615,13 @@
 continue_bool_t visit_entries(
         value_sizer_t *sizer,
         const leaf_node_t *node,
-        repli_timestamp_t maximum_possible_timestamp,
+        repli_timestamp_t maximum_existing_timestamp,
         const std::function<continue_bool_t(
             const btree_key_t *key,
             repli_timestamp_t timestamp,
             const void *value   /* null for deletion */
             )> &cb) {
-    repli_timestamp_t earliest_so_far = maximum_possible_timestamp;
+    repli_timestamp_t earliest_so_far = maximum_existing_timestamp;
     for (entry_iter_t iter = entry_iter_t::make(node);
             !iter.done(sizer); iter.step(sizer, node)) {
         repli_timestamp_t tstamp;
