// Copyright 2010-2014 RethinkDB, all rights reserved.
<<<<<<< HEAD
#define __STDC_LIMIT_MACROS

=======
>>>>>>> 1db2f996
#include "btree/operations.hpp"

#include <stdint.h>

#include "btree/slice.hpp"
#include "buffer_cache/alt/alt.hpp"
<<<<<<< HEAD
#include "buffer_cache/alt/alt_blob.hpp"
#include "containers/archive/vector_stream.hpp"

real_superblock_t::real_superblock_t(alt_buf_lock_t &&sb_buf)
=======
#include "buffer_cache/alt/blob.hpp"
#include "containers/archive/vector_stream.hpp"

real_superblock_t::real_superblock_t(buf_lock_t &&sb_buf)
>>>>>>> 1db2f996
    : sb_buf_(std::move(sb_buf)) {}

void real_superblock_t::release() {
    sb_buf_.reset_buf_lock();
}

block_id_t real_superblock_t::get_root_block_id() {
<<<<<<< HEAD
    alt_buf_read_t read(&sb_buf_);
=======
    buf_read_t read(&sb_buf_);
>>>>>>> 1db2f996
    return static_cast<const btree_superblock_t *>(read.get_data_read())->root_block;
}

void real_superblock_t::set_root_block_id(const block_id_t new_root_block) {
<<<<<<< HEAD
    alt_buf_write_t write(&sb_buf_);
=======
    buf_write_t write(&sb_buf_);
>>>>>>> 1db2f996
    btree_superblock_t *sb_data
        = static_cast<btree_superblock_t *>(write.get_data_write());
    sb_data->root_block = new_root_block;
}

block_id_t real_superblock_t::get_stat_block_id() {
<<<<<<< HEAD
    alt_buf_read_t read(&sb_buf_);
=======
    buf_read_t read(&sb_buf_);
>>>>>>> 1db2f996
    return static_cast<const btree_superblock_t *>(read.get_data_read())->stat_block;
}

void real_superblock_t::set_stat_block_id(const block_id_t new_stat_block) {
<<<<<<< HEAD
    alt_buf_write_t write(&sb_buf_);
=======
    buf_write_t write(&sb_buf_);
>>>>>>> 1db2f996
    btree_superblock_t *sb_data
        = static_cast<btree_superblock_t *>(write.get_data_write());
    sb_data->stat_block = new_stat_block;
}

block_id_t real_superblock_t::get_sindex_block_id() {
<<<<<<< HEAD
    alt_buf_read_t read(&sb_buf_);
=======
    buf_read_t read(&sb_buf_);
>>>>>>> 1db2f996
    return static_cast<const btree_superblock_t *>(read.get_data_read())->sindex_block;
}

void real_superblock_t::set_sindex_block_id(const block_id_t new_sindex_block) {
<<<<<<< HEAD
    alt_buf_write_t write(&sb_buf_);
=======
    buf_write_t write(&sb_buf_);
>>>>>>> 1db2f996
    btree_superblock_t *sb_data
        = static_cast<btree_superblock_t *>(write.get_data_write());
    sb_data->sindex_block = new_sindex_block;
}

bool find_superblock_metainfo_entry(char *beg, char *end, const std::vector<char> &key, char **verybeg_ptr_out,  uint32_t **size_ptr_out, char **beg_ptr_out, char **end_ptr_out) {
    superblock_metainfo_iterator_t::sz_t len = static_cast<superblock_metainfo_iterator_t::sz_t>(key.size());
    for (superblock_metainfo_iterator_t kv_iter(beg, end); !kv_iter.is_end(); ++kv_iter) {
        const superblock_metainfo_iterator_t::key_t& cur_key = kv_iter.key();
        if (len == cur_key.first && std::equal(key.begin(), key.end(), cur_key.second)) {
            *verybeg_ptr_out = kv_iter.record_ptr();
            *size_ptr_out = kv_iter.value_size_ptr();
            *beg_ptr_out = kv_iter.value().second;
            *end_ptr_out = kv_iter.next_record_ptr();
            return true;
        }
    }
    return false;
}

void superblock_metainfo_iterator_t::advance(char * p) {
    char* cur = p;
    if (cur == end) {
        goto check_failed;
    }
    rassert(end - cur >= static_cast<ptrdiff_t>(sizeof(sz_t)), "Superblock metainfo data is corrupted: walked past the end off the buffer");
    if (end - cur < static_cast<ptrdiff_t>(sizeof(sz_t))) {
        goto check_failed;
    }
    key_size = *reinterpret_cast<sz_t*>(cur);
    cur += sizeof(sz_t);

    rassert(end - cur >= static_cast<int64_t>(key_size), "Superblock metainfo data is corrupted: walked past the end off the buffer");
    if (end - cur < static_cast<int64_t>(key_size)) {
        goto check_failed;
    }
    key_ptr = cur;
    cur += key_size;

    rassert(end - cur >= static_cast<ptrdiff_t>(sizeof(sz_t)), "Superblock metainfo data is corrupted: walked past the end off the buffer");
    if (end - cur < static_cast<ptrdiff_t>(sizeof(sz_t))) {
        goto check_failed;
    }
    value_size = *reinterpret_cast<sz_t*>(cur);
    cur += sizeof(sz_t);

    rassert(end - cur >= static_cast<int64_t>(value_size), "Superblock metainfo data is corrupted: walked past the end off the buffer");
    if (end - cur < static_cast<int64_t>(value_size)) {
        goto check_failed;
    }
    value_ptr = cur;
    cur += value_size;

    pos = p;
    next_pos = cur;

    return;

check_failed:
    pos = next_pos = end;
    key_size = value_size = 0;
    key_ptr = value_ptr = NULL;
}

void superblock_metainfo_iterator_t::operator++() {
    if (!is_end()) {
        advance(next_pos);
    }
}

<<<<<<< HEAD
bool get_superblock_metainfo(alt_buf_lock_t *superblock,
=======
bool get_superblock_metainfo(buf_lock_t *superblock,
>>>>>>> 1db2f996
                             const std::vector<char> &key,
                             std::vector<char> *value_out) {
    std::vector<char> metainfo;

    {
<<<<<<< HEAD
        alt_buf_read_t read(superblock);
=======
        buf_read_t read(superblock);
>>>>>>> 1db2f996
        const btree_superblock_t *data
            = static_cast<const btree_superblock_t *>(read.get_data_read());

        // The const cast is okay because we access the data with alt_access_t::read.
        blob_t blob(superblock->cache()->get_block_size(),
                         const_cast<char *>(data->metainfo_blob),
                         btree_superblock_t::METAINFO_BLOB_MAXREFLEN);

        blob_acq_t acq;
        buffer_group_t group;
<<<<<<< HEAD
        blob.expose_all(alt_buf_parent_t(superblock), alt_access_t::read, &group, &acq);
=======
        blob.expose_all(buf_parent_t(superblock), alt_access_t::read, &group, &acq);
>>>>>>> 1db2f996

        int64_t group_size = group.get_size();
        metainfo.resize(group_size);
        buffer_group_t group_cpy;
        group_cpy.add_buffer(group_size, metainfo.data());

        buffer_group_copy_data(&group_cpy, const_view(&group));
    }

    uint32_t *size;
    char *verybeg, *info_begin, *info_end;
    if (find_superblock_metainfo_entry(metainfo.data(),
                                       metainfo.data() + metainfo.size(),
                                       key, &verybeg, &size,
                                       &info_begin, &info_end)) {
        value_out->assign(info_begin, info_end);
        return true;
    } else {
        return false;
    }
}

void get_superblock_metainfo(
<<<<<<< HEAD
        alt_buf_lock_t *superblock,
        std::vector<std::pair<std::vector<char>, std::vector<char> > > *kv_pairs_out) {
    std::vector<char> metainfo;
    {
        alt_buf_read_t read(superblock);
=======
        buf_lock_t *superblock,
        std::vector<std::pair<std::vector<char>, std::vector<char> > > *kv_pairs_out) {
    std::vector<char> metainfo;
    {
        buf_read_t read(superblock);
>>>>>>> 1db2f996
        const btree_superblock_t *data
            = static_cast<const btree_superblock_t *>(read.get_data_read());

        // The const cast is okay because we access the data with alt_access_t::read
        // and don't write to the blob.
        blob_t blob(superblock->cache()->get_block_size(),
                         const_cast<char *>(data->metainfo_blob),
                         btree_superblock_t::METAINFO_BLOB_MAXREFLEN);
        blob_acq_t acq;
        buffer_group_t group;
<<<<<<< HEAD
        blob.expose_all(alt_buf_parent_t(superblock), alt_access_t::read,
=======
        blob.expose_all(buf_parent_t(superblock), alt_access_t::read,
>>>>>>> 1db2f996
                        &group, &acq);

        const int64_t group_size = group.get_size();
        metainfo.resize(group_size);

        buffer_group_t group_cpy;
        group_cpy.add_buffer(group_size, metainfo.data());

        buffer_group_copy_data(&group_cpy, const_view(&group));
    }

    for (superblock_metainfo_iterator_t kv_iter(metainfo.data(), metainfo.data() + metainfo.size()); !kv_iter.is_end(); ++kv_iter) {
        superblock_metainfo_iterator_t::key_t key = kv_iter.key();
        superblock_metainfo_iterator_t::value_t value = kv_iter.value();
        kv_pairs_out->push_back(std::make_pair(std::vector<char>(key.second, key.second + key.first), std::vector<char>(value.second, value.second + value.first)));
    }
}

<<<<<<< HEAD
void set_superblock_metainfo(alt_buf_lock_t *superblock,
                             const std::vector<char> &key,
                             const std::vector<char> &value) {
    alt_buf_write_t write(superblock);
=======
void set_superblock_metainfo(buf_lock_t *superblock,
                             const std::vector<char> &key,
                             const std::vector<char> &value) {
    buf_write_t write(superblock);
>>>>>>> 1db2f996
    btree_superblock_t *data
        = static_cast<btree_superblock_t *>(write.get_data_write());

    blob_t blob(superblock->cache()->get_block_size(),
                     data->metainfo_blob, btree_superblock_t::METAINFO_BLOB_MAXREFLEN);

    std::vector<char> metainfo;

    {
        blob_acq_t acq;
        buffer_group_t group;
<<<<<<< HEAD
        blob.expose_all(alt_buf_parent_t(superblock), alt_access_t::read,
=======
        blob.expose_all(buf_parent_t(superblock), alt_access_t::read,
>>>>>>> 1db2f996
                        &group, &acq);

        int64_t group_size = group.get_size();
        metainfo.resize(group_size);

        buffer_group_t group_cpy;
        group_cpy.add_buffer(group_size, metainfo.data());

        buffer_group_copy_data(&group_cpy, const_view(&group));
    }

<<<<<<< HEAD
    blob.clear(alt_buf_parent_t(superblock));
=======
    blob.clear(buf_parent_t(superblock));
>>>>>>> 1db2f996

    uint32_t *size;
    char *verybeg, *info_begin, *info_end;
    if (find_superblock_metainfo_entry(metainfo.data(), metainfo.data() + metainfo.size(), key, &verybeg, &size, &info_begin, &info_end)) {
        std::vector<char>::iterator beg = metainfo.begin() + (info_begin - metainfo.data());
        std::vector<char>::iterator end = metainfo.begin() + (info_end - metainfo.data());
        // We must modify *size first because resizing the vector invalidates the pointer.
        rassert(value.size() <= UINT32_MAX);
        *size = value.size();

        std::vector<char>::iterator p = metainfo.erase(beg, end);

        metainfo.insert(p, value.begin(), value.end());
    } else {
        union {
            char x[sizeof(uint32_t)];
            uint32_t y;
        } u;
        rassert(key.size() < UINT32_MAX);
        rassert(value.size() < UINT32_MAX);

        u.y = key.size();
        metainfo.insert(metainfo.end(), u.x, u.x + sizeof(uint32_t));
        metainfo.insert(metainfo.end(), key.begin(), key.end());

        u.y = value.size();
        metainfo.insert(metainfo.end(), u.x, u.x + sizeof(uint32_t));
        metainfo.insert(metainfo.end(), value.begin(), value.end());
    }

<<<<<<< HEAD
    blob.append_region(alt_buf_parent_t(superblock), metainfo.size());
=======
    blob.append_region(buf_parent_t(superblock), metainfo.size());
>>>>>>> 1db2f996

    {
        blob_acq_t acq;
        buffer_group_t write_group;
<<<<<<< HEAD
        blob.expose_all(alt_buf_parent_t(superblock), alt_access_t::write,
=======
        blob.expose_all(buf_parent_t(superblock), alt_access_t::write,
>>>>>>> 1db2f996
                        &write_group, &acq);

        buffer_group_t group_cpy;
        group_cpy.add_buffer(metainfo.size(), metainfo.data());

        buffer_group_copy_data(&write_group, const_view(&group_cpy));
    }
}

<<<<<<< HEAD
void delete_superblock_metainfo(alt_buf_lock_t *superblock,
                                const std::vector<char> &key) {
    alt_buf_write_t write(superblock);
=======
void delete_superblock_metainfo(buf_lock_t *superblock,
                                const std::vector<char> &key) {
    buf_write_t write(superblock);
>>>>>>> 1db2f996
    btree_superblock_t *const data
        = static_cast<btree_superblock_t *>(write.get_data_write());

    blob_t blob(superblock->cache()->get_block_size(),
                     data->metainfo_blob, btree_superblock_t::METAINFO_BLOB_MAXREFLEN);

    std::vector<char> metainfo;

    {
        blob_acq_t acq;
        buffer_group_t group;
<<<<<<< HEAD
        blob.expose_all(alt_buf_parent_t(superblock), alt_access_t::read,
=======
        blob.expose_all(buf_parent_t(superblock), alt_access_t::read,
>>>>>>> 1db2f996
                        &group, &acq);

        int64_t group_size = group.get_size();
        metainfo.resize(group_size);

        buffer_group_t group_cpy;
        group_cpy.add_buffer(group_size, metainfo.data());

        buffer_group_copy_data(&group_cpy, const_view(&group));
    }

<<<<<<< HEAD
    blob.clear(alt_buf_parent_t(superblock));
=======
    blob.clear(buf_parent_t(superblock));
>>>>>>> 1db2f996

    uint32_t *size;
    char *verybeg, *info_begin, *info_end;
    bool found = find_superblock_metainfo_entry(metainfo.data(), metainfo.data() + metainfo.size(), key, &verybeg, &size, &info_begin, &info_end);

    rassert(found);

    if (found) {

        std::vector<char>::iterator p = metainfo.begin() + (verybeg - metainfo.data());
        std::vector<char>::iterator q = metainfo.begin() + (info_end - metainfo.data());
        metainfo.erase(p, q);

<<<<<<< HEAD
        blob.append_region(alt_buf_parent_t(superblock), metainfo.size());
=======
        blob.append_region(buf_parent_t(superblock), metainfo.size());
>>>>>>> 1db2f996

        {
            blob_acq_t acq;
            buffer_group_t write_group;
<<<<<<< HEAD
            blob.expose_all(alt_buf_parent_t(superblock), alt_access_t::write,
=======
            blob.expose_all(buf_parent_t(superblock), alt_access_t::write,
>>>>>>> 1db2f996
                            &write_group, &acq);

            buffer_group_t group_cpy;
            group_cpy.add_buffer(metainfo.size(), metainfo.data());

            buffer_group_copy_data(&write_group, const_view(&group_cpy));
        }
    }
}

<<<<<<< HEAD
void clear_superblock_metainfo(alt_buf_lock_t *superblock) {
    alt_buf_write_t write(superblock);
=======
void clear_superblock_metainfo(buf_lock_t *superblock) {
    buf_write_t write(superblock);
>>>>>>> 1db2f996
    auto data = static_cast<btree_superblock_t *>(write.get_data_write());
    blob_t blob(superblock->cache()->get_block_size(),
                     data->metainfo_blob,
                     btree_superblock_t::METAINFO_BLOB_MAXREFLEN);
<<<<<<< HEAD
    blob.clear(alt_buf_parent_t(superblock));
=======
    blob.clear(buf_parent_t(superblock));
>>>>>>> 1db2f996
}

void insert_root(block_id_t root_id, superblock_t* sb) {
    sb->set_root_block_id(root_id);
}

void ensure_stat_block(superblock_t *sb) {
    const block_id_t node_id = sb->get_stat_block_id();

    if (node_id == NULL_BLOCK_ID) {
        //Create a block
<<<<<<< HEAD
        alt_buf_lock_t temp_lock(sb->expose_buf(), alt_create_t::create);
        alt_buf_write_t write(&temp_lock);
=======
        buf_lock_t temp_lock(sb->expose_buf(), alt_create_t::create);
        buf_write_t write(&temp_lock);
>>>>>>> 1db2f996
        //Make the stat block be the default constructed statblock
        *static_cast<btree_statblock_t *>(write.get_data_write())
            = btree_statblock_t();
        sb->set_stat_block_id(temp_lock.block_id());
    }
}

<<<<<<< HEAD
void get_root(value_sizer_t<void> *sizer, superblock_t *sb,
              alt_buf_lock_t *buf_out) {
    guarantee(buf_out->empty());

    const block_id_t node_id = sb->get_root_block_id();

    if (node_id != NULL_BLOCK_ID) {
        alt_buf_lock_t temp_lock(sb->expose_buf(), node_id,
                                 alt_access_t::write);
        buf_out->swap(temp_lock);
    } else {
        alt_buf_lock_t temp_lock(sb->expose_buf(), alt_create_t::create);
        {
            alt_buf_write_t write(&temp_lock);
            leaf::init(sizer, static_cast<leaf_node_t *>(write.get_data_write()));
        }
        insert_root(temp_lock.block_id(), sb);
        buf_out->swap(temp_lock);
=======
buf_lock_t get_root(value_sizer_t<void> *sizer, superblock_t *sb) {
    const block_id_t node_id = sb->get_root_block_id();

    if (node_id != NULL_BLOCK_ID) {
        return buf_lock_t(sb->expose_buf(), node_id, alt_access_t::write);
    } else {
        buf_lock_t lock(sb->expose_buf(), alt_create_t::create);
        {
            buf_write_t write(&lock);
            leaf::init(sizer, static_cast<leaf_node_t *>(write.get_data_write()));
        }
        insert_root(lock.block_id(), sb);
        return lock;
>>>>>>> 1db2f996
    }
}

// Split the node if necessary. If the node is a leaf_node, provide the new
// value that will be inserted; if it's an internal node, provide NULL (we
// split internal nodes proactively).
void check_and_handle_split(value_sizer_t<void> *sizer,
<<<<<<< HEAD
                            alt_buf_lock_t *buf,
                            alt_buf_lock_t *last_buf,
                            superblock_t *sb,
                            const btree_key_t *key, void *new_value) {
    {
        alt_buf_read_t buf_read(buf);
=======
                            buf_lock_t *buf,
                            buf_lock_t *last_buf,
                            superblock_t *sb,
                            const btree_key_t *key, void *new_value) {
    {
        buf_read_t buf_read(buf);
>>>>>>> 1db2f996
        const node_t *node = static_cast<const node_t *>(buf_read.get_data_read());

        // If the node isn't full, we don't need to split, so we're done.
        if (!node::is_internal(node)) { // This should only be called when update_needed.
            rassert(new_value);
            if (!leaf::is_full(sizer, reinterpret_cast<const leaf_node_t *>(node),
                               key, new_value)) {
                return;
            }
        } else {
            rassert(!new_value);
            if (!internal_node::is_full(reinterpret_cast<const internal_node_t *>(node))) {
                return;
            }
        }
    }

    // Allocate a new node to split into, and some temporary memory to keep
    // track of the median key in the split; then actually split.
<<<<<<< HEAD
    // RSI: Assert that one of last_buf and sb is valid.
    alt_buf_lock_t rbuf(last_buf->empty()
                        ? sb->expose_buf()
                        : alt_buf_parent_t(last_buf),
                        alt_create_t::create);
=======
    buf_lock_t rbuf(last_buf->empty() ? sb->expose_buf() : buf_parent_t(last_buf),
                    alt_create_t::create);
>>>>>>> 1db2f996
    store_key_t median_buffer;
    btree_key_t *median = median_buffer.btree_key();

    {
<<<<<<< HEAD
        alt_buf_write_t buf_write(buf);
        alt_buf_write_t rbuf_write(&rbuf);
=======
        buf_write_t buf_write(buf);
        buf_write_t rbuf_write(&rbuf);
>>>>>>> 1db2f996
        node::split(sizer,
                    static_cast<node_t *>(buf_write.get_data_write()),
                    static_cast<node_t *>(rbuf_write.get_data_write()),
                    median);
    }

    // Insert the key that sets the two nodes apart into the parent.
    if (last_buf->empty()) {
        // We're splitting what was previously the root, so create a new root to use as the parent.
<<<<<<< HEAD
        // RSI: Make sure that this root insertion logic is actually correct!  Will
        // snapshotting handle it??  Could something skip?  Probably OK because this
        // is a write transaction and we hold the superblock...
        alt_buf_lock_t temp_buf(sb->expose_buf(), alt_create_t::create);
        last_buf->swap(temp_buf);
        {
            alt_buf_write_t last_write(last_buf);
=======
        buf_lock_t temp_buf(sb->expose_buf(), alt_create_t::create);
        last_buf->swap(temp_buf);
        {
            buf_write_t last_write(last_buf);
>>>>>>> 1db2f996
            internal_node::init(sizer->block_size(),
                                static_cast<internal_node_t *>(last_write.get_data_write()));
        }

        insert_root(last_buf->block_id(), sb);
    }

    {
<<<<<<< HEAD
        alt_buf_write_t last_write(last_buf);
=======
        buf_write_t last_write(last_buf);
>>>>>>> 1db2f996
        DEBUG_VAR bool success
            = internal_node::insert(sizer->block_size(),
                                    static_cast<internal_node_t *>(last_write.get_data_write()),
                                    median,
<<<<<<< HEAD
                                    buf->get_block_id(), rbuf.get_block_id());
=======
                                    buf->block_id(), rbuf.block_id());
>>>>>>> 1db2f996
        rassert(success, "could not insert internal btree node");
    }

    // We've split the node; now figure out where the key goes and release the other buf (since we're done with it).
    if (0 >= sized_strcmp(key->contents, key->size, median->contents, median->size)) {
        // The key goes in the old buf (the left one).

        // Do nothing.

    } else {
        // The key goes in the new buf (the right one).
        buf->swap(rbuf);
    }
}

// Merge or level the node if necessary.
void check_and_handle_underfull(value_sizer_t<void> *sizer,
<<<<<<< HEAD
                                alt_buf_lock_t *buf,
                                alt_buf_lock_t *last_buf,
=======
                                buf_lock_t *buf,
                                buf_lock_t *last_buf,
>>>>>>> 1db2f996
                                superblock_t *sb,
                                const btree_key_t *key) {
    bool node_is_underfull;
    {
        if (last_buf->empty()) {
            // The root node is never underfull.
            node_is_underfull = false;
        } else {
<<<<<<< HEAD
            alt_buf_read_t buf_read(buf);
=======
            buf_read_t buf_read(buf);
>>>>>>> 1db2f996
            const node_t *const node = static_cast<const node_t *>(buf_read.get_data_read());
            node_is_underfull = node::is_underfull(sizer, node);
        }
    }
    if (node_is_underfull) {
        // Acquire a sibling to merge or level with.
        store_key_t key_in_middle;
        block_id_t sib_node_id;
        int nodecmp_node_with_sib;

        {
<<<<<<< HEAD
            alt_buf_read_t last_buf_read(last_buf);
=======
            buf_read_t last_buf_read(last_buf);
>>>>>>> 1db2f996
            const internal_node_t *parent_node
                = static_cast<const internal_node_t *>(last_buf_read.get_data_read());
            nodecmp_node_with_sib = internal_node::sibling(parent_node, key,
                                                           &sib_node_id,
                                                           &key_in_middle);
        }

        // Now decide whether to merge or level.
<<<<<<< HEAD
        alt_buf_lock_t sib_buf(last_buf, sib_node_id, alt_access_t::write);

        bool node_is_mergable;
        {
            alt_buf_read_t sib_buf_read(&sib_buf);
=======
        buf_lock_t sib_buf(last_buf, sib_node_id, alt_access_t::write);

        bool node_is_mergable;
        {
            buf_read_t sib_buf_read(&sib_buf);
>>>>>>> 1db2f996
            const node_t *sib_node
                = static_cast<const node_t *>(sib_buf_read.get_data_read());

#ifndef NDEBUG
            node::validate(sizer, sib_node);
#endif

<<<<<<< HEAD
            alt_buf_read_t buf_read(buf);
            const node_t *const node
                = static_cast<const node_t *>(buf_read.get_data_read());
            alt_buf_read_t last_buf_read(last_buf);
            const internal_node_t *parent_node
                = static_cast<const internal_node_t *>(last_buf_read.get_data_read());

            node_is_mergable = node::is_mergable(sizer, node, sib_node, parent_node);
        }

=======
            buf_read_t buf_read(buf);
            const node_t *const node
                = static_cast<const node_t *>(buf_read.get_data_read());
            buf_read_t last_buf_read(last_buf);
            const internal_node_t *parent_node
                = static_cast<const internal_node_t *>(last_buf_read.get_data_read());

            node_is_mergable = node::is_mergable(sizer, node, sib_node, parent_node);
        }

>>>>>>> 1db2f996
        if (node_is_mergable) {
            // Merge.

            // Nodes must be passed to merge in ascending order.
            if (nodecmp_node_with_sib < 0) {
                {
<<<<<<< HEAD
                    alt_buf_write_t buf_write(buf);
                    alt_buf_write_t sib_buf_write(&sib_buf);
                    alt_buf_read_t last_buf_read(last_buf);
=======
                    buf_write_t buf_write(buf);
                    buf_write_t sib_buf_write(&sib_buf);
                    buf_read_t last_buf_read(last_buf);
>>>>>>> 1db2f996
                    const internal_node_t *parent_node
                        = static_cast<const internal_node_t *>(last_buf_read.get_data_read());
                    node::merge(sizer,
                                static_cast<node_t *>(buf_write.get_data_write()),
                                static_cast<node_t *>(sib_buf_write.get_data_write()),
                                parent_node);
                }
                buf->mark_deleted();
                buf->swap(sib_buf);
            } else {
                {
<<<<<<< HEAD
                    alt_buf_write_t sib_buf_write(&sib_buf);
                    alt_buf_write_t buf_write(buf);
                    alt_buf_read_t last_buf_read(last_buf);
=======
                    buf_write_t sib_buf_write(&sib_buf);
                    buf_write_t buf_write(buf);
                    buf_read_t last_buf_read(last_buf);
>>>>>>> 1db2f996
                    const internal_node_t *parent_node
                        = static_cast<const internal_node_t *>(last_buf_read.get_data_read());
                    node::merge(sizer,
                                static_cast<node_t *>(sib_buf_write.get_data_write()),
                                static_cast<node_t *>(buf_write.get_data_write()),
                                parent_node);
                }
                sib_buf.mark_deleted();
            }

            sib_buf.reset_buf_lock();

            bool parent_is_singleton;
            {
<<<<<<< HEAD
                alt_buf_read_t last_buf_read(last_buf);
=======
                buf_read_t last_buf_read(last_buf);
>>>>>>> 1db2f996
                const internal_node_t *parent_node
                    = static_cast<const internal_node_t *>(last_buf_read.get_data_read());
                parent_is_singleton = internal_node::is_singleton(parent_node);
            }

            if (!parent_is_singleton) {
<<<<<<< HEAD
                alt_buf_write_t last_buf_write(last_buf);
=======
                buf_write_t last_buf_write(last_buf);
>>>>>>> 1db2f996
                internal_node::remove(sizer->block_size(),
                                      static_cast<internal_node_t *>(last_buf_write.get_data_write()),
                                      key_in_middle.btree_key());
            } else {
                // The parent has only 1 key after the merge (which means that
                // it's the root and our node is its only child). Insert our
                // node as the new root.
                last_buf->mark_deleted();
                insert_root(buf->block_id(), sb);
            }
        } else {
            // Level.
            store_key_t replacement_key_buffer;
            btree_key_t *replacement_key = replacement_key_buffer.btree_key();

            bool leveled;
            {
<<<<<<< HEAD
                alt_buf_write_t buf_write(buf);
                alt_buf_write_t sib_buf_write(&sib_buf);
                alt_buf_read_t last_buf_read(last_buf);
=======
                buf_write_t buf_write(buf);
                buf_write_t sib_buf_write(&sib_buf);
                buf_read_t last_buf_read(last_buf);
>>>>>>> 1db2f996
                const internal_node_t *parent_node
                    = static_cast<const internal_node_t *>(last_buf_read.get_data_read());
                leveled
                    = node::level(sizer, nodecmp_node_with_sib,
                                  static_cast<node_t *>(buf_write.get_data_write()),
                                  static_cast<node_t *>(sib_buf_write.get_data_write()),
                                  replacement_key, parent_node);
            }

            if (leveled) {
<<<<<<< HEAD
                alt_buf_write_t last_buf_write(last_buf);
=======
                buf_write_t last_buf_write(last_buf);
>>>>>>> 1db2f996
                internal_node::update_key(static_cast<internal_node_t *>(last_buf_write.get_data_write()),
                                          key_in_middle.btree_key(),
                                          replacement_key);
            }
        }
    }
}

<<<<<<< HEAD
void get_btree_superblock(alt_txn_t *txn, alt_access_t access,
                          scoped_ptr_t<real_superblock_t> *got_superblock_out) {
    alt_buf_lock_t tmp_buf(alt_buf_parent_t(txn), SUPERBLOCK_ID, access);
=======
void get_btree_superblock(txn_t *txn, alt_access_t access,
                          scoped_ptr_t<real_superblock_t> *got_superblock_out) {
    buf_lock_t tmp_buf(buf_parent_t(txn), SUPERBLOCK_ID, access);
>>>>>>> 1db2f996
    scoped_ptr_t<real_superblock_t> tmp_sb(new real_superblock_t(std::move(tmp_buf)));
    *got_superblock_out = std::move(tmp_sb);
}

void get_btree_superblock_and_txn(btree_slice_t *slice,
                                  alt_access_t superblock_access,
                                  int expected_change_count,
                                  repli_timestamp_t tstamp,
                                  write_durability_t durability,
                                  scoped_ptr_t<real_superblock_t> *got_superblock_out,
<<<<<<< HEAD
                                  scoped_ptr_t<alt_txn_t> *txn_out) {
    slice->assert_thread();

    // RSI: We should pass a preceding_txn here or something.
    alt_txn_t *txn = new alt_txn_t(slice->cache(), durability,
                                   tstamp, expected_change_count);
=======
                                  scoped_ptr_t<txn_t> *txn_out) {
    slice->assert_thread();

    // RSI: We should pass a preceding_txn here or something.
    txn_t *txn = new txn_t(slice->cache(), durability, tstamp, expected_change_count);
>>>>>>> 1db2f996

    txn_out->init(txn);

    get_btree_superblock(txn, superblock_access, got_superblock_out);
}

void get_btree_superblock_and_txn_for_backfilling(btree_slice_t *slice,
                                                  scoped_ptr_t<real_superblock_t> *got_superblock_out,
<<<<<<< HEAD
                                                  scoped_ptr_t<alt_txn_t> *txn_out) {
    slice->assert_thread();
    alt_txn_t *txn = new alt_txn_t(slice->cache(),
                                   alt_read_access_t::read);
    txn_out->init(txn);
    // RSI: Does using a backfill account needlessly slow other operations down?
=======
                                                  scoped_ptr_t<txn_t> *txn_out) {
    slice->assert_thread();
    txn_t *txn = new txn_t(slice->cache(), alt_read_access_t::read);
    txn_out->init(txn);
    // KSI: Does using a backfill account needlessly slow other operations down?
>>>>>>> 1db2f996
    txn->set_account(slice->get_backfill_account());

    get_btree_superblock(txn, alt_access_t::read, got_superblock_out);
    // RSI: This is bad -- we want to backfill, we don't want to snapshot from the
    // superblock (and therefore secondary indexes)-- we really want to snapshot the
    // subtree underneath the root node.
<<<<<<< HEAD
    (*got_superblock_out)->get()->snapshot_subtree();
=======
    (*got_superblock_out)->get()->snapshot_subdag();
>>>>>>> 1db2f996
}

// RSI: This function is possibly stupid: it's nonsensical to talk about the entire
// cache being snapshotted -- we want some subtree to be snapshotted, at least.
void get_btree_superblock_and_txn_for_reading(btree_slice_t *slice,
                                              cache_snapshotted_t snapshotted,
                                              scoped_ptr_t<real_superblock_t> *got_superblock_out,
<<<<<<< HEAD
                                              scoped_ptr_t<alt_txn_t> *txn_out) {
    slice->assert_thread();
    alt_txn_t *txn = new alt_txn_t(slice->cache(),
                                   alt_read_access_t::read);
=======
                                              scoped_ptr_t<txn_t> *txn_out) {
    slice->assert_thread();
    txn_t *txn = new txn_t(slice->cache(), alt_read_access_t::read);
>>>>>>> 1db2f996
    txn_out->init(txn);

    get_btree_superblock(txn, alt_access_t::read, got_superblock_out);

    // RSI: As mentioned, snapshotting here is stupid.
    if (snapshotted == CACHE_SNAPSHOTTED_YES) {
<<<<<<< HEAD
        (*got_superblock_out)->get()->snapshot_subtree();
=======
        (*got_superblock_out)->get()->snapshot_subdag();
>>>>>>> 1db2f996
    }
}<|MERGE_RESOLUTION|>--- conflicted
+++ resolved
@@ -1,26 +1,14 @@
 // Copyright 2010-2014 RethinkDB, all rights reserved.
-<<<<<<< HEAD
-#define __STDC_LIMIT_MACROS
-
-=======
->>>>>>> 1db2f996
 #include "btree/operations.hpp"
 
 #include <stdint.h>
 
 #include "btree/slice.hpp"
 #include "buffer_cache/alt/alt.hpp"
-<<<<<<< HEAD
-#include "buffer_cache/alt/alt_blob.hpp"
-#include "containers/archive/vector_stream.hpp"
-
-real_superblock_t::real_superblock_t(alt_buf_lock_t &&sb_buf)
-=======
 #include "buffer_cache/alt/blob.hpp"
 #include "containers/archive/vector_stream.hpp"
 
 real_superblock_t::real_superblock_t(buf_lock_t &&sb_buf)
->>>>>>> 1db2f996
     : sb_buf_(std::move(sb_buf)) {}
 
 void real_superblock_t::release() {
@@ -28,60 +16,36 @@
 }
 
 block_id_t real_superblock_t::get_root_block_id() {
-<<<<<<< HEAD
-    alt_buf_read_t read(&sb_buf_);
-=======
     buf_read_t read(&sb_buf_);
->>>>>>> 1db2f996
     return static_cast<const btree_superblock_t *>(read.get_data_read())->root_block;
 }
 
 void real_superblock_t::set_root_block_id(const block_id_t new_root_block) {
-<<<<<<< HEAD
-    alt_buf_write_t write(&sb_buf_);
-=======
     buf_write_t write(&sb_buf_);
->>>>>>> 1db2f996
     btree_superblock_t *sb_data
         = static_cast<btree_superblock_t *>(write.get_data_write());
     sb_data->root_block = new_root_block;
 }
 
 block_id_t real_superblock_t::get_stat_block_id() {
-<<<<<<< HEAD
-    alt_buf_read_t read(&sb_buf_);
-=======
     buf_read_t read(&sb_buf_);
->>>>>>> 1db2f996
     return static_cast<const btree_superblock_t *>(read.get_data_read())->stat_block;
 }
 
 void real_superblock_t::set_stat_block_id(const block_id_t new_stat_block) {
-<<<<<<< HEAD
-    alt_buf_write_t write(&sb_buf_);
-=======
     buf_write_t write(&sb_buf_);
->>>>>>> 1db2f996
     btree_superblock_t *sb_data
         = static_cast<btree_superblock_t *>(write.get_data_write());
     sb_data->stat_block = new_stat_block;
 }
 
 block_id_t real_superblock_t::get_sindex_block_id() {
-<<<<<<< HEAD
-    alt_buf_read_t read(&sb_buf_);
-=======
     buf_read_t read(&sb_buf_);
->>>>>>> 1db2f996
     return static_cast<const btree_superblock_t *>(read.get_data_read())->sindex_block;
 }
 
 void real_superblock_t::set_sindex_block_id(const block_id_t new_sindex_block) {
-<<<<<<< HEAD
-    alt_buf_write_t write(&sb_buf_);
-=======
     buf_write_t write(&sb_buf_);
->>>>>>> 1db2f996
     btree_superblock_t *sb_data
         = static_cast<btree_superblock_t *>(write.get_data_write());
     sb_data->sindex_block = new_sindex_block;
@@ -152,21 +116,13 @@
     }
 }
 
-<<<<<<< HEAD
-bool get_superblock_metainfo(alt_buf_lock_t *superblock,
-=======
 bool get_superblock_metainfo(buf_lock_t *superblock,
->>>>>>> 1db2f996
                              const std::vector<char> &key,
                              std::vector<char> *value_out) {
     std::vector<char> metainfo;
 
     {
-<<<<<<< HEAD
-        alt_buf_read_t read(superblock);
-=======
         buf_read_t read(superblock);
->>>>>>> 1db2f996
         const btree_superblock_t *data
             = static_cast<const btree_superblock_t *>(read.get_data_read());
 
@@ -177,11 +133,7 @@
 
         blob_acq_t acq;
         buffer_group_t group;
-<<<<<<< HEAD
-        blob.expose_all(alt_buf_parent_t(superblock), alt_access_t::read, &group, &acq);
-=======
         blob.expose_all(buf_parent_t(superblock), alt_access_t::read, &group, &acq);
->>>>>>> 1db2f996
 
         int64_t group_size = group.get_size();
         metainfo.resize(group_size);
@@ -205,19 +157,11 @@
 }
 
 void get_superblock_metainfo(
-<<<<<<< HEAD
-        alt_buf_lock_t *superblock,
-        std::vector<std::pair<std::vector<char>, std::vector<char> > > *kv_pairs_out) {
-    std::vector<char> metainfo;
-    {
-        alt_buf_read_t read(superblock);
-=======
         buf_lock_t *superblock,
         std::vector<std::pair<std::vector<char>, std::vector<char> > > *kv_pairs_out) {
     std::vector<char> metainfo;
     {
         buf_read_t read(superblock);
->>>>>>> 1db2f996
         const btree_superblock_t *data
             = static_cast<const btree_superblock_t *>(read.get_data_read());
 
@@ -228,11 +172,7 @@
                          btree_superblock_t::METAINFO_BLOB_MAXREFLEN);
         blob_acq_t acq;
         buffer_group_t group;
-<<<<<<< HEAD
-        blob.expose_all(alt_buf_parent_t(superblock), alt_access_t::read,
-=======
         blob.expose_all(buf_parent_t(superblock), alt_access_t::read,
->>>>>>> 1db2f996
                         &group, &acq);
 
         const int64_t group_size = group.get_size();
@@ -251,17 +191,10 @@
     }
 }
 
-<<<<<<< HEAD
-void set_superblock_metainfo(alt_buf_lock_t *superblock,
-                             const std::vector<char> &key,
-                             const std::vector<char> &value) {
-    alt_buf_write_t write(superblock);
-=======
 void set_superblock_metainfo(buf_lock_t *superblock,
                              const std::vector<char> &key,
                              const std::vector<char> &value) {
     buf_write_t write(superblock);
->>>>>>> 1db2f996
     btree_superblock_t *data
         = static_cast<btree_superblock_t *>(write.get_data_write());
 
@@ -273,11 +206,7 @@
     {
         blob_acq_t acq;
         buffer_group_t group;
-<<<<<<< HEAD
-        blob.expose_all(alt_buf_parent_t(superblock), alt_access_t::read,
-=======
         blob.expose_all(buf_parent_t(superblock), alt_access_t::read,
->>>>>>> 1db2f996
                         &group, &acq);
 
         int64_t group_size = group.get_size();
@@ -289,11 +218,7 @@
         buffer_group_copy_data(&group_cpy, const_view(&group));
     }
 
-<<<<<<< HEAD
-    blob.clear(alt_buf_parent_t(superblock));
-=======
     blob.clear(buf_parent_t(superblock));
->>>>>>> 1db2f996
 
     uint32_t *size;
     char *verybeg, *info_begin, *info_end;
@@ -324,20 +249,12 @@
         metainfo.insert(metainfo.end(), value.begin(), value.end());
     }
 
-<<<<<<< HEAD
-    blob.append_region(alt_buf_parent_t(superblock), metainfo.size());
-=======
     blob.append_region(buf_parent_t(superblock), metainfo.size());
->>>>>>> 1db2f996
 
     {
         blob_acq_t acq;
         buffer_group_t write_group;
-<<<<<<< HEAD
-        blob.expose_all(alt_buf_parent_t(superblock), alt_access_t::write,
-=======
         blob.expose_all(buf_parent_t(superblock), alt_access_t::write,
->>>>>>> 1db2f996
                         &write_group, &acq);
 
         buffer_group_t group_cpy;
@@ -347,15 +264,9 @@
     }
 }
 
-<<<<<<< HEAD
-void delete_superblock_metainfo(alt_buf_lock_t *superblock,
-                                const std::vector<char> &key) {
-    alt_buf_write_t write(superblock);
-=======
 void delete_superblock_metainfo(buf_lock_t *superblock,
                                 const std::vector<char> &key) {
     buf_write_t write(superblock);
->>>>>>> 1db2f996
     btree_superblock_t *const data
         = static_cast<btree_superblock_t *>(write.get_data_write());
 
@@ -367,11 +278,7 @@
     {
         blob_acq_t acq;
         buffer_group_t group;
-<<<<<<< HEAD
-        blob.expose_all(alt_buf_parent_t(superblock), alt_access_t::read,
-=======
         blob.expose_all(buf_parent_t(superblock), alt_access_t::read,
->>>>>>> 1db2f996
                         &group, &acq);
 
         int64_t group_size = group.get_size();
@@ -383,11 +290,7 @@
         buffer_group_copy_data(&group_cpy, const_view(&group));
     }
 
-<<<<<<< HEAD
-    blob.clear(alt_buf_parent_t(superblock));
-=======
     blob.clear(buf_parent_t(superblock));
->>>>>>> 1db2f996
 
     uint32_t *size;
     char *verybeg, *info_begin, *info_end;
@@ -401,20 +304,12 @@
         std::vector<char>::iterator q = metainfo.begin() + (info_end - metainfo.data());
         metainfo.erase(p, q);
 
-<<<<<<< HEAD
-        blob.append_region(alt_buf_parent_t(superblock), metainfo.size());
-=======
         blob.append_region(buf_parent_t(superblock), metainfo.size());
->>>>>>> 1db2f996
 
         {
             blob_acq_t acq;
             buffer_group_t write_group;
-<<<<<<< HEAD
-            blob.expose_all(alt_buf_parent_t(superblock), alt_access_t::write,
-=======
             blob.expose_all(buf_parent_t(superblock), alt_access_t::write,
->>>>>>> 1db2f996
                             &write_group, &acq);
 
             buffer_group_t group_cpy;
@@ -425,22 +320,13 @@
     }
 }
 
-<<<<<<< HEAD
-void clear_superblock_metainfo(alt_buf_lock_t *superblock) {
-    alt_buf_write_t write(superblock);
-=======
 void clear_superblock_metainfo(buf_lock_t *superblock) {
     buf_write_t write(superblock);
->>>>>>> 1db2f996
     auto data = static_cast<btree_superblock_t *>(write.get_data_write());
     blob_t blob(superblock->cache()->get_block_size(),
                      data->metainfo_blob,
                      btree_superblock_t::METAINFO_BLOB_MAXREFLEN);
-<<<<<<< HEAD
-    blob.clear(alt_buf_parent_t(superblock));
-=======
     blob.clear(buf_parent_t(superblock));
->>>>>>> 1db2f996
 }
 
 void insert_root(block_id_t root_id, superblock_t* sb) {
@@ -452,13 +338,8 @@
 
     if (node_id == NULL_BLOCK_ID) {
         //Create a block
-<<<<<<< HEAD
-        alt_buf_lock_t temp_lock(sb->expose_buf(), alt_create_t::create);
-        alt_buf_write_t write(&temp_lock);
-=======
         buf_lock_t temp_lock(sb->expose_buf(), alt_create_t::create);
         buf_write_t write(&temp_lock);
->>>>>>> 1db2f996
         //Make the stat block be the default constructed statblock
         *static_cast<btree_statblock_t *>(write.get_data_write())
             = btree_statblock_t();
@@ -466,26 +347,6 @@
     }
 }
 
-<<<<<<< HEAD
-void get_root(value_sizer_t<void> *sizer, superblock_t *sb,
-              alt_buf_lock_t *buf_out) {
-    guarantee(buf_out->empty());
-
-    const block_id_t node_id = sb->get_root_block_id();
-
-    if (node_id != NULL_BLOCK_ID) {
-        alt_buf_lock_t temp_lock(sb->expose_buf(), node_id,
-                                 alt_access_t::write);
-        buf_out->swap(temp_lock);
-    } else {
-        alt_buf_lock_t temp_lock(sb->expose_buf(), alt_create_t::create);
-        {
-            alt_buf_write_t write(&temp_lock);
-            leaf::init(sizer, static_cast<leaf_node_t *>(write.get_data_write()));
-        }
-        insert_root(temp_lock.block_id(), sb);
-        buf_out->swap(temp_lock);
-=======
 buf_lock_t get_root(value_sizer_t<void> *sizer, superblock_t *sb) {
     const block_id_t node_id = sb->get_root_block_id();
 
@@ -499,7 +360,6 @@
         }
         insert_root(lock.block_id(), sb);
         return lock;
->>>>>>> 1db2f996
     }
 }
 
@@ -507,21 +367,12 @@
 // value that will be inserted; if it's an internal node, provide NULL (we
 // split internal nodes proactively).
 void check_and_handle_split(value_sizer_t<void> *sizer,
-<<<<<<< HEAD
-                            alt_buf_lock_t *buf,
-                            alt_buf_lock_t *last_buf,
-                            superblock_t *sb,
-                            const btree_key_t *key, void *new_value) {
-    {
-        alt_buf_read_t buf_read(buf);
-=======
                             buf_lock_t *buf,
                             buf_lock_t *last_buf,
                             superblock_t *sb,
                             const btree_key_t *key, void *new_value) {
     {
         buf_read_t buf_read(buf);
->>>>>>> 1db2f996
         const node_t *node = static_cast<const node_t *>(buf_read.get_data_read());
 
         // If the node isn't full, we don't need to split, so we're done.
@@ -541,27 +392,14 @@
 
     // Allocate a new node to split into, and some temporary memory to keep
     // track of the median key in the split; then actually split.
-<<<<<<< HEAD
-    // RSI: Assert that one of last_buf and sb is valid.
-    alt_buf_lock_t rbuf(last_buf->empty()
-                        ? sb->expose_buf()
-                        : alt_buf_parent_t(last_buf),
-                        alt_create_t::create);
-=======
     buf_lock_t rbuf(last_buf->empty() ? sb->expose_buf() : buf_parent_t(last_buf),
                     alt_create_t::create);
->>>>>>> 1db2f996
     store_key_t median_buffer;
     btree_key_t *median = median_buffer.btree_key();
 
     {
-<<<<<<< HEAD
-        alt_buf_write_t buf_write(buf);
-        alt_buf_write_t rbuf_write(&rbuf);
-=======
         buf_write_t buf_write(buf);
         buf_write_t rbuf_write(&rbuf);
->>>>>>> 1db2f996
         node::split(sizer,
                     static_cast<node_t *>(buf_write.get_data_write()),
                     static_cast<node_t *>(rbuf_write.get_data_write()),
@@ -571,20 +409,10 @@
     // Insert the key that sets the two nodes apart into the parent.
     if (last_buf->empty()) {
         // We're splitting what was previously the root, so create a new root to use as the parent.
-<<<<<<< HEAD
-        // RSI: Make sure that this root insertion logic is actually correct!  Will
-        // snapshotting handle it??  Could something skip?  Probably OK because this
-        // is a write transaction and we hold the superblock...
-        alt_buf_lock_t temp_buf(sb->expose_buf(), alt_create_t::create);
-        last_buf->swap(temp_buf);
-        {
-            alt_buf_write_t last_write(last_buf);
-=======
         buf_lock_t temp_buf(sb->expose_buf(), alt_create_t::create);
         last_buf->swap(temp_buf);
         {
             buf_write_t last_write(last_buf);
->>>>>>> 1db2f996
             internal_node::init(sizer->block_size(),
                                 static_cast<internal_node_t *>(last_write.get_data_write()));
         }
@@ -593,20 +421,12 @@
     }
 
     {
-<<<<<<< HEAD
-        alt_buf_write_t last_write(last_buf);
-=======
         buf_write_t last_write(last_buf);
->>>>>>> 1db2f996
         DEBUG_VAR bool success
             = internal_node::insert(sizer->block_size(),
                                     static_cast<internal_node_t *>(last_write.get_data_write()),
                                     median,
-<<<<<<< HEAD
-                                    buf->get_block_id(), rbuf.get_block_id());
-=======
                                     buf->block_id(), rbuf.block_id());
->>>>>>> 1db2f996
         rassert(success, "could not insert internal btree node");
     }
 
@@ -624,13 +444,8 @@
 
 // Merge or level the node if necessary.
 void check_and_handle_underfull(value_sizer_t<void> *sizer,
-<<<<<<< HEAD
-                                alt_buf_lock_t *buf,
-                                alt_buf_lock_t *last_buf,
-=======
                                 buf_lock_t *buf,
                                 buf_lock_t *last_buf,
->>>>>>> 1db2f996
                                 superblock_t *sb,
                                 const btree_key_t *key) {
     bool node_is_underfull;
@@ -639,11 +454,7 @@
             // The root node is never underfull.
             node_is_underfull = false;
         } else {
-<<<<<<< HEAD
-            alt_buf_read_t buf_read(buf);
-=======
             buf_read_t buf_read(buf);
->>>>>>> 1db2f996
             const node_t *const node = static_cast<const node_t *>(buf_read.get_data_read());
             node_is_underfull = node::is_underfull(sizer, node);
         }
@@ -655,11 +466,7 @@
         int nodecmp_node_with_sib;
 
         {
-<<<<<<< HEAD
-            alt_buf_read_t last_buf_read(last_buf);
-=======
             buf_read_t last_buf_read(last_buf);
->>>>>>> 1db2f996
             const internal_node_t *parent_node
                 = static_cast<const internal_node_t *>(last_buf_read.get_data_read());
             nodecmp_node_with_sib = internal_node::sibling(parent_node, key,
@@ -668,19 +475,11 @@
         }
 
         // Now decide whether to merge or level.
-<<<<<<< HEAD
-        alt_buf_lock_t sib_buf(last_buf, sib_node_id, alt_access_t::write);
-
-        bool node_is_mergable;
-        {
-            alt_buf_read_t sib_buf_read(&sib_buf);
-=======
         buf_lock_t sib_buf(last_buf, sib_node_id, alt_access_t::write);
 
         bool node_is_mergable;
         {
             buf_read_t sib_buf_read(&sib_buf);
->>>>>>> 1db2f996
             const node_t *sib_node
                 = static_cast<const node_t *>(sib_buf_read.get_data_read());
 
@@ -688,18 +487,6 @@
             node::validate(sizer, sib_node);
 #endif
 
-<<<<<<< HEAD
-            alt_buf_read_t buf_read(buf);
-            const node_t *const node
-                = static_cast<const node_t *>(buf_read.get_data_read());
-            alt_buf_read_t last_buf_read(last_buf);
-            const internal_node_t *parent_node
-                = static_cast<const internal_node_t *>(last_buf_read.get_data_read());
-
-            node_is_mergable = node::is_mergable(sizer, node, sib_node, parent_node);
-        }
-
-=======
             buf_read_t buf_read(buf);
             const node_t *const node
                 = static_cast<const node_t *>(buf_read.get_data_read());
@@ -710,22 +497,15 @@
             node_is_mergable = node::is_mergable(sizer, node, sib_node, parent_node);
         }
 
->>>>>>> 1db2f996
         if (node_is_mergable) {
             // Merge.
 
             // Nodes must be passed to merge in ascending order.
             if (nodecmp_node_with_sib < 0) {
                 {
-<<<<<<< HEAD
-                    alt_buf_write_t buf_write(buf);
-                    alt_buf_write_t sib_buf_write(&sib_buf);
-                    alt_buf_read_t last_buf_read(last_buf);
-=======
                     buf_write_t buf_write(buf);
                     buf_write_t sib_buf_write(&sib_buf);
                     buf_read_t last_buf_read(last_buf);
->>>>>>> 1db2f996
                     const internal_node_t *parent_node
                         = static_cast<const internal_node_t *>(last_buf_read.get_data_read());
                     node::merge(sizer,
@@ -737,15 +517,9 @@
                 buf->swap(sib_buf);
             } else {
                 {
-<<<<<<< HEAD
-                    alt_buf_write_t sib_buf_write(&sib_buf);
-                    alt_buf_write_t buf_write(buf);
-                    alt_buf_read_t last_buf_read(last_buf);
-=======
                     buf_write_t sib_buf_write(&sib_buf);
                     buf_write_t buf_write(buf);
                     buf_read_t last_buf_read(last_buf);
->>>>>>> 1db2f996
                     const internal_node_t *parent_node
                         = static_cast<const internal_node_t *>(last_buf_read.get_data_read());
                     node::merge(sizer,
@@ -760,22 +534,14 @@
 
             bool parent_is_singleton;
             {
-<<<<<<< HEAD
-                alt_buf_read_t last_buf_read(last_buf);
-=======
                 buf_read_t last_buf_read(last_buf);
->>>>>>> 1db2f996
                 const internal_node_t *parent_node
                     = static_cast<const internal_node_t *>(last_buf_read.get_data_read());
                 parent_is_singleton = internal_node::is_singleton(parent_node);
             }
 
             if (!parent_is_singleton) {
-<<<<<<< HEAD
-                alt_buf_write_t last_buf_write(last_buf);
-=======
                 buf_write_t last_buf_write(last_buf);
->>>>>>> 1db2f996
                 internal_node::remove(sizer->block_size(),
                                       static_cast<internal_node_t *>(last_buf_write.get_data_write()),
                                       key_in_middle.btree_key());
@@ -793,15 +559,9 @@
 
             bool leveled;
             {
-<<<<<<< HEAD
-                alt_buf_write_t buf_write(buf);
-                alt_buf_write_t sib_buf_write(&sib_buf);
-                alt_buf_read_t last_buf_read(last_buf);
-=======
                 buf_write_t buf_write(buf);
                 buf_write_t sib_buf_write(&sib_buf);
                 buf_read_t last_buf_read(last_buf);
->>>>>>> 1db2f996
                 const internal_node_t *parent_node
                     = static_cast<const internal_node_t *>(last_buf_read.get_data_read());
                 leveled
@@ -812,11 +572,7 @@
             }
 
             if (leveled) {
-<<<<<<< HEAD
-                alt_buf_write_t last_buf_write(last_buf);
-=======
                 buf_write_t last_buf_write(last_buf);
->>>>>>> 1db2f996
                 internal_node::update_key(static_cast<internal_node_t *>(last_buf_write.get_data_write()),
                                           key_in_middle.btree_key(),
                                           replacement_key);
@@ -825,15 +581,9 @@
     }
 }
 
-<<<<<<< HEAD
-void get_btree_superblock(alt_txn_t *txn, alt_access_t access,
-                          scoped_ptr_t<real_superblock_t> *got_superblock_out) {
-    alt_buf_lock_t tmp_buf(alt_buf_parent_t(txn), SUPERBLOCK_ID, access);
-=======
 void get_btree_superblock(txn_t *txn, alt_access_t access,
                           scoped_ptr_t<real_superblock_t> *got_superblock_out) {
     buf_lock_t tmp_buf(buf_parent_t(txn), SUPERBLOCK_ID, access);
->>>>>>> 1db2f996
     scoped_ptr_t<real_superblock_t> tmp_sb(new real_superblock_t(std::move(tmp_buf)));
     *got_superblock_out = std::move(tmp_sb);
 }
@@ -844,20 +594,11 @@
                                   repli_timestamp_t tstamp,
                                   write_durability_t durability,
                                   scoped_ptr_t<real_superblock_t> *got_superblock_out,
-<<<<<<< HEAD
-                                  scoped_ptr_t<alt_txn_t> *txn_out) {
-    slice->assert_thread();
-
-    // RSI: We should pass a preceding_txn here or something.
-    alt_txn_t *txn = new alt_txn_t(slice->cache(), durability,
-                                   tstamp, expected_change_count);
-=======
                                   scoped_ptr_t<txn_t> *txn_out) {
     slice->assert_thread();
 
     // RSI: We should pass a preceding_txn here or something.
     txn_t *txn = new txn_t(slice->cache(), durability, tstamp, expected_change_count);
->>>>>>> 1db2f996
 
     txn_out->init(txn);
 
@@ -866,31 +607,18 @@
 
 void get_btree_superblock_and_txn_for_backfilling(btree_slice_t *slice,
                                                   scoped_ptr_t<real_superblock_t> *got_superblock_out,
-<<<<<<< HEAD
-                                                  scoped_ptr_t<alt_txn_t> *txn_out) {
-    slice->assert_thread();
-    alt_txn_t *txn = new alt_txn_t(slice->cache(),
-                                   alt_read_access_t::read);
-    txn_out->init(txn);
-    // RSI: Does using a backfill account needlessly slow other operations down?
-=======
                                                   scoped_ptr_t<txn_t> *txn_out) {
     slice->assert_thread();
     txn_t *txn = new txn_t(slice->cache(), alt_read_access_t::read);
     txn_out->init(txn);
     // KSI: Does using a backfill account needlessly slow other operations down?
->>>>>>> 1db2f996
     txn->set_account(slice->get_backfill_account());
 
     get_btree_superblock(txn, alt_access_t::read, got_superblock_out);
     // RSI: This is bad -- we want to backfill, we don't want to snapshot from the
     // superblock (and therefore secondary indexes)-- we really want to snapshot the
     // subtree underneath the root node.
-<<<<<<< HEAD
-    (*got_superblock_out)->get()->snapshot_subtree();
-=======
     (*got_superblock_out)->get()->snapshot_subdag();
->>>>>>> 1db2f996
 }
 
 // RSI: This function is possibly stupid: it's nonsensical to talk about the entire
@@ -898,26 +626,15 @@
 void get_btree_superblock_and_txn_for_reading(btree_slice_t *slice,
                                               cache_snapshotted_t snapshotted,
                                               scoped_ptr_t<real_superblock_t> *got_superblock_out,
-<<<<<<< HEAD
-                                              scoped_ptr_t<alt_txn_t> *txn_out) {
-    slice->assert_thread();
-    alt_txn_t *txn = new alt_txn_t(slice->cache(),
-                                   alt_read_access_t::read);
-=======
                                               scoped_ptr_t<txn_t> *txn_out) {
     slice->assert_thread();
     txn_t *txn = new txn_t(slice->cache(), alt_read_access_t::read);
->>>>>>> 1db2f996
     txn_out->init(txn);
 
     get_btree_superblock(txn, alt_access_t::read, got_superblock_out);
 
     // RSI: As mentioned, snapshotting here is stupid.
     if (snapshotted == CACHE_SNAPSHOTTED_YES) {
-<<<<<<< HEAD
-        (*got_superblock_out)->get()->snapshot_subtree();
-=======
         (*got_superblock_out)->get()->snapshot_subdag();
->>>>>>> 1db2f996
     }
 }