#ifndef __BTREE_NODE_HPP__
#define __BTREE_NODE_HPP__

#include <stdint.h>
#include <stdio.h>
#include <string.h>
#include <time.h>
#include "btree/value.hpp"
#include "utils.hpp"
#include "buffer_cache/types.hpp"
#include "store.hpp"

/* opaque value is really just a stand in for void * it's used in some rare
 * cases where we don't actually need to know the type of the data we're
 * working with. This basically only happens in patches where we pass in the
 * value size ahead of time and can just copy the data as raw data. Still it's
 * a little be legacy and should maybe be removed */
struct opaque_value_t;

template <class Value>
class value_sizer_t {
public:
    value_sizer_t(block_size_t bs) : block_size_(bs) { }

    // The number of bytes the value takes up.  Reference implementation:
    //
    // for (int i = 0; i < INT_MAX; ++i) {
    //    if (fits(value, i)) return i;
    // }
    virtual int size(const Value *value) const = 0;

    // True if size(value) would return no more than length_available.
    // Does not read any bytes outside of [value, value +
    // length_available).
    virtual bool fits(const Value *value, int length_available) const = 0;

    virtual int max_possible_size() const = 0;

    // The magic that should be used for btree leaf nodes (or general
    // nodes) with this kind of value.
    virtual block_magic_t btree_leaf_magic() const = 0;

    block_size_t block_size() const { return block_size_; }

protected:
    virtual ~value_sizer_t() { }

    // The block size.  It's convenient for leaf node code and for
    // some subclasses, too.
    block_size_t block_size_;

private:
    DISABLE_COPYING(value_sizer_t);
};

// This will eventually be moved to a memcached-specific part of the
// project.

template <>
class value_sizer_t<memcached_value_t> {
public:
    value_sizer_t<memcached_value_t>(block_size_t bs) : block_size_(bs) { }

<<<<<<< HEAD
    int size(const value_type_t *value) const {
        return reinterpret_cast<const memcached_value_t *>(value)->inline_size(block_size_);
    }

    virtual bool fits(const value_type_t *value, int length_available) const {
        return btree_value_fits(block_size_, length_available, reinterpret_cast<const memcached_value_t *>(value));
=======
    int size(const memcached_value_t *value) const {
        return value->inline_size(block_size_);
    }

    bool fits(const memcached_value_t *value, int length_available) const {
        return btree_value_fits(block_size_, length_available, value);
>>>>>>> b7a045d9
    }

    int max_possible_size() const {
        return MAX_BTREE_VALUE_SIZE;
    }

    block_magic_t btree_leaf_magic() const {
        block_magic_t magic = { { 'l', 'e', 'a', 'f' } };
        return magic;
    }

    block_size_t block_size() const { return block_size_; }

protected:
    // The block size.  It's convenient for leaf node code and for
    // some subclasses, too.
    block_size_t block_size_;
};

typedef value_sizer_t<memcached_value_t> memcached_value_sizer_t;



struct btree_superblock_t {
    block_magic_t magic;
    block_id_t root_block;
    block_id_t delete_queue_block;

    /* These are used for replication. replication_clock is a value that is kept synchronized
    between the master and the slave, which is updated once per second. last_sync is the value that
    replication_clock had the last time that the slave was connected to master. If we are a slave,
    replication_master_id is the creation timestamp of the master we belong to; if we are
    not a slave, it is -1 so that we can't later become a slave. If we are a master,
    replication_slave_id is the creation timestamp of the last slave we saw.
    
    At creation, all of them are set to 0.
    
    These really don't belong here! */
    repli_timestamp_t replication_clock;
    repli_timestamp_t last_sync;
    uint32_t replication_master_id, replication_slave_id;

    static const block_magic_t expected_magic;
};



//Note: This struct is stored directly on disk.  Changing it invalidates old data.
struct internal_node_t {
    block_magic_t magic;
    uint16_t npairs;
    uint16_t frontmost_offset;
    uint16_t pair_offsets[0];

    static const block_magic_t expected_magic;
};


// Here's how we represent the modification history of the leaf node.
// The last_modified time gives the modification time of the most
// recently modified key of the node.  Then, last_modified -
// earlier[0] gives the timestamp for the
// second-most-recently modified KV of the node.  In general,
// last_modified - earlier[i] gives the timestamp for the
// (i+2)th-most-recently modified KV.
//
// These values could be lies.  It is harmless to say that a key is
// newer than it really is.  So when earlier[i] overflows,
// we pin it to 0xFFFF.
struct leaf_timestamps_t {
    repli_timestamp_t last_modified;
    uint16_t earlier[NUM_LEAF_NODE_EARLIER_TIMES];
};

// Note: This struct is stored directly on disk.  Changing it invalidates old data.
// Offsets tested in leaf_node_test.cc
struct leaf_node_t {
    block_magic_t magic;
    leaf_timestamps_t times;
    uint16_t npairs;

    // The smallest offset in pair_offsets
    uint16_t frontmost_offset;
    uint16_t pair_offsets[0];

    // TODO: Remove this field, the magic value used in leaf nodes is
    // protocol-specific.
    static const block_magic_t expected_magic;
};

// Note: Changing this struct changes the format of the data stored on disk.
// If you change this struct, previous stored data will be misinterpreted.
struct btree_key_t {
    uint8_t size;
    char contents[0];
    uint16_t full_size() const {
        return size + offsetof(btree_key_t, contents);
    }
    void print() const {
        printf("%*.*s", size, size, contents);
    }
};

/* A btree_key_t can't safely be allocated because it has a zero-length 'contents' buffer. This is
to represent the fact that its size may vary on disk. A btree_key_buffer_t is a much easier-to-work-
with type. */
struct btree_key_buffer_t {
    btree_key_buffer_t() { }
    btree_key_buffer_t(const btree_key_t *k) {
        btree_key.size = k->size;
        memcpy(btree_key.contents, k->contents, k->size);
    }
    btree_key_buffer_t(const store_key_t &store_key) {
        btree_key.size = store_key.size;
        memcpy(btree_key.contents, store_key.contents, store_key.size);
    }
    btree_key_t *key() { return &btree_key; }
private:
    union {
        btree_key_t btree_key;
        char buffer[sizeof(btree_key_t) + MAX_KEY_SIZE];
    };
};

inline std::string key_to_str(const btree_key_t* key) {
    return std::string(key->contents, key->size);
}

// A node_t is either a btree_internal_node or a btree_leaf_node.
struct node_t {
    block_magic_t magic;
};

namespace node {

inline bool is_leaf(const node_t *node) {
    if (node->magic == leaf_node_t::expected_magic) {
        return true;
    }
    rassert(node->magic == internal_node_t::expected_magic);
    return false;
}

inline bool is_internal(const node_t *node) {
    if (node->magic == internal_node_t::expected_magic) {
        return true;
    }
    rassert(node->magic == leaf_node_t::expected_magic);
    return false;
}

bool has_sensible_offsets(block_size_t block_size, const node_t *node);
bool is_underfull(block_size_t block_size, const node_t *node);
bool is_mergable(block_size_t block_size, const node_t *node, const node_t *sibling, const internal_node_t *parent);
int nodecmp(const node_t *node1, const node_t *node2);
void split(block_size_t block_size, abstract_buf_t *node_buf, abstract_buf_t *rnode_buf, btree_key_t *median);
void merge(block_size_t block_size, const node_t *node, abstract_buf_t *rnode_buf, btree_key_t *key_to_remove, const internal_node_t *parent);
bool level(block_size_t block_size, abstract_buf_t *node_buf, abstract_buf_t *rnode_buf, btree_key_t *key_to_replace, btree_key_t *replacement_key, const internal_node_t *parent);

void print(const node_t *node);

void validate(block_size_t block_size, const node_t *node);

}  // namespace node

inline void keycpy(btree_key_t *dest, const btree_key_t *src) {
    memcpy(dest, src, sizeof(btree_key_t) + src->size);
}

inline void valuecpy(block_size_t bs, memcached_value_t *dest, const memcached_value_t *src) {
    memcpy(dest, src, src->inline_size(bs));
}

#endif // __BTREE_NODE_HPP__<|MERGE_RESOLUTION|>--- conflicted
+++ resolved
@@ -61,21 +61,12 @@
 public:
     value_sizer_t<memcached_value_t>(block_size_t bs) : block_size_(bs) { }
 
-<<<<<<< HEAD
-    int size(const value_type_t *value) const {
-        return reinterpret_cast<const memcached_value_t *>(value)->inline_size(block_size_);
-    }
-
-    virtual bool fits(const value_type_t *value, int length_available) const {
-        return btree_value_fits(block_size_, length_available, reinterpret_cast<const memcached_value_t *>(value));
-=======
     int size(const memcached_value_t *value) const {
         return value->inline_size(block_size_);
     }
 
     bool fits(const memcached_value_t *value, int length_available) const {
         return btree_value_fits(block_size_, length_available, value);
->>>>>>> b7a045d9
     }
 
     int max_possible_size() const {
