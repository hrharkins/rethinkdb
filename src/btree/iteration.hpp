--- conflicted
+++ resolved
@@ -18,8 +18,7 @@
     std::string key;
     boost::shared_array<char> value;
 
-<<<<<<< HEAD
-    // TODO! Going to change with templated btrees...
+    // TODO! Is this just a hack? Or is it ok?
     bool operator==(const key_value_pair_t &k) const {
         return key == k.key;
     }
@@ -27,12 +26,8 @@
         return key < k.key;
     }
 
-    key_value_pair_t(value_sizer_t *sizer, const std::string& _key, const value_type_t *_value) : key(_key) {
-        int size = sizer->size(_value);
-=======
     key_value_pair_t(value_sizer_t<Value> *sizer, const std::string& _key, const Value *_value) : key(_key) {
         int size = sizer->size(reinterpret_cast<const Value *>(_value));
->>>>>>> e78355b5
         value.reset(new char[size]);
         memcpy(value.get(), _value, size);
     }
