--- conflicted
+++ resolved
@@ -100,16 +100,10 @@
 endif
 
 ifeq ($(COMPILER),CLANG)
-<<<<<<< HEAD
-LDFLAGS:=-Wl,--no-as-needed -pthread -lrt -laio -lstdc++ -lm
+LDFLAGS:=-Wl,--no-as-needed -pthread -lrt -laio -lstdc++ -lm -lv8
 else
 ifeq ($(COMPILER),INTEL)
-LDFLAGS:= -B/opt/intel/bin -pthread -lrt -laio -lstdc++
-=======
-LDFLAGS:=-Wl,--no-as-needed -pthread -lrt -laio -lstdc++ -lm -lv8
-else ifeq ($(COMPILER),INTEL)
 LDFLAGS:= -B/opt/intel/bin -pthread -lrt -laio -lstdc++ -lv8
->>>>>>> 42accf2c
 else
 # GCC
 LDFLAGS:=-Wl,--no-as-needed -pthread -lrt -laio -lv8
