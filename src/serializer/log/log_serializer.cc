#include "log_serializer.hpp"
#include <sys/types.h>
#include <sys/stat.h>
#include <unistd.h>
#include <boost/smart_ptr/shared_ptr.hpp>

#include "buffer_cache/types.hpp"

// TODO: This is just kind of a hack. See types.hpp for more information
uint64_t block_size_t::value() const {
    return ser_bs_ - sizeof(ls_buf_data_t);
}

void log_serializer_t::create(dynamic_config_t *dynamic_config, private_dynamic_config_t *private_dynamic_config, static_config_t *static_config) {

    direct_file_t df(private_dynamic_config->db_filename.c_str(), file_t::mode_read | file_t::mode_write | file_t::mode_create, dynamic_config->io_backend);

    co_static_header_write(&df, static_config, sizeof(*static_config));

    metablock_t metablock;
    bzero(&metablock, sizeof(metablock));

    /* The extent manager's portion of the metablock includes a number indicating how many extents
    are in use. We have to initialize that to the actual number of extents in use for an empty
    database, which is the same as the number of metablock extents. */
    extent_manager_t::prepare_initial_metablock(&metablock.extent_manager_part, MB_NEXTENTS);

    data_block_manager_t::prepare_initial_metablock(&metablock.data_block_manager_part);
    lba_index_t::prepare_initial_metablock(&metablock.lba_index_part);

    metablock.transaction_id = FIRST_SER_TRANSACTION_ID;
    metablock.block_sequence_id = NULL_SER_BLOCK_SEQUENCE_ID;

    mb_manager_t::create(&df, static_config->extent_size(), &metablock);
}

/* The process of starting up the serializer is handled by the ls_start_*_fsm_t. This is not
necessary, because there is only ever one startup process for each serializer; the serializer could
handle its own startup process. It is done this way to make it clear which parts of the serializer
are involved in startup and which parts are not. TODO: Coroutines. */

struct ls_start_existing_fsm_t :
    public static_header_read_callback_t,
    public mb_manager_t::metablock_read_callback_t,
    public lba_index_t::ready_callback_t
{
    explicit ls_start_existing_fsm_t(log_serializer_t *serializer)
        : ser(serializer), state(state_start) {
    }
    
    ~ls_start_existing_fsm_t() {
    }
    
    bool run(cond_t *to_signal) {
        rassert(state == state_start);
        rassert(ser->state == log_serializer_t::state_unstarted);
        ser->state = log_serializer_t::state_starting_up;
        
        ser->dbfile = new direct_file_t(ser->db_path, file_t::mode_read | file_t::mode_write, ser->dynamic_config->io_backend);
        if (!ser->dbfile->exists()) {
            crash("Database file \"%s\" does not exist.\n", ser->db_path);
        }
        
        state = state_read_static_header;
        to_signal_when_done = NULL;
        if (next_starting_up_step()) {
            return true;
        } else {
            to_signal_when_done = to_signal;
            return false;
        }
    }
    
    bool next_starting_up_step() {
        if (state == state_read_static_header) {
            if (static_header_read(ser->dbfile, &ser->static_config, sizeof(ser->static_config), this)) {
                state = state_find_metablock;
            } else {
                state = state_waiting_for_static_header;
                return false;
            }
        }
        
        if (state == state_find_metablock) {
            ser->extent_manager = new extent_manager_t(ser->dbfile, &ser->static_config, ser->dynamic_config);
            ser->extent_manager->reserve_extent(0);   /* For static header */
            
            ser->metablock_manager = new mb_manager_t(ser->extent_manager);
            ser->lba_index = new lba_index_t(ser->extent_manager);
            ser->data_block_manager = new data_block_manager_t(ser->dynamic_config, ser->extent_manager, ser, &ser->static_config);
            
            if (ser->metablock_manager->start_existing(ser->dbfile, &metablock_found, &metablock_buffer, this)) {
                state = state_start_lba;
            } else {
                state = state_waiting_for_metablock;
                return false;
            }
        }
        
        if (state == state_start_lba) {
            guarantee(metablock_found, "Could not find any valid metablock.");

            ser->current_transaction_id = metablock_buffer.transaction_id;
            ser->latest_block_sequence_id = metablock_buffer.block_sequence_id;

            if (ser->lba_index->start_existing(ser->dbfile, &metablock_buffer.lba_index_part, this)) {
                state = state_reconstruct;
            } else {
                state = state_waiting_for_lba;
                return false;
            }
        }
        
        if (state == state_reconstruct) {
            ser->data_block_manager->start_reconstruct();
<<<<<<< HEAD
            for (block_id_t id = 0; id < ser->lba_index->max_block_id(); id++) {
                flagged_off64_t offset = ser->lba_index->get_block_offset(id);
                if (flagged_off64_t::can_be_gced(offset)) {
                    ser->data_block_manager->mark_live(offset.parts.value);
=======
            for (ser_block_id_t::number_t id = 0; id < ser->lba_index->end_block_id().value; id++) {
                flagged_off64_t offset = ser->lba_index->get_block_offset(ser_block_id_t::make(id));
                if (offset.has_value()) {
                    ser->data_block_manager->mark_live(offset.get_value());
>>>>>>> 93e27d58
                }
            }
            ser->data_block_manager->end_reconstruct();
            ser->data_block_manager->start_existing(ser->dbfile, &metablock_buffer.data_block_manager_part);
            
            ser->extent_manager->start_existing(&metablock_buffer.extent_manager_part);
            
            state = state_finish;
        }
        
        if (state == state_finish) {
            state = state_done;
            rassert(ser->state == log_serializer_t::state_starting_up);
            ser->state = log_serializer_t::state_ready;

            if (to_signal_when_done) to_signal_when_done->pulse();

            delete this;
            return true;
        }
        
        unreachable("Invalid state.");
    }
    
    void on_static_header_read() {
        rassert(state == state_waiting_for_static_header);
        state = state_find_metablock;
        next_starting_up_step();
    }
    
    void on_metablock_read() {
        rassert(state == state_waiting_for_metablock);
        state = state_start_lba;
        next_starting_up_step();
    }
    
    void on_lba_ready() {
        rassert(state == state_waiting_for_lba);
        state = state_reconstruct;
        next_starting_up_step();
    }
    
    log_serializer_t *ser;
    cond_t *to_signal_when_done;
    
    enum state_t {
        state_start,
        state_read_static_header,
        state_waiting_for_static_header,
        state_find_metablock,
        state_waiting_for_metablock,
        state_start_lba,
        state_waiting_for_lba,
        state_reconstruct,
        state_finish,
        state_done
    } state;
    
    bool metablock_found;
    log_serializer_t::metablock_t metablock_buffer;
};

log_serializer_t::log_serializer_t(dynamic_config_t *config, private_dynamic_config_t *private_dynamic_config)
    : dynamic_config(config),
      private_config(private_dynamic_config),
      shutdown_callback(NULL),
      state(state_unstarted),
      db_path(private_dynamic_config->db_filename.c_str()),
      dbfile(NULL),
      extent_manager(NULL),
      metablock_manager(NULL),
      lba_index(NULL),
      data_block_manager(NULL),
      last_write(NULL),
      active_write_count(0) {

    /* This is because the serializer is not completely converted to coroutines yet. */
    ls_start_existing_fsm_t *s = new ls_start_existing_fsm_t(this);
    cond_t cond;
    if (!s->run(&cond)) cond.wait();
}

log_serializer_t::~log_serializer_t() {
    
    cond_t cond;
    if (!shutdown(&cond)) cond.wait();

    rassert(state == state_unstarted || state == state_shut_down);
    rassert(last_write == NULL);
    rassert(active_write_count == 0);
}

void ls_check_existing(const char *filename, log_serializer_t::check_callback_t *cb) {
    direct_file_t df(filename, file_t::mode_read);
    cb->on_serializer_check(static_header_check(&df));
}

void log_serializer_t::check_existing(const char *filename, check_callback_t *cb) {
    coro_t::spawn(boost::bind(ls_check_existing, filename, cb));
}

void *log_serializer_t::malloc() {
    rassert(state == state_ready || state == state_shutting_down);
    
    // TODO: we shouldn't use malloc_aligned here, we should use our
    // custom allocation system instead (and use corresponding
    // free). This is tough because serializer object may not be on
    // the same core as the cache that's using it, so we should expose
    // the malloc object in a different way.
    char *data = reinterpret_cast<char *>(malloc_aligned(static_config.block_size().ser_value(), DEVICE_BLOCK_SIZE));

<<<<<<< HEAD
    // Initialize the transaction id...
    reinterpret_cast<buf_data_t *>(data)->transaction_id = NULL_SER_TRANSACTION_ID;

    data += sizeof(buf_data_t);
    return reinterpret_cast<void *>(data);
=======
    // Initialize the block sequence id...
    ((ls_buf_data_t*)data)->block_sequence_id = NULL_SER_BLOCK_SEQUENCE_ID;

    data += sizeof(ls_buf_data_t);
    return (void *)data;
>>>>>>> 93e27d58
}

void *log_serializer_t::clone(void *_data) {
    rassert(state == state_ready || state == state_shutting_down);
    
    // TODO: we shouldn't use malloc_aligned here, we should use our
    // custom allocation system instead (and use corresponding
    // free). This is tough because serializer object may not be on
    // the same core as the cache that's using it, so we should expose
    // the malloc object in a different way.
<<<<<<< HEAD
    char *data = reinterpret_cast<char *>(malloc_aligned(static_config.block_size().ser_value(), DEVICE_BLOCK_SIZE));
    memcpy(data, reinterpret_cast<char *>(_data) - sizeof(buf_data_t), static_config.block_size().ser_value());
    data += sizeof(buf_data_t);
    return data;
=======
    char *data = (char *)malloc_aligned(static_config.block_size().ser_value(), DEVICE_BLOCK_SIZE);
    memcpy(data, (char *)_data - sizeof(ls_buf_data_t), static_config.block_size().ser_value());
    data += sizeof(ls_buf_data_t);
    return (void *)data;
>>>>>>> 93e27d58
}

void log_serializer_t::free(void *ptr) {
    rassert(state == state_ready || state == state_shutting_down);
    
<<<<<<< HEAD
    char *data = reinterpret_cast<char *>(ptr);
    data -= sizeof(buf_data_t);
    ::free(reinterpret_cast<void *>(data));
}

file_t::account_t *log_serializer_t::make_io_account(int priority, int outstanding_requests_limit) {
    rassert(dbfile);
    return new file_t::account_t(dbfile, priority, outstanding_requests_limit);
=======
    char *data = (char *)ptr;
    data -= sizeof(ls_buf_data_t);
    ::free((void *)data);
>>>>>>> 93e27d58
}

perfmon_duration_sampler_t pm_serializer_block_reads("serializer_block_reads", secs_to_ticks(1));
perfmon_counter_t pm_serializer_index_reads("serializer_index_reads");
// TODO: Should be a duration sampler (see block_write() below)
//perfmon_duration_sampler_t pm_serializer_block_writes("serializer_block_writes", secs_to_ticks(1));
perfmon_counter_t pm_serializer_block_writes("serializer_block_writes");
perfmon_duration_sampler_t pm_serializer_index_writes("serializer_index_writes", secs_to_ticks(1));
perfmon_sampler_t pm_serializer_index_writes_size("serializer_index_writes_size", secs_to_ticks(1));


<<<<<<< HEAD
struct ls_block_writer_t :
    public iocallback_t
{
    log_serializer_t *ser;
    log_serializer_t::write_t write;
    iocallback_t *extra_cb;
    file_t::account_t *io_account;
=======
void log_serializer_t::block_read(boost::shared_ptr<block_token_t> token, void *buf) {
    ticks_t pm_time;
    pm_serializer_block_reads.begin(&pm_time);
>>>>>>> 93e27d58

    ls_block_token_t *ls_token = dynamic_cast<ls_block_token_t*>(token.get());
    rassert(ls_token);
    assert_thread();
    rassert(state == state_ready);
    rassert(token_offsets.find(ls_token) != token_offsets.end());

<<<<<<< HEAD
    ls_block_writer_t(log_serializer_t *ser,
                      const log_serializer_t::write_t &write, file_t::account_t *io_account)
        : ser(ser), write(write), io_account(io_account), zerobuf(NULL) { }
    
    bool run(iocallback_t *cb) {
        extra_cb = NULL;
        if (do_write()) {
            return true;
        } else {
            extra_cb = cb;
            return false;
        }
    }
    
    bool do_write() {
        // Updating the LBA + GC stats and submitting the write to the i/o subsystem should be atomic
        ASSERT_NO_CORO_WAITING;

        if (write.buf_specified) {
=======
    const off64_t offset = token_offsets[ls_token];
>>>>>>> 93e27d58

    struct : public cond_t, public iocallback_t {
        void on_io_complete() { pulse(); }
    } cb;
    if (!data_block_manager->read(offset, buf, &cb)) cb.wait();

    pm_serializer_block_reads.end(&pm_time);
}

void log_serializer_t::index_write(const std::vector<index_write_op_t*>& write_ops) {
    ticks_t pm_time;
    pm_serializer_index_writes.begin(&pm_time);
    pm_serializer_index_writes_size.record(write_ops.size());

    index_write_context_t context;
    index_write_prepare(context);

<<<<<<< HEAD
            if (write.buf) {
                off64_t new_offset;
                done = ser->data_block_manager->write(write.buf, write.block_id, write.assign_transaction_id ? ser->current_transaction_id : NULL_SER_TRANSACTION_ID, &new_offset, io_account, this);

                ser->lba_index->set_block_offset(write.block_id, recency, flagged_off64_t::real(new_offset), io_account);
            } else {
                /* Deletion */

                /* We tell the data_block_manager to write a zero block to
                   make recovery from a corrupted file more likely. */

                // We write a zero buffer with the given block_id at the front, if necessary.
                if (write.write_empty_deleted_block) {
                    zerobuf = ser->malloc();
                    bzero(zerobuf, ser->get_block_size().value());
                    memcpy(zerobuf, &log_serializer_t::zerobuf_magic, sizeof(block_magic_t));

                    off64_t new_offset;
                    done = ser->data_block_manager->write(zerobuf, write.block_id, ser->current_transaction_id, &new_offset, io_account, this);
                    ser->lba_index->set_block_offset(write.block_id, recency, flagged_off64_t::deleteblock(new_offset), io_account);
                } else {
                    done = true;
                    // TODO this should not be equal to flagged_off64_t::padding(), use a different constant.
                    ser->lba_index->set_block_offset(write.block_id, recency, flagged_off64_t::delete_id(), io_account);
                }
=======
    for (std::vector<index_write_op_t*>::const_iterator write_op_it = write_ops.begin();
            write_op_it != write_ops.end(); ++write_op_it) {

        /*
          struct index_write_delete_t : public index_write_op_t
          struct index_write_recency_t : public index_write_op_t
          struct index_write_block_t : public index_write_op_t
         */
        // Use RTTI to find out what we have... (we don't have many options, so performance should be fine)
        if (dynamic_cast<const index_write_delete_bit_t*>(*write_op_it)) {
            // deletion
            const index_write_delete_bit_t &delete_op = dynamic_cast<const index_write_delete_bit_t&>(**write_op_it);

            flagged_off64_t offset = lba_index->get_block_offset(delete_op.block_id);
            /* Keep recency intact. If a new recency should be set, a separate write_recency_op is required */
            const repli_timestamp recency = lba_index->get_block_recency(delete_op.block_id);

            // Update the delete bit according to the op
            offset.set_delete_bit(delete_op.delete_bit);

            lba_index->set_block_info(delete_op.block_id, recency, offset);

        } else if (dynamic_cast<const index_write_recency_t*>(*write_op_it)) {
            // write recency
            const index_write_recency_t &recency_op = dynamic_cast<const index_write_recency_t&>(**write_op_it);

            lba_index->set_block_info(recency_op.block_id, recency_op.recency, lba_index->get_block_offset(recency_op.block_id));

        } else if (dynamic_cast<const index_write_block_t*>(*write_op_it)) {
            // update the offset or add a new index for the block
            const index_write_block_t &block_op = dynamic_cast<const index_write_block_t&>(**write_op_it);

            /* Keep recency intact. If a new recency should be set, a separate write_recency_op is required */
            const repli_timestamp recency = lba_index->get_block_recency(block_op.block_id);

            /* mark the garbage */
            flagged_off64_t offset = lba_index->get_block_offset(block_op.block_id);
            if (offset.has_value()) {
                data_block_manager->mark_garbage(offset.get_value());
>>>>>>> 93e27d58
            }

            if (block_op.token) {
                ls_block_token_t *ls_token = dynamic_cast<ls_block_token_t*>(block_op.token.get());
                rassert(ls_token);
                rassert(token_offsets.find(ls_token) != token_offsets.end());
                offset.set_value(token_offsets[ls_token]);

                /* mark the life */
                data_block_manager->mark_live(offset.get_value());
            } else {
                offset.remove_value();
            }
            lba_index->set_block_info(block_op.block_id, recency, offset);

<<<<<<< HEAD
            if (write.recency_specified) {
                ser->lba_index->set_block_offset(write.block_id, write.recency, ser->lba_index->get_block_offset(write.block_id), io_account);
            }
            return do_finish();
=======
        } else {
            unreachable("Unhandled write operation supplied to index_write()");
>>>>>>> 93e27d58
        }
    }

    index_write_finish(context);

    pm_serializer_index_writes.end(&pm_time);
}

void log_serializer_t::index_write_prepare(index_write_context_t &context) {
    current_transaction_id++;
    active_write_count++;

<<<<<<< HEAD
perfmon_duration_sampler_t pm_serializer_writes("serializer_writes", secs_to_ticks(1), false);
=======
    /* Start an extent manager transaction so we can allocate and release extents */
    context.extent_txn = extent_manager->begin_transaction();
>>>>>>> 93e27d58

    /* Just to make sure that the LBA GC gets exercised */
    lba_index->consider_gc();
}

<<<<<<< HEAD
    log_serializer_t::write_t *writes;
    int num_writes;

    file_t::account_t *io_account;
    
    extent_manager_t::transaction_t *extent_txn;
    
    /* We notify this after we have submitted our metablock to the metablock manager; it
    waits for our notification before submitting its metablock to the metablock
    manager. This way we guarantee that the metablocks are ordered correctly. */
    ls_write_fsm_t *next_write;
    
    bool done;
    log_serializer_t::write_txn_callback_t *callback;
    log_serializer_t::write_tid_callback_t *tid_callback;
    
    ls_write_fsm_t(log_serializer_t *ser, log_serializer_t::write_t *writes, int num_writes)
        : ser(ser), writes(writes), num_writes(num_writes), io_account(DEFAULT_DISK_ACCOUNT), next_write(NULL)
    {
        pm_serializer_writes.begin(&start_time);
        callback = NULL;
        tid_callback = NULL;
        done = false;
    }
    
    ~ls_write_fsm_t() {
        pm_serializer_writes.end(&start_time);
    }
    
    void run() {
        ser->main_mutex.lock(this);
    }
    
    void on_lock_available() {
#ifndef NDEBUG
        {
            log_serializer_t::metablock_t _debug_mb_buffer;
            ser->prepare_metablock(&_debug_mb_buffer);
            // Make sure that the metablock has not changed since the last
            // time we recorded it
            rassert(memcmp(&_debug_mb_buffer, &ser->debug_mb_buffer, sizeof(ser->debug_mb_buffer)) == 0);
        }
#endif
        
        ser->current_transaction_id++;
        
        ser->active_write_count++;
        
        /* Start an extent manager transaction so we can allocate and release extents */
        extent_txn = ser->extent_manager->begin_transaction();
        
        /* Just to make sure that the LBA GC gets exercised */
        
        ser->lba_index->consider_gc(io_account);
        
        /* Start the process of launching individual block writers */
        
        num_writes_waited_for = 0;
        
        on_thread_switch();
    }
    
    void on_thread_switch() {        
        // Launch up to this many block writers at a time, then yield the CPU
        const int target_chunk_size = 1024; /* This must not be too low, otherwise writes
                                             might hold the main_mutex for too long,
                                             blocking out reads. */
        int chunk_size = 0;
        while (num_writes > 0 && chunk_size < target_chunk_size) {
            ls_block_writer_t *writer = new ls_block_writer_t(ser, *writes, io_account);
            if (!writer->run(this)) num_writes_waited_for++;
            num_writes--;
            writes++;
            chunk_size++;
        }
        
        if (num_writes == 0) done_preparing_writes();
        else call_later_on_this_thread(this);
    }
    
    void done_preparing_writes() {
        /* All transaction IDs have been assigned, notify the interested party */
        if (tid_callback) {
            tid_callback->on_serializer_write_tid();
        }
        
        /* Sync the LBA */
        
        offsets_were_written = ser->lba_index->sync(io_account, this);
        
        /* Prepare metablock now instead of in when we write it so that we will have the correct
        metablock information for this write even if another write starts before we finish writing
        our data and LBA. */
=======
void log_serializer_t::index_write_finish(index_write_context_t &context) {
    metablock_t mb_buffer;

    /* Sync the LBA */
    struct : public cond_t, public lba_index_t::sync_callback_t {
        void on_lba_sync() { pulse(); }
    } on_lba_sync;
    const bool offsets_were_written = lba_index->sync(&on_lba_sync);
>>>>>>> 93e27d58

    /* Prepare metablock now instead of in when we write it so that we will have the correct
    metablock information for this write even if another write starts before we finish writing
    our data and LBA. */
    prepare_metablock(&mb_buffer);

    /* Stop the extent manager transaction so another one can start, but don't commit it
    yet */
    extent_manager->end_transaction(context.extent_txn);

    /* Get in line for the metablock manager */
    bool waiting_for_prev_write;
    cond_t on_prev_write_submitted_metablock;
    if (last_write) {
        last_write->next_metablock_write = &on_prev_write_submitted_metablock;
        waiting_for_prev_write = true;
    } else {
        waiting_for_prev_write = false;
<<<<<<< HEAD
        maybe_write_metablock();
    }
    
    void maybe_write_metablock() {
        if (offsets_were_written && num_writes_waited_for == 0 && !waiting_for_prev_write) {
            bool done_with_metablock = ser->metablock_manager->write_metablock(&mb_buffer, io_account, this);
            
            /* If there was another transaction waiting for us to write our metablock so it could
            write its metablock, notify it now so it can write its metablock. */
            if (next_write) {
                next_write->on_prev_write_submitted_metablock();
            } else {
                rassert(this == ser->last_write);
                ser->last_write = NULL;
            }
            
            if (done_with_metablock) on_metablock_write();
        }
=======
>>>>>>> 93e27d58
    }
    last_write = &context;

    if (!offsets_were_written) on_lba_sync.wait();
    if (waiting_for_prev_write) on_prev_write_submitted_metablock.wait();

    struct : public cond_t, public mb_manager_t::metablock_write_callback_t {
        void on_metablock_write() { pulse(); }
    } on_metablock_write;
    const bool done_with_metablock = metablock_manager->write_metablock(&mb_buffer, &on_metablock_write);

    /* If there was another transaction waiting for us to write our metablock so it could
    write its metablock, notify it now so it can write its metablock. */
    if (context.next_metablock_write) {
        context.next_metablock_write->pulse();
    } else {
        rassert(&context == last_write);
        last_write = NULL;
    }

<<<<<<< HEAD
perfmon_sampler_t pm_serializer_write_size("serializer_write_size", secs_to_ticks(2), false);

bool log_serializer_t::do_write(write_t *writes, int num_writes, file_t::account_t *io_account, write_txn_callback_t *callback, write_tid_callback_t *tid_callback, bool main_mutex_has_been_acquired) {
    // Even if state != state_ready we might get a do_write from the
    // datablock manager on gc (because it's writing the final gc as
    // we're shutting down). That is ok, which is why we don't assert
    // on state here.
    
    assert_thread();

    ls_write_fsm_t *w = new ls_write_fsm_t(this, writes, num_writes);
    w->io_account = io_account;
    w->tid_callback = tid_callback;
    if (main_mutex_has_been_acquired) {
        // Go straigt to on_lock_available
        w->on_lock_available();
    }
    else {
        w->run();
    }
    if (w->done) {
        delete w;
        return true;
    } else {
        w->callback = callback;
        return false;
    }
}

bool log_serializer_t::write_gcs(data_block_manager_t::gc_write_t *gc_writes, int num_writes, direct_file_t::account_t *io_account, data_block_manager_t::gc_write_callback_t *cb) {

    rassert(main_mutex.is_locked()); // GC must have acquired the mutex already
    struct gc_callback_wrapper_t : public write_txn_callback_t {
        virtual void on_serializer_write_txn() {
            target->on_gc_write_done();
            delete this;
        }
        std::vector<write_t> writes;
        data_block_manager_t::gc_write_callback_t *target;
    } *cb_wrapper = new gc_callback_wrapper_t;
    cb_wrapper->target = cb;

    for (int i = 0; i < num_writes; i++) {
        /* If the block is not currently in use, we must write a deletion. Otherwise we
        would write the zero-buf that was written when we first deleted it. */
        if (block_in_use(gc_writes[i].block_id)) {
            /* make_internal() makes a write_t that will not change the timestamp. */
            cb_wrapper->writes.push_back(write_t::make_internal(gc_writes[i].block_id, gc_writes[i].buf, NULL));
        } else {
            rassert(memcmp(gc_writes[i].buf, "zero", 4) == 0);   // Check for zerobuf magic
            cb_wrapper->writes.push_back(write_t::make_internal(gc_writes[i].block_id, NULL, NULL));
        }
    }

    if (do_write(cb_wrapper->writes.data(), cb_wrapper->writes.size(), io_account, cb_wrapper, NULL, true)) {
        delete cb_wrapper;
        return true;
    } else {
        return false;
    }
}

perfmon_duration_sampler_t pm_serializer_reads("serializer_reads", secs_to_ticks(1), false);

struct ls_read_fsm_t :
    private iocallback_t,
    private lock_available_callback_t
{
    ticks_t start_time;
    log_serializer_t *ser;
    block_id_t block_id;
    void *buf;
    file_t::account_t *io_account;
    
    ls_read_fsm_t(log_serializer_t *ser, block_id_t block_id, void *buf)
        : ser(ser), block_id(block_id), buf(buf), io_account(DEFAULT_DISK_ACCOUNT)
    {
        pm_serializer_reads.begin(&start_time);
        callback = NULL;
        done = false;
    }
    
    ~ls_read_fsm_t() {
        pm_serializer_reads.end(&start_time);
    }
    
    serializer_t::read_callback_t *callback;
    bool done;
    
    void run() {
        ser->main_mutex.lock(this);
=======
    if (!done_with_metablock) on_metablock_write.wait();

    active_write_count--;

    /* End the extent manager transaction so the extents can actually get reused. */
    extent_manager->commit_transaction(context.extent_txn);

    //TODO I'm kind of unhappy that we're calling this from in here we should figure out better where to trigger gc
    consider_start_gc();

    // If we were in the process of shutting down and this is the
    // last transaction, shut ourselves down for good.
    if(state == log_serializer_t::state_shutting_down
       && shutdown_state == log_serializer_t::shutdown_waiting_on_serializer
       && last_write == NULL
       && active_write_count == 0) {
        
        next_shutdown_step();
    }
}

boost::shared_ptr<serializer_t::block_token_t> log_serializer_t::generate_block_token(off64_t offset) {
    return boost::shared_ptr<block_token_t>(new ls_block_token_t(this, offset));
}

boost::shared_ptr<serializer_t::block_token_t> log_serializer_t::block_write(const void *buf, iocallback_t *cb) {
    return block_write(buf, ser_block_id_t::null(), cb);
}

boost::shared_ptr<serializer_t::block_token_t> log_serializer_t::block_write(const void *buf, ser_block_id_t block_id, iocallback_t *cb) {
    // TODO: Implement a duration sampler perfmon for this
    pm_serializer_block_writes++;

    extent_manager_t::transaction_t *em_trx = extent_manager->begin_transaction();
    const off64_t offset = data_block_manager->write(buf, block_id, true, cb);
    extent_manager->end_transaction(em_trx);
    extent_manager->commit_transaction(em_trx);

    return generate_block_token(offset);
}

void log_serializer_t::register_block_token(ls_block_token_t *token, off64_t offset) {
    rassert(token_offsets.find(token) == token_offsets.end());
    token_offsets[token] = offset;

    const bool first_token_for_offset = offset_tokens.find(offset) == offset_tokens.end();
    if (first_token_for_offset) {
        // Mark offset live in GC
        data_block_manager->mark_token_live(offset);
>>>>>>> 93e27d58
    }

    offset_tokens.insert(std::pair<off64_t, ls_block_token_t*>(offset, token));
}

void log_serializer_t::unregister_block_token(ls_block_token_t *token) {    
    std::map<ls_block_token_t*, off64_t>::iterator token_offset_it = token_offsets.find(token);
    rassert(token_offset_it != token_offsets.end());

<<<<<<< HEAD
        if (ser->data_block_manager->read(offset.parts.value, buf, io_account, this)) {
            on_io_complete();
        }
    }

    void on_io_complete() {
        buf_data_t *data = reinterpret_cast<buf_data_t *>(buf);
        --data;
        guarantee(data->block_id == block_id, "Got wrong block when reading from disk (id %u instead of %u).\n", data->block_id, block_id);

        done = true;
=======
    for (std::multimap<off64_t, ls_block_token_t*>::iterator offset_token_it = offset_tokens.find(token_offset_it->second);
            offset_token_it != offset_tokens.end() && offset_token_it->first == token_offset_it->second;
            ++offset_token_it) {

        if (offset_token_it->second == token) {
            offset_tokens.erase(offset_token_it);
            break;
        }
    }

    const bool last_token_for_offset = offset_tokens.find(token_offset_it->second) == offset_tokens.end();
    if (last_token_for_offset) {
        // Mark offset garbage in GC
        data_block_manager->mark_token_garbage(token_offset_it->second);
    }
    
    token_offsets.erase(token_offset_it);
}
>>>>>>> 93e27d58

void log_serializer_t::remap_block_to_new_offset(off64_t current_offset, off64_t new_offset) {
    rassert(new_offset != current_offset);
    bool have_to_update_gc = false;

    for (std::multimap<off64_t, ls_block_token_t*>::iterator offset_token_it = offset_tokens.find(current_offset);
            offset_token_it != offset_tokens.end() && offset_token_it->first == current_offset;
            ++offset_token_it) {
        
        have_to_update_gc = true;

        rassert(token_offsets[offset_token_it->second] == current_offset);
        token_offsets[offset_token_it->second] = new_offset;
        offset_tokens.insert(std::pair<off64_t, ls_block_token_t*>(new_offset, offset_token_it->second));
        offset_tokens.erase(offset_token_it);
    }

<<<<<<< HEAD
bool log_serializer_t::do_read(block_id_t block_id, void *buf, file_t::account_t *io_account, read_callback_t *callback) {
    rassert(state == state_ready);
    assert_thread();
    
    ls_read_fsm_t *fsm = new ls_read_fsm_t(this, block_id, buf);
    fsm->io_account = io_account;
    fsm->run();
    if (fsm->done) {
        delete fsm;
        return true;
    } else {
        fsm->callback = callback;
        return false;
=======
    if (have_to_update_gc) {
        data_block_manager->mark_token_garbage(current_offset);
        data_block_manager->mark_token_live(new_offset);
>>>>>>> 93e27d58
    }
}

// The block_id is there to keep the interface independent from the serializer
<<<<<<< HEAD
// implementation. The interface should be ok even for serializers which don't
// have a transaction id in buf.
ser_transaction_id_t log_serializer_t::get_current_transaction_id(UNUSED block_id_t block_id, const void* buf) {
    const buf_data_t *ser_data = reinterpret_cast<const buf_data_t *>(buf);
=======
// implementation. This method should work even if there's no block sequence id in
// buf.
ser_block_sequence_id_t log_serializer_t::get_block_sequence_id(UNUSED ser_block_id_t block_id, const void* buf) {
    ls_buf_data_t *ser_data = (ls_buf_data_t*)buf;
>>>>>>> 93e27d58
    ser_data--;
    rassert(ser_data->block_id == block_id);
    return ser_data->block_sequence_id;
}

block_size_t log_serializer_t::get_block_size() {
    return static_config.block_size();
}

<<<<<<< HEAD
block_id_t log_serializer_t::max_block_id() {
=======
// TODO: Should be called end_block_id I guess (or should subtract 1 frim end_block_id?
ser_block_id_t log_serializer_t::max_block_id() {
>>>>>>> 93e27d58
    rassert(state == state_ready);
    assert_thread();
    
    return lba_index->end_block_id();
}

<<<<<<< HEAD
bool log_serializer_t::block_in_use(block_id_t id) {
    
    // State is state_shutting_down if we're called from the data block manager during a GC
    // during shutdown.
    rassert(state == state_ready || state == state_shutting_down);
    
=======
boost::shared_ptr<serializer_t::block_token_t> log_serializer_t::index_read(ser_block_id_t block_id) {
    pm_serializer_index_reads++;

>>>>>>> 93e27d58
    assert_thread();
    rassert(state == state_ready);

    if (block_id.value >= lba_index->end_block_id().value) {
        return boost::shared_ptr<serializer_t::block_token_t>();
    }

    flagged_off64_t offset = lba_index->get_block_offset(block_id);
    if (offset.has_value()) {
        return boost::shared_ptr<block_token_t>(new ls_block_token_t(this, offset.get_value()));
    } else {
        return boost::shared_ptr<serializer_t::block_token_t>();
    }
}

bool log_serializer_t::get_delete_bit(ser_block_id_t id) {
    assert_thread();
    rassert(state == state_ready);

    flagged_off64_t offset = lba_index->get_block_offset(id);
    return offset.get_delete_bit();
}

repli_timestamp log_serializer_t::get_recency(block_id_t id) {
    return lba_index->get_block_recency(id);
}

bool log_serializer_t::shutdown(cond_t *cb) {
    rassert(cb);
    rassert(state == state_ready);
    assert_thread();
    shutdown_callback = cb;

    shutdown_state = shutdown_begin;
    shutdown_in_one_shot = true;
    
    return next_shutdown_step();
}

bool log_serializer_t::next_shutdown_step() {
    assert_thread();
    
    if(shutdown_state == shutdown_begin) {
        // First shutdown step
        shutdown_state = shutdown_waiting_on_serializer;
        if (last_write || active_write_count > 0) {
            state = state_shutting_down;
            shutdown_in_one_shot = false;
            return false;
        }
        state = state_shutting_down;
    }

    if(shutdown_state == shutdown_waiting_on_serializer) {
        shutdown_state = shutdown_waiting_on_datablock_manager;
        if(!data_block_manager->shutdown(this)) {
            shutdown_in_one_shot = false;
            return false;
        }
    }

    if(shutdown_state == shutdown_waiting_on_datablock_manager) {
        shutdown_state = shutdown_waiting_on_lba;
        if(!lba_index->shutdown(this)) {
            shutdown_in_one_shot = false;
            return false;
        }
    }

    if(shutdown_state == shutdown_waiting_on_lba) {
        metablock_manager->shutdown();
        extent_manager->shutdown();
        
        delete lba_index;
        lba_index = NULL;
        
        delete data_block_manager;
        data_block_manager = NULL;
        
        delete metablock_manager;
        metablock_manager = NULL;
        
        delete extent_manager;
        extent_manager = NULL;
        
        delete dbfile;
        dbfile = NULL;
        
        state = state_shut_down;

        // Don't call the callback if we went through the entire
        // shutdown process in one synchronous shot.
        if (!shutdown_in_one_shot && shutdown_callback) shutdown_callback->pulse();

        return true;
    }

    unreachable("Invalid state.");
    return true; // make compiler happy
}

void log_serializer_t::on_datablock_manager_shutdown() {
    next_shutdown_step();
}

void log_serializer_t::on_lba_shutdown() {
    next_shutdown_step();
}

void log_serializer_t::prepare_metablock(metablock_t *mb_buffer) {
    bzero(mb_buffer, sizeof(*mb_buffer));
    extent_manager->prepare_metablock(&mb_buffer->extent_manager_part);
    data_block_manager->prepare_metablock(&mb_buffer->data_block_manager_part);
    lba_index->prepare_metablock(&mb_buffer->lba_index_part);
    mb_buffer->transaction_id = current_transaction_id;
    mb_buffer->block_sequence_id = latest_block_sequence_id;
}


void log_serializer_t::consider_start_gc() {
    if (data_block_manager->do_we_want_to_start_gcing() && state == log_serializer_t::state_ready) {
        // We do not do GC if we're not in the ready state
        // (i.e. shutting down)
        data_block_manager->start_gc();
    }
}


bool log_serializer_t::disable_gc(gc_disable_callback_t *cb) {
    return data_block_manager->disable_gc(cb);
}

void log_serializer_t::enable_gc() {
    data_block_manager->enable_gc();
}

void log_serializer_t::register_read_ahead_cb(read_ahead_callback_t *cb) {
    if (get_thread_id() != home_thread()) {
        do_on_thread(home_thread(), boost::bind(&log_serializer_t::register_read_ahead_cb, this, cb));
        return;
    }

    read_ahead_callbacks.push_back(cb);
}

void log_serializer_t::unregister_read_ahead_cb(read_ahead_callback_t *cb) {
    if (get_thread_id() != home_thread()) {
        do_on_thread(home_thread(), boost::bind(&log_serializer_t::unregister_read_ahead_cb, this, cb));
        return;
    }

    for (std::vector<read_ahead_callback_t*>::iterator cb_it = read_ahead_callbacks.begin(); cb_it != read_ahead_callbacks.end(); ++cb_it) {
        if (*cb_it == cb) {
            read_ahead_callbacks.erase(cb_it);
            break;
        }
    }
}

bool log_serializer_t::offer_buf_to_read_ahead_callbacks(block_id_t block_id, void *buf, repli_timestamp recency_timestamp) {
    for (size_t i = 0; i < read_ahead_callbacks.size(); ++i) {
        if (read_ahead_callbacks[i]->offer_read_ahead_buf(block_id, buf, recency_timestamp)) {
            return true;
        }
    }
    return false;
}

bool log_serializer_t::should_perform_read_ahead() {
    assert_thread();
    return dynamic_config->read_ahead && !read_ahead_callbacks.empty();
}
<|MERGE_RESOLUTION|>--- conflicted
+++ resolved
@@ -113,17 +113,10 @@
         
         if (state == state_reconstruct) {
             ser->data_block_manager->start_reconstruct();
-<<<<<<< HEAD
-            for (block_id_t id = 0; id < ser->lba_index->max_block_id(); id++) {
+            for (block_id_t id = 0; id < ser->lba_index->end_block_id(); id++) {
                 flagged_off64_t offset = ser->lba_index->get_block_offset(id);
-                if (flagged_off64_t::can_be_gced(offset)) {
-                    ser->data_block_manager->mark_live(offset.parts.value);
-=======
-            for (ser_block_id_t::number_t id = 0; id < ser->lba_index->end_block_id().value; id++) {
-                flagged_off64_t offset = ser->lba_index->get_block_offset(ser_block_id_t::make(id));
                 if (offset.has_value()) {
                     ser->data_block_manager->mark_live(offset.get_value());
->>>>>>> 93e27d58
                 }
             }
             ser->data_block_manager->end_reconstruct();
@@ -235,19 +228,11 @@
     // the malloc object in a different way.
     char *data = reinterpret_cast<char *>(malloc_aligned(static_config.block_size().ser_value(), DEVICE_BLOCK_SIZE));
 
-<<<<<<< HEAD
-    // Initialize the transaction id...
-    reinterpret_cast<buf_data_t *>(data)->transaction_id = NULL_SER_TRANSACTION_ID;
-
-    data += sizeof(buf_data_t);
+    // Initialize the block sequence id...
+    reinterpret_cast<ls_buf_data_t *>(data)->block_sequence_id = NULL_SER_BLOCK_SEQUENCE_ID;
+
+    data += sizeof(ls_buf_data_t);
     return reinterpret_cast<void *>(data);
-=======
-    // Initialize the block sequence id...
-    ((ls_buf_data_t*)data)->block_sequence_id = NULL_SER_BLOCK_SEQUENCE_ID;
-
-    data += sizeof(ls_buf_data_t);
-    return (void *)data;
->>>>>>> 93e27d58
 }
 
 void *log_serializer_t::clone(void *_data) {
@@ -258,36 +243,23 @@
     // free). This is tough because serializer object may not be on
     // the same core as the cache that's using it, so we should expose
     // the malloc object in a different way.
-<<<<<<< HEAD
-    char *data = reinterpret_cast<char *>(malloc_aligned(static_config.block_size().ser_value(), DEVICE_BLOCK_SIZE));
-    memcpy(data, reinterpret_cast<char *>(_data) - sizeof(buf_data_t), static_config.block_size().ser_value());
-    data += sizeof(buf_data_t);
-    return data;
-=======
-    char *data = (char *)malloc_aligned(static_config.block_size().ser_value(), DEVICE_BLOCK_SIZE);
-    memcpy(data, (char *)_data - sizeof(ls_buf_data_t), static_config.block_size().ser_value());
+    char *data = reinterpret_cast<char*>(malloc_aligned(static_config.block_size().ser_value(), DEVICE_BLOCK_SIZE));
+    memcpy(data, reinterpret_cast<char*>(_data) - sizeof(ls_buf_data_t), static_config.block_size().ser_value());
     data += sizeof(ls_buf_data_t);
-    return (void *)data;
->>>>>>> 93e27d58
+    return reinterpret_cast<void *>(data);
 }
 
 void log_serializer_t::free(void *ptr) {
     rassert(state == state_ready || state == state_shutting_down);
-    
-<<<<<<< HEAD
+
     char *data = reinterpret_cast<char *>(ptr);
-    data -= sizeof(buf_data_t);
+    data -= sizeof(ls_buf_data_t);
     ::free(reinterpret_cast<void *>(data));
 }
 
 file_t::account_t *log_serializer_t::make_io_account(int priority, int outstanding_requests_limit) {
     rassert(dbfile);
     return new file_t::account_t(dbfile, priority, outstanding_requests_limit);
-=======
-    char *data = (char *)ptr;
-    data -= sizeof(ls_buf_data_t);
-    ::free((void *)data);
->>>>>>> 93e27d58
 }
 
 perfmon_duration_sampler_t pm_serializer_block_reads("serializer_block_reads", secs_to_ticks(1));
@@ -298,20 +270,9 @@
 perfmon_duration_sampler_t pm_serializer_index_writes("serializer_index_writes", secs_to_ticks(1));
 perfmon_sampler_t pm_serializer_index_writes_size("serializer_index_writes_size", secs_to_ticks(1));
 
-
-<<<<<<< HEAD
-struct ls_block_writer_t :
-    public iocallback_t
-{
-    log_serializer_t *ser;
-    log_serializer_t::write_t write;
-    iocallback_t *extra_cb;
-    file_t::account_t *io_account;
-=======
-void log_serializer_t::block_read(boost::shared_ptr<block_token_t> token, void *buf) {
+void log_serializer_t::block_read(boost::shared_ptr<block_token_t> token, void *buf, file_t::account_t *io_account) {
     ticks_t pm_time;
     pm_serializer_block_reads.begin(&pm_time);
->>>>>>> 93e27d58
 
     ls_block_token_t *ls_token = dynamic_cast<ls_block_token_t*>(token.get());
     rassert(ls_token);
@@ -319,39 +280,17 @@
     rassert(state == state_ready);
     rassert(token_offsets.find(ls_token) != token_offsets.end());
 
-<<<<<<< HEAD
-    ls_block_writer_t(log_serializer_t *ser,
-                      const log_serializer_t::write_t &write, file_t::account_t *io_account)
-        : ser(ser), write(write), io_account(io_account), zerobuf(NULL) { }
-    
-    bool run(iocallback_t *cb) {
-        extra_cb = NULL;
-        if (do_write()) {
-            return true;
-        } else {
-            extra_cb = cb;
-            return false;
-        }
-    }
-    
-    bool do_write() {
-        // Updating the LBA + GC stats and submitting the write to the i/o subsystem should be atomic
-        ASSERT_NO_CORO_WAITING;
-
-        if (write.buf_specified) {
-=======
     const off64_t offset = token_offsets[ls_token];
->>>>>>> 93e27d58
 
     struct : public cond_t, public iocallback_t {
         void on_io_complete() { pulse(); }
     } cb;
-    if (!data_block_manager->read(offset, buf, &cb)) cb.wait();
+    if (!data_block_manager->read(offset, buf, io_account, &cb)) cb.wait();
 
     pm_serializer_block_reads.end(&pm_time);
 }
 
-void log_serializer_t::index_write(const std::vector<index_write_op_t*>& write_ops) {
+void log_serializer_t::index_write(const std::vector<index_write_op_t*>& write_ops, file_t::account_t *io_account) {
     ticks_t pm_time;
     pm_serializer_index_writes.begin(&pm_time);
     pm_serializer_index_writes_size.record(write_ops.size());
@@ -359,33 +298,6 @@
     index_write_context_t context;
     index_write_prepare(context);
 
-<<<<<<< HEAD
-            if (write.buf) {
-                off64_t new_offset;
-                done = ser->data_block_manager->write(write.buf, write.block_id, write.assign_transaction_id ? ser->current_transaction_id : NULL_SER_TRANSACTION_ID, &new_offset, io_account, this);
-
-                ser->lba_index->set_block_offset(write.block_id, recency, flagged_off64_t::real(new_offset), io_account);
-            } else {
-                /* Deletion */
-
-                /* We tell the data_block_manager to write a zero block to
-                   make recovery from a corrupted file more likely. */
-
-                // We write a zero buffer with the given block_id at the front, if necessary.
-                if (write.write_empty_deleted_block) {
-                    zerobuf = ser->malloc();
-                    bzero(zerobuf, ser->get_block_size().value());
-                    memcpy(zerobuf, &log_serializer_t::zerobuf_magic, sizeof(block_magic_t));
-
-                    off64_t new_offset;
-                    done = ser->data_block_manager->write(zerobuf, write.block_id, ser->current_transaction_id, &new_offset, io_account, this);
-                    ser->lba_index->set_block_offset(write.block_id, recency, flagged_off64_t::deleteblock(new_offset), io_account);
-                } else {
-                    done = true;
-                    // TODO this should not be equal to flagged_off64_t::padding(), use a different constant.
-                    ser->lba_index->set_block_offset(write.block_id, recency, flagged_off64_t::delete_id(), io_account);
-                }
-=======
     for (std::vector<index_write_op_t*>::const_iterator write_op_it = write_ops.begin();
             write_op_it != write_ops.end(); ++write_op_it) {
 
@@ -406,13 +318,14 @@
             // Update the delete bit according to the op
             offset.set_delete_bit(delete_op.delete_bit);
 
-            lba_index->set_block_info(delete_op.block_id, recency, offset);
+            lba_index->set_block_info(delete_op.block_id, recency, offset, io_account);
 
         } else if (dynamic_cast<const index_write_recency_t*>(*write_op_it)) {
             // write recency
             const index_write_recency_t &recency_op = dynamic_cast<const index_write_recency_t&>(**write_op_it);
 
-            lba_index->set_block_info(recency_op.block_id, recency_op.recency, lba_index->get_block_offset(recency_op.block_id));
+            lba_index->set_block_info(recency_op.block_id, recency_op.recency, lba_index->get_block_offset(recency_op.block_id),
+                                      io_account);
 
         } else if (dynamic_cast<const index_write_block_t*>(*write_op_it)) {
             // update the offset or add a new index for the block
@@ -425,7 +338,6 @@
             flagged_off64_t offset = lba_index->get_block_offset(block_op.block_id);
             if (offset.has_value()) {
                 data_block_manager->mark_garbage(offset.get_value());
->>>>>>> 93e27d58
             }
 
             if (block_op.token) {
@@ -439,17 +351,10 @@
             } else {
                 offset.remove_value();
             }
-            lba_index->set_block_info(block_op.block_id, recency, offset);
-
-<<<<<<< HEAD
-            if (write.recency_specified) {
-                ser->lba_index->set_block_offset(write.block_id, write.recency, ser->lba_index->get_block_offset(write.block_id), io_account);
-            }
-            return do_finish();
-=======
+            lba_index->set_block_info(block_op.block_id, recency, offset, io_account);
+
         } else {
             unreachable("Unhandled write operation supplied to index_write()");
->>>>>>> 93e27d58
         }
     }
 
@@ -462,112 +367,14 @@
     current_transaction_id++;
     active_write_count++;
 
-<<<<<<< HEAD
-perfmon_duration_sampler_t pm_serializer_writes("serializer_writes", secs_to_ticks(1), false);
-=======
     /* Start an extent manager transaction so we can allocate and release extents */
     context.extent_txn = extent_manager->begin_transaction();
->>>>>>> 93e27d58
 
     /* Just to make sure that the LBA GC gets exercised */
-    lba_index->consider_gc();
-}
-
-<<<<<<< HEAD
-    log_serializer_t::write_t *writes;
-    int num_writes;
-
-    file_t::account_t *io_account;
-    
-    extent_manager_t::transaction_t *extent_txn;
-    
-    /* We notify this after we have submitted our metablock to the metablock manager; it
-    waits for our notification before submitting its metablock to the metablock
-    manager. This way we guarantee that the metablocks are ordered correctly. */
-    ls_write_fsm_t *next_write;
-    
-    bool done;
-    log_serializer_t::write_txn_callback_t *callback;
-    log_serializer_t::write_tid_callback_t *tid_callback;
-    
-    ls_write_fsm_t(log_serializer_t *ser, log_serializer_t::write_t *writes, int num_writes)
-        : ser(ser), writes(writes), num_writes(num_writes), io_account(DEFAULT_DISK_ACCOUNT), next_write(NULL)
-    {
-        pm_serializer_writes.begin(&start_time);
-        callback = NULL;
-        tid_callback = NULL;
-        done = false;
-    }
-    
-    ~ls_write_fsm_t() {
-        pm_serializer_writes.end(&start_time);
-    }
-    
-    void run() {
-        ser->main_mutex.lock(this);
-    }
-    
-    void on_lock_available() {
-#ifndef NDEBUG
-        {
-            log_serializer_t::metablock_t _debug_mb_buffer;
-            ser->prepare_metablock(&_debug_mb_buffer);
-            // Make sure that the metablock has not changed since the last
-            // time we recorded it
-            rassert(memcmp(&_debug_mb_buffer, &ser->debug_mb_buffer, sizeof(ser->debug_mb_buffer)) == 0);
-        }
-#endif
-        
-        ser->current_transaction_id++;
-        
-        ser->active_write_count++;
-        
-        /* Start an extent manager transaction so we can allocate and release extents */
-        extent_txn = ser->extent_manager->begin_transaction();
-        
-        /* Just to make sure that the LBA GC gets exercised */
-        
-        ser->lba_index->consider_gc(io_account);
-        
-        /* Start the process of launching individual block writers */
-        
-        num_writes_waited_for = 0;
-        
-        on_thread_switch();
-    }
-    
-    void on_thread_switch() {        
-        // Launch up to this many block writers at a time, then yield the CPU
-        const int target_chunk_size = 1024; /* This must not be too low, otherwise writes
-                                             might hold the main_mutex for too long,
-                                             blocking out reads. */
-        int chunk_size = 0;
-        while (num_writes > 0 && chunk_size < target_chunk_size) {
-            ls_block_writer_t *writer = new ls_block_writer_t(ser, *writes, io_account);
-            if (!writer->run(this)) num_writes_waited_for++;
-            num_writes--;
-            writes++;
-            chunk_size++;
-        }
-        
-        if (num_writes == 0) done_preparing_writes();
-        else call_later_on_this_thread(this);
-    }
-    
-    void done_preparing_writes() {
-        /* All transaction IDs have been assigned, notify the interested party */
-        if (tid_callback) {
-            tid_callback->on_serializer_write_tid();
-        }
-        
-        /* Sync the LBA */
-        
-        offsets_were_written = ser->lba_index->sync(io_account, this);
-        
-        /* Prepare metablock now instead of in when we write it so that we will have the correct
-        metablock information for this write even if another write starts before we finish writing
-        our data and LBA. */
-=======
+    // FIXME (rntz) should this be using DEFAULT_DISK_ACCOUNT?
+    lba_index->consider_gc(DEFAULT_DISK_ACCOUNT);
+}
+
 void log_serializer_t::index_write_finish(index_write_context_t &context) {
     metablock_t mb_buffer;
 
@@ -575,8 +382,8 @@
     struct : public cond_t, public lba_index_t::sync_callback_t {
         void on_lba_sync() { pulse(); }
     } on_lba_sync;
-    const bool offsets_were_written = lba_index->sync(&on_lba_sync);
->>>>>>> 93e27d58
+    // FIXME (rntz) should this be using DEFAULT_DISK_ACCOUNT?
+    const bool offsets_were_written = lba_index->sync(DEFAULT_DISK_ACCOUNT, &on_lba_sync);
 
     /* Prepare metablock now instead of in when we write it so that we will have the correct
     metablock information for this write even if another write starts before we finish writing
@@ -595,27 +402,6 @@
         waiting_for_prev_write = true;
     } else {
         waiting_for_prev_write = false;
-<<<<<<< HEAD
-        maybe_write_metablock();
-    }
-    
-    void maybe_write_metablock() {
-        if (offsets_were_written && num_writes_waited_for == 0 && !waiting_for_prev_write) {
-            bool done_with_metablock = ser->metablock_manager->write_metablock(&mb_buffer, io_account, this);
-            
-            /* If there was another transaction waiting for us to write our metablock so it could
-            write its metablock, notify it now so it can write its metablock. */
-            if (next_write) {
-                next_write->on_prev_write_submitted_metablock();
-            } else {
-                rassert(this == ser->last_write);
-                ser->last_write = NULL;
-            }
-            
-            if (done_with_metablock) on_metablock_write();
-        }
-=======
->>>>>>> 93e27d58
     }
     last_write = &context;
 
@@ -625,7 +411,8 @@
     struct : public cond_t, public mb_manager_t::metablock_write_callback_t {
         void on_metablock_write() { pulse(); }
     } on_metablock_write;
-    const bool done_with_metablock = metablock_manager->write_metablock(&mb_buffer, &on_metablock_write);
+    // FIXME (rntz) should this be using DEFAULT_DISK_ACCOUNT?
+    const bool done_with_metablock = metablock_manager->write_metablock(&mb_buffer, DEFAULT_DISK_ACCOUNT, &on_metablock_write);
 
     /* If there was another transaction waiting for us to write our metablock so it could
     write its metablock, notify it now so it can write its metablock. */
@@ -636,99 +423,6 @@
         last_write = NULL;
     }
 
-<<<<<<< HEAD
-perfmon_sampler_t pm_serializer_write_size("serializer_write_size", secs_to_ticks(2), false);
-
-bool log_serializer_t::do_write(write_t *writes, int num_writes, file_t::account_t *io_account, write_txn_callback_t *callback, write_tid_callback_t *tid_callback, bool main_mutex_has_been_acquired) {
-    // Even if state != state_ready we might get a do_write from the
-    // datablock manager on gc (because it's writing the final gc as
-    // we're shutting down). That is ok, which is why we don't assert
-    // on state here.
-    
-    assert_thread();
-
-    ls_write_fsm_t *w = new ls_write_fsm_t(this, writes, num_writes);
-    w->io_account = io_account;
-    w->tid_callback = tid_callback;
-    if (main_mutex_has_been_acquired) {
-        // Go straigt to on_lock_available
-        w->on_lock_available();
-    }
-    else {
-        w->run();
-    }
-    if (w->done) {
-        delete w;
-        return true;
-    } else {
-        w->callback = callback;
-        return false;
-    }
-}
-
-bool log_serializer_t::write_gcs(data_block_manager_t::gc_write_t *gc_writes, int num_writes, direct_file_t::account_t *io_account, data_block_manager_t::gc_write_callback_t *cb) {
-
-    rassert(main_mutex.is_locked()); // GC must have acquired the mutex already
-    struct gc_callback_wrapper_t : public write_txn_callback_t {
-        virtual void on_serializer_write_txn() {
-            target->on_gc_write_done();
-            delete this;
-        }
-        std::vector<write_t> writes;
-        data_block_manager_t::gc_write_callback_t *target;
-    } *cb_wrapper = new gc_callback_wrapper_t;
-    cb_wrapper->target = cb;
-
-    for (int i = 0; i < num_writes; i++) {
-        /* If the block is not currently in use, we must write a deletion. Otherwise we
-        would write the zero-buf that was written when we first deleted it. */
-        if (block_in_use(gc_writes[i].block_id)) {
-            /* make_internal() makes a write_t that will not change the timestamp. */
-            cb_wrapper->writes.push_back(write_t::make_internal(gc_writes[i].block_id, gc_writes[i].buf, NULL));
-        } else {
-            rassert(memcmp(gc_writes[i].buf, "zero", 4) == 0);   // Check for zerobuf magic
-            cb_wrapper->writes.push_back(write_t::make_internal(gc_writes[i].block_id, NULL, NULL));
-        }
-    }
-
-    if (do_write(cb_wrapper->writes.data(), cb_wrapper->writes.size(), io_account, cb_wrapper, NULL, true)) {
-        delete cb_wrapper;
-        return true;
-    } else {
-        return false;
-    }
-}
-
-perfmon_duration_sampler_t pm_serializer_reads("serializer_reads", secs_to_ticks(1), false);
-
-struct ls_read_fsm_t :
-    private iocallback_t,
-    private lock_available_callback_t
-{
-    ticks_t start_time;
-    log_serializer_t *ser;
-    block_id_t block_id;
-    void *buf;
-    file_t::account_t *io_account;
-    
-    ls_read_fsm_t(log_serializer_t *ser, block_id_t block_id, void *buf)
-        : ser(ser), block_id(block_id), buf(buf), io_account(DEFAULT_DISK_ACCOUNT)
-    {
-        pm_serializer_reads.begin(&start_time);
-        callback = NULL;
-        done = false;
-    }
-    
-    ~ls_read_fsm_t() {
-        pm_serializer_reads.end(&start_time);
-    }
-    
-    serializer_t::read_callback_t *callback;
-    bool done;
-    
-    void run() {
-        ser->main_mutex.lock(this);
-=======
     if (!done_with_metablock) on_metablock_write.wait();
 
     active_write_count--;
@@ -754,16 +448,18 @@
     return boost::shared_ptr<block_token_t>(new ls_block_token_t(this, offset));
 }
 
-boost::shared_ptr<serializer_t::block_token_t> log_serializer_t::block_write(const void *buf, iocallback_t *cb) {
-    return block_write(buf, ser_block_id_t::null(), cb);
-}
-
-boost::shared_ptr<serializer_t::block_token_t> log_serializer_t::block_write(const void *buf, ser_block_id_t block_id, iocallback_t *cb) {
+boost::shared_ptr<serializer_t::block_token_t>
+log_serializer_t::block_write(const void *buf, file_t::account_t *io_account, iocallback_t *cb) {
+    return block_write(buf, NULL_BLOCK_ID, io_account, cb);
+}
+
+boost::shared_ptr<serializer_t::block_token_t>
+log_serializer_t::block_write(const void *buf, block_id_t block_id, file_t::account_t *io_account, iocallback_t *cb) {
     // TODO: Implement a duration sampler perfmon for this
     pm_serializer_block_writes++;
 
     extent_manager_t::transaction_t *em_trx = extent_manager->begin_transaction();
-    const off64_t offset = data_block_manager->write(buf, block_id, true, cb);
+    const off64_t offset = data_block_manager->write(buf, block_id, true, io_account, cb);
     extent_manager->end_transaction(em_trx);
     extent_manager->commit_transaction(em_trx);
 
@@ -778,7 +474,6 @@
     if (first_token_for_offset) {
         // Mark offset live in GC
         data_block_manager->mark_token_live(offset);
->>>>>>> 93e27d58
     }
 
     offset_tokens.insert(std::pair<off64_t, ls_block_token_t*>(offset, token));
@@ -788,19 +483,6 @@
     std::map<ls_block_token_t*, off64_t>::iterator token_offset_it = token_offsets.find(token);
     rassert(token_offset_it != token_offsets.end());
 
-<<<<<<< HEAD
-        if (ser->data_block_manager->read(offset.parts.value, buf, io_account, this)) {
-            on_io_complete();
-        }
-    }
-
-    void on_io_complete() {
-        buf_data_t *data = reinterpret_cast<buf_data_t *>(buf);
-        --data;
-        guarantee(data->block_id == block_id, "Got wrong block when reading from disk (id %u instead of %u).\n", data->block_id, block_id);
-
-        done = true;
-=======
     for (std::multimap<off64_t, ls_block_token_t*>::iterator offset_token_it = offset_tokens.find(token_offset_it->second);
             offset_token_it != offset_tokens.end() && offset_token_it->first == token_offset_it->second;
             ++offset_token_it) {
@@ -819,7 +501,6 @@
     
     token_offsets.erase(token_offset_it);
 }
->>>>>>> 93e27d58
 
 void log_serializer_t::remap_block_to_new_offset(off64_t current_offset, off64_t new_offset) {
     rassert(new_offset != current_offset);
@@ -837,40 +518,17 @@
         offset_tokens.erase(offset_token_it);
     }
 
-<<<<<<< HEAD
-bool log_serializer_t::do_read(block_id_t block_id, void *buf, file_t::account_t *io_account, read_callback_t *callback) {
-    rassert(state == state_ready);
-    assert_thread();
-    
-    ls_read_fsm_t *fsm = new ls_read_fsm_t(this, block_id, buf);
-    fsm->io_account = io_account;
-    fsm->run();
-    if (fsm->done) {
-        delete fsm;
-        return true;
-    } else {
-        fsm->callback = callback;
-        return false;
-=======
     if (have_to_update_gc) {
         data_block_manager->mark_token_garbage(current_offset);
         data_block_manager->mark_token_live(new_offset);
->>>>>>> 93e27d58
     }
 }
 
 // The block_id is there to keep the interface independent from the serializer
-<<<<<<< HEAD
-// implementation. The interface should be ok even for serializers which don't
-// have a transaction id in buf.
-ser_transaction_id_t log_serializer_t::get_current_transaction_id(UNUSED block_id_t block_id, const void* buf) {
-    const buf_data_t *ser_data = reinterpret_cast<const buf_data_t *>(buf);
-=======
 // implementation. This method should work even if there's no block sequence id in
 // buf.
-ser_block_sequence_id_t log_serializer_t::get_block_sequence_id(UNUSED ser_block_id_t block_id, const void* buf) {
-    ls_buf_data_t *ser_data = (ls_buf_data_t*)buf;
->>>>>>> 93e27d58
+ser_block_sequence_id_t log_serializer_t::get_block_sequence_id(UNUSED block_id_t block_id, const void* buf) {
+    const ls_buf_data_t *ser_data = reinterpret_cast<const ls_buf_data_t *>(buf);
     ser_data--;
     rassert(ser_data->block_id == block_id);
     return ser_data->block_sequence_id;
@@ -880,34 +538,30 @@
     return static_config.block_size();
 }
 
-<<<<<<< HEAD
+// TODO: Should be called end_block_id I guess (or should subtract 1 frim end_block_id?
 block_id_t log_serializer_t::max_block_id() {
-=======
-// TODO: Should be called end_block_id I guess (or should subtract 1 frim end_block_id?
-ser_block_id_t log_serializer_t::max_block_id() {
->>>>>>> 93e27d58
     rassert(state == state_ready);
     assert_thread();
     
     return lba_index->end_block_id();
 }
 
-<<<<<<< HEAD
-bool log_serializer_t::block_in_use(block_id_t id) {
-    
-    // State is state_shutting_down if we're called from the data block manager during a GC
-    // during shutdown.
-    rassert(state == state_ready || state == state_shutting_down);
-    
-=======
-boost::shared_ptr<serializer_t::block_token_t> log_serializer_t::index_read(ser_block_id_t block_id) {
+// XXX (rntz) remove if unused
+// bool log_serializer_t::block_in_use(block_id_t id) {
+//     // State is state_shutting_down if we're called from the data block manager during a GC
+//     // during shutdown.
+//     rassert(state == state_ready || state == state_shutting_down);
+//     assert_thread();
+//     return !(lba_index->get_block_offset(id).parts.is_delete);
+// }
+    
+boost::shared_ptr<serializer_t::block_token_t> log_serializer_t::index_read(block_id_t block_id) {
     pm_serializer_index_reads++;
 
->>>>>>> 93e27d58
     assert_thread();
     rassert(state == state_ready);
 
-    if (block_id.value >= lba_index->end_block_id().value) {
+    if (block_id >= lba_index->end_block_id()) {
         return boost::shared_ptr<serializer_t::block_token_t>();
     }
 
@@ -919,7 +573,7 @@
     }
 }
 
-bool log_serializer_t::get_delete_bit(ser_block_id_t id) {
+bool log_serializer_t::get_delete_bit(block_id_t id) {
     assert_thread();
     rassert(state == state_ready);
 
