#include "log_serializer.hpp"
#include <sys/types.h>
#include <sys/stat.h>
#include <unistd.h>
#include "coroutine/coroutines.hpp"

#include "buffer_cache/types.hpp"

const block_magic_t log_serializer_t::zerobuf_magic = { { 'z', 'e', 'r', 'o' } };

log_serializer_t::log_serializer_t(dynamic_config_t *config, private_dynamic_config_t *private_dynamic_config)
    : dynamic_config(config),
      private_config(private_dynamic_config),
      shutdown_callback(NULL),
      state(state_unstarted),
      db_path(private_dynamic_config->db_filename.c_str()),
      dbfile(NULL),
      extent_manager(NULL),
      metablock_manager(NULL),
      lba_index(NULL),
      data_block_manager(NULL),
      last_write(NULL),
      active_write_count(0) {
}

log_serializer_t::~log_serializer_t() {
    assert(state == state_unstarted || state == state_shut_down);
    assert(last_write == NULL);
    assert(active_write_count == 0);
}

void ls_check_existing(const char *filename, log_serializer_t::check_callback_t *cb) {
    direct_file_t df(filename, direct_file_t::mode_read);
    cb->on_serializer_check(static_header_check(&df));
}

void log_serializer_t::check_existing(const char *filename, check_callback_t *cb) {
    coro_t::spawn(ls_check_existing, filename, cb);
}

/* The process of starting up the serializer is handled by the ls_start_*_fsm_t. This is not
necessary, because there is only ever one startup process for each serializer; the serializer could
handle its own startup process. It is done this way to make it clear which parts of the serializer
are involved in startup and which parts are not. */

void log_serializer_t::ls_start_new(static_config_t *config, ready_callback_t *ready_cb) {
    assert(state == log_serializer_t::state_unstarted);
    state = log_serializer_t::state_starting_up;
    static_config = *config;
    dbfile = new direct_file_t(db_path, direct_file_t::mode_read|direct_file_t::mode_write);
    co_static_header_write(dbfile, &static_config, sizeof(static_config));
    
    log_serializer_t::metablock_t metablock_buffer;
    extent_manager = new extent_manager_t(dbfile, &static_config, dynamic_config);
    extent_manager->reserve_extent(0);   /* For static header */
   
    metablock_manager = new mb_manager_t(extent_manager);
    lba_index = new lba_index_t(extent_manager);
    data_block_manager = new data_block_manager_t(this, dynamic_config, extent_manager, &static_config);
    
    metablock_manager->start_new(dbfile);
    lba_index->start_new(dbfile);
    data_block_manager->start_new(dbfile);
    
    extent_manager->start_new();

    current_transaction_id = FIRST_SER_TRANSACTION_ID;

#ifndef NDEBUG
    prepare_metablock(&debug_mb_buffer);
#endif
    prepare_metablock(&metablock_buffer);
    
    metablock_manager->co_write_metablock(&metablock_buffer);
    
    assert(state == log_serializer_t::state_starting_up);
    state = log_serializer_t::state_ready;

    ready_cb->on_serializer_ready(this);
};

bool log_serializer_t::start_new(static_config_t *config, ready_callback_t *ready_cb) {
    assert(state == state_unstarted);
<<<<<<< HEAD
    assert_cpu();
    coro_t::spawn(&log_serializer_t::ls_start_new, this, config, ready_cb);
    return false;
=======
    assert_thread();
    
    ls_start_new_fsm_t *s = new ls_start_new_fsm_t(this);
    return s->run(config, ready_cb);
>>>>>>> 66bcd190
}

struct ls_start_existing_fsm_t :
    public static_header_read_callback_t,
    public mb_manager_t::metablock_read_callback_t,
    public lba_index_t::ready_callback_t
{
    explicit ls_start_existing_fsm_t(log_serializer_t *serializer)
        : ser(serializer), state(state_start) {
    }
    
    ~ls_start_existing_fsm_t() {
    }
    
    bool run(log_serializer_t::ready_callback_t *ready_cb) {
        assert(state == state_start);
        assert(ser->state == log_serializer_t::state_unstarted);
        ser->state = log_serializer_t::state_starting_up;
        
        ser->dbfile = new direct_file_t(ser->db_path, direct_file_t::mode_read|direct_file_t::mode_write);
        
        state = state_read_static_header;
        ready_callback = NULL;
        if (next_starting_up_step()) {
            return true;
        } else {
            ready_callback = ready_cb;
            return false;
        }
    }
    
    bool next_starting_up_step() {
        if (state == state_read_static_header) {
            if (static_header_read(ser->dbfile, &ser->static_config, sizeof(ser->static_config), this)) {
                state = state_find_metablock;
            } else {
                state = state_waiting_for_static_header;
                return false;
            }
        }
        
        if (state == state_find_metablock) {
            ser->extent_manager = new extent_manager_t(ser->dbfile, &ser->static_config, ser->dynamic_config);
            ser->extent_manager->reserve_extent(0);   /* For static header */
            
            ser->metablock_manager = new mb_manager_t(ser->extent_manager);
            ser->lba_index = new lba_index_t(ser->extent_manager);
            ser->data_block_manager = new data_block_manager_t(ser, ser->dynamic_config, ser->extent_manager, &ser->static_config);
            
            if (ser->metablock_manager->start_existing(ser->dbfile, &metablock_found, &metablock_buffer, this)) {
                state = state_start_lba;
            } else {
                state = state_waiting_for_metablock;
                return false;
            }
        }
        
        if (state == state_start_lba) {
            guarantee(metablock_found, "Could not find any valid metablock.");
            
#ifndef NDEBUG
            memcpy(&ser->debug_mb_buffer, &metablock_buffer, sizeof(metablock_buffer));
#endif

            ser->current_transaction_id = metablock_buffer.transaction_id;

            if (ser->lba_index->start_existing(ser->dbfile, &metablock_buffer.lba_index_part, this)) {
                state = state_reconstruct;
            } else {
                state = state_waiting_for_lba;
                return false;
            }
        }
        
        if (state == state_reconstruct) {
            ser->data_block_manager->start_reconstruct();
            for (ser_block_id_t::number_t id = 0; id < ser->lba_index->max_block_id().value; id++) {
                flagged_off64_t offset = ser->lba_index->get_block_offset(ser_block_id_t::make(id));
                if (flagged_off64_t::can_be_gced(offset)) {
                    ser->data_block_manager->mark_live(offset.parts.value);
                }
            }
            ser->data_block_manager->end_reconstruct();
            ser->data_block_manager->start_existing(ser->dbfile, &metablock_buffer.data_block_manager_part);
            
            ser->extent_manager->start_existing(&metablock_buffer.extent_manager_part);
            
            state = state_finish;
        }
        
        if (state == state_finish) {
            state = state_done;
            assert(ser->state == log_serializer_t::state_starting_up);
            ser->state = log_serializer_t::state_ready;
            if(ready_callback)
                ready_callback->on_serializer_ready(ser);

#ifndef NDEBUG
            {
                log_serializer_t::metablock_t debug_mb_buffer;
                ser->prepare_metablock(&debug_mb_buffer);
                // Make sure that the metablock has not changed since the last
                // time we recorded it
                assert(memcmp(&debug_mb_buffer, &ser->debug_mb_buffer, sizeof(debug_mb_buffer)) == 0);
            }
#endif
   
            delete this;
            return true;
        }
        
        unreachable("Invalid state.");
    }
    
    void on_static_header_read() {
        assert(state == state_waiting_for_static_header);
        state = state_find_metablock;
        next_starting_up_step();
    }
    
    void on_metablock_read() {
        assert(state == state_waiting_for_metablock);
        state = state_start_lba;
        next_starting_up_step();
    }
    
    void on_lba_ready() {
        assert(state == state_waiting_for_lba);
        state = state_reconstruct;
        next_starting_up_step();
    }
    
    log_serializer_t *ser;
    log_serializer_t::ready_callback_t *ready_callback;
    
    enum state_t {
        state_start,
        state_read_static_header,
        state_waiting_for_static_header,
        state_find_metablock,
        state_waiting_for_metablock,
        state_start_lba,
        state_waiting_for_lba,
        state_reconstruct,
        state_finish,
        state_done
    } state;
    
    bool metablock_found;
    log_serializer_t::metablock_t metablock_buffer;
};

bool log_serializer_t::start_existing(ready_callback_t *ready_cb) {
    assert(state == state_unstarted);
    assert_thread();
    
    ls_start_existing_fsm_t *s = new ls_start_existing_fsm_t(this);
    return s->run(ready_cb);
}

void *log_serializer_t::malloc() {
    assert(state == state_ready || state == state_shutting_down);
    
    // TODO: we shouldn't use malloc_aligned here, we should use our
    // custom allocation system instead (and use corresponding
    // free). This is tough because serializer object may not be on
    // the same core as the cache that's using it, so we should expose
    // the malloc object in a different way.
    char *data = (char *)malloc_aligned(static_config.block_size().ser_value(), DEVICE_BLOCK_SIZE);
    data += sizeof(buf_data_t);
    return (void *)data;
}

void *log_serializer_t::clone(void *_data) {
    assert(state == state_ready || state == state_shutting_down);
    
    // TODO: we shouldn't use malloc_aligned here, we should use our
    // custom allocation system instead (and use corresponding
    // free). This is tough because serializer object may not be on
    // the same core as the cache that's using it, so we should expose
    // the malloc object in a different way.
    char *data = (char *)malloc_aligned(static_config.block_size().ser_value(), DEVICE_BLOCK_SIZE);
    memcpy(data, (char *)_data - sizeof(buf_data_t), static_config.block_size().ser_value());
    data += sizeof(buf_data_t);
    return (void *)data;
}

void log_serializer_t::free(void *ptr) {
    assert(state == state_ready || state == state_shutting_down);
    
    char *data = (char *)ptr;
    data -= sizeof(buf_data_t);
    ::free((void *)data);
}

/* Each transaction written is handled by a new ls_write_fsm_t instance. This is so that
multiple writes can be handled concurrently -- if more than one cache uses the same serializer,
one cache should be able to start a flush before the previous cache's flush is done.

Within a transaction, each individual change is handled by a new ls_block_writer_t.*/

struct ls_block_writer_t :
    public iocallback_t
{
    log_serializer_t *ser;
    log_serializer_t::write_t write;
    iocallback_t *extra_cb;

    // A buffer that's zeroed out (except in the beginning, where we
    // write the block id), which we write upon deletion.  Can be NULL.
    void *zerobuf;
    
    /* true if another write came along and changed the same buf again before we
    finished writing to disk. */
    bool superceded;

    ls_block_writer_t(log_serializer_t *ser,
                      const log_serializer_t::write_t &write)
        : ser(ser), write(write), zerobuf(NULL) { }
    
    bool run(iocallback_t *cb) {
        extra_cb = NULL;
        if (do_write()) {
            return true;
        } else {
            extra_cb = cb;
            return false;
        }
    }
    
    bool do_write() {
        if (write.buf_specified) {
            /* If there was another write currently in progress for the same block, then
               remove it from the block map because we are superceding it */
            log_serializer_t::block_writer_map_t::iterator it = ser->block_writer_map.find(write.block_id);
            if (it != ser->block_writer_map.end()) {
                ls_block_writer_t *writer_we_are_superceding = (*it).second;
                writer_we_are_superceding->superceded = true;
                ser->block_writer_map.erase(it);
            }

            /* mark the garbage */
            flagged_off64_t gc_offset = ser->lba_index->get_block_offset(write.block_id);
            if (flagged_off64_t::can_be_gced(gc_offset))
                ser->data_block_manager->mark_garbage(gc_offset.parts.value);

            bool done;

            repli_timestamp recency = write.recency_specified ? write.recency : ser->lba_index->get_block_recency(write.block_id);


            if (write.buf) {
                off64_t new_offset;
                done = ser->data_block_manager->write(write.buf, write.block_id, ser->current_transaction_id, &new_offset, this);

                ser->lba_index->set_block_offset(write.block_id, recency, flagged_off64_t::real(new_offset));

                /* Insert ourselves into the block_writer_map so that if a reader comes looking for the
                   block before we finish writing it to disk, it will be able to find us to get the most
                   recent version */
                ser->block_writer_map[write.block_id] = this;
                superceded = false;
            } else {
                /* Deletion */

                /* We tell the data_block_manager to write a zero block to
                   make recovery from a corrupted file more likely.  We
                   don't need to add anything to the block_writer_map
                   because that's for readers' sake, and you can't read a
                   deleted block. */

                // We write a zero buffer with the given block_id at the front.
                zerobuf = ser->malloc();
                bzero(zerobuf, ser->get_block_size().value());
                memcpy(zerobuf, &log_serializer_t::zerobuf_magic, sizeof(block_magic_t));

                off64_t new_offset;
                done = ser->data_block_manager->write(zerobuf, write.block_id, ser->current_transaction_id, &new_offset, this);
                ser->lba_index->set_block_offset(write.block_id, recency, flagged_off64_t::deleteblock(new_offset));
            }
            if (done) {
                return do_finish();
            } else {
                return false;
            }
        } else {
            // It doesn't make sense for a write to not specify a
            // recency _or_ a buffer, since such a write does not
            // actually do anything.
            assert(write.recency_specified);

            if (write.recency_specified) {
                ser->lba_index->set_block_offset(write.block_id, write.recency, ser->lba_index->get_block_offset(write.block_id));
            }
            return do_finish();
        }
    }

    void on_io_complete(event_t *e) {
        do_finish();
    }

    bool do_finish() {
        /* Now that the block is safely on disk, we remove ourselves from the block_writer_map; if
        a reader comes along looking for the block, it will get it from disk. */
        if (write.buf && !superceded) {
            log_serializer_t::block_writer_map_t::iterator it = ser->block_writer_map.find(write.block_id);
            assert((*it).second == this);
            ser->block_writer_map.erase(it);
        }

        if (write.callback) write.callback->on_serializer_write_block();
        if (extra_cb) extra_cb->on_io_complete(NULL);

        if (zerobuf) {
            ser->free(zerobuf);
        }
        delete this;
        return true;
    }
};

perfmon_duration_sampler_t pm_serializer_writes("serializer_writes", secs_to_ticks(1));

struct ls_write_fsm_t :
    private iocallback_t,
    private lba_index_t::sync_callback_t,
    private mb_manager_t::metablock_write_callback_t
{
    enum state_t {
        state_start,
        state_waiting_for_data_and_lba,
        state_waiting_for_metablock,
        state_done
    } state;
    
    ticks_t start_time;
    
    log_serializer_t *ser;

    log_serializer_t::write_t *writes;
    int num_writes;
    
    extent_manager_t::transaction_t *extent_txn;
    
    /* We notify this after we have submitted our metablock to the metablock manager; it
    waits for our notification before submitting its metablock to the metablock
    manager. This way we guarantee that the metablocks are ordered correctly. */
    ls_write_fsm_t *next_write;
    
    ls_write_fsm_t(log_serializer_t *ser, log_serializer_t::write_t *writes, int num_writes)
        : state(state_start), ser(ser), writes(writes), num_writes(num_writes), next_write(NULL)
    {
        pm_serializer_writes.begin(&start_time);
    }
    
    ~ls_write_fsm_t() {
        assert(state == state_start || state == state_done);
        pm_serializer_writes.end(&start_time);
    }
    
    bool run(log_serializer_t::write_txn_callback_t *cb) {
        assert(state == state_start);
        
        callback = NULL;
        if (do_start_writes_and_lba()) {
            return true;
        } else {
            callback = cb;
            return false;
        }
    }
    
    bool do_start_writes_and_lba() {
        ser->active_write_count++;
        
        /* Start an extent manager transaction so we can allocate and release extents */
        extent_txn = ser->extent_manager->begin_transaction();
        
        state = state_waiting_for_data_and_lba;
        
        /* Just to make sure that the LBA GC gets exercised */
        
        ser->lba_index->consider_gc();
        
        /* Launch each individual block writer */
        
        num_writes_waited_for = 0;
        for (int i = 0; i < num_writes; i ++) {
            ls_block_writer_t *writer = new ls_block_writer_t(ser, writes[i]);
            if (!writer->run(this)) num_writes_waited_for++;
        }
        
        /* Sync the LBA */
        
        offsets_were_written = ser->lba_index->sync(this);
        
        /* Prepare metablock now instead of in when we write it so that we will have the correct
        metablock information for this write even if another write starts before we finish writing
        our data and LBA. */

        ser->prepare_metablock(&mb_buffer);
        
        /* Stop the extent manager transaction so another one can start, but don't commit it
        yet */
        ser->extent_manager->end_transaction(extent_txn);
        
        /* Get in line for the metablock manager */
        
        if (ser->last_write) {
            ser->last_write->next_write = this;
            waiting_for_prev_write = true;
        } else {
            waiting_for_prev_write = false;
        }
        ser->last_write = this;
        
        /* If we're already done, go on to the next step */
        
        return maybe_write_metablock();
    }
    
    void on_io_complete(event_t *unused) {
        assert(state == state_waiting_for_data_and_lba);
        assert(num_writes_waited_for > 0);
        num_writes_waited_for--;
        maybe_write_metablock();
    }
    
    void on_lba_sync() {
        assert(state == state_waiting_for_data_and_lba);
        assert(!offsets_were_written);
        offsets_were_written = true;
        maybe_write_metablock();
    }
    
    void on_prev_write_submitted_metablock() {
        assert(state == state_waiting_for_data_and_lba);
        assert(waiting_for_prev_write);
        waiting_for_prev_write = false;
        maybe_write_metablock();
    }
    
    bool maybe_write_metablock() {
        if (offsets_were_written && num_writes_waited_for == 0 && !waiting_for_prev_write) {
            return do_write_metablock();
        } else {
            return false;
        }
    }
    
    bool do_write_metablock() {
        state = state_waiting_for_metablock;
        
        bool done = ser->metablock_manager->write_metablock(&mb_buffer, this);
        
        /* If there was another transaction waiting for us to write our metablock so it could
        write its metablock, notify it now so it can write its metablock. */
        if (next_write) {
            next_write->on_prev_write_submitted_metablock();
        } else {
            assert(this == ser->last_write);
            ser->last_write = NULL;
        }
        
        if (done) return do_finish();
        else return false;
    }
    
    void on_metablock_write() {
        assert(state == state_waiting_for_metablock);
        do_finish();
    }
    
    bool do_finish() {
        ser->active_write_count--;

        /* End the extent manager transaction so the extents can actually get reused. */
        ser->extent_manager->commit_transaction(extent_txn);
        
        state = state_done;
        
        //TODO I'm kind of unhappy that we're calling this from in here we should figure out better where to trigger gc
        ser->consider_start_gc();
        
        if (callback) callback->on_serializer_write_txn();
        
        // If we were in the process of shutting down and this is the
        // last transaction, shut ourselves down for good.
        if(ser->state == log_serializer_t::state_shutting_down
           && ser->shutdown_state == log_serializer_t::shutdown_waiting_on_serializer
           && ser->last_write == NULL
           && ser->active_write_count == 0)
        {
            ser->next_shutdown_step();
        }

        delete this;
        return true;
    }
    
private:
    bool offsets_were_written;
    int num_writes_waited_for;
    bool waiting_for_prev_write;
    log_serializer_t::write_txn_callback_t *callback;
    
    log_serializer_t::metablock_t mb_buffer;
};


bool log_serializer_t::do_write(write_t *writes, int num_writes, write_txn_callback_t *callback) {
    // Even if state != state_ready we might get a do_write from the
    // datablock manager on gc (because it's writing the final gc as
    // we're shutting down). That is ok, which is why we don't assert
    // on state here.
    
    assert_thread();

#ifndef NDEBUG
    {
        metablock_t _debug_mb_buffer;
        prepare_metablock(&_debug_mb_buffer);
        // Make sure that the metablock has not changed since the last
        // time we recorded it
        assert(memcmp(&_debug_mb_buffer, &debug_mb_buffer, sizeof(debug_mb_buffer)) == 0);
    }
#endif

    current_transaction_id++;

    ls_write_fsm_t *w = new ls_write_fsm_t(this, writes, num_writes);
    bool res = w->run(callback);

#ifndef NDEBUG
    prepare_metablock(&debug_mb_buffer);
#endif

    return res;
}

perfmon_duration_sampler_t pm_serializer_reads("serializer_reads", secs_to_ticks(1));

struct ls_read_fsm_t :
    private iocallback_t
{
    ticks_t start_time;
    log_serializer_t *ser;
    ser_block_id_t block_id;
    void *buf;
    
    ls_read_fsm_t(log_serializer_t *ser, ser_block_id_t block_id, void *buf)
        : ser(ser), block_id(block_id), buf(buf)
    {
        pm_serializer_reads.begin(&start_time);
    }
    
    ~ls_read_fsm_t() {
        pm_serializer_reads.end(&start_time);
    }
    
    serializer_t::read_callback_t *read_callback;
    
    bool run(serializer_t::read_callback_t *cb) {
        read_callback = NULL;
        if (do_read()) {
            return true;
        } else {
            read_callback = cb;
            return false;
        }
    }
    
    bool do_read() {
        /* See if we are currently in the process of writing the block */
        log_serializer_t::block_writer_map_t::iterator it = ser->block_writer_map.find(block_id);
        
        if (it == ser->block_writer_map.end()) {
            /* We are not currently writing the block; go to disk to get it */
            
            flagged_off64_t offset = ser->lba_index->get_block_offset(block_id);
            assert(!offset.parts.is_delete);   // Make sure the block actually exists
            
            if (ser->data_block_manager->read(offset.parts.value, buf, this)) {
                return done();
            } else {
                return false;
            }
        } else {
            /* We are currently writing the block; we can just get it from memory */
            // TODO:  This is a block_size_t.  Is this the right block size to use?
            memcpy(buf, (*it).second->write.buf, ser->get_block_size().value());
            return done();
        }
    }
    
    void on_io_complete(event_t *e) {
        done();
    }
    
    bool done() {
        if (read_callback) read_callback->on_serializer_read();
        delete this;
        return true;
    }
};

bool log_serializer_t::do_read(ser_block_id_t block_id, void *buf, read_callback_t *callback) {
    assert(state == state_ready);
    assert_thread();
    
    ls_read_fsm_t *fsm = new ls_read_fsm_t(this, block_id, buf);
    return fsm->run(callback);
}

block_size_t log_serializer_t::get_block_size() {
    return static_config.block_size();
}

ser_block_id_t log_serializer_t::max_block_id() {
    assert(state == state_ready);
    assert_thread();
    
    return lba_index->max_block_id();
}

bool log_serializer_t::block_in_use(ser_block_id_t id) {
    
    // State is state_shutting_down if we're called from the data block manager during a GC
    // during shutdown.
    assert(state == state_ready || state == state_shutting_down);
    
    assert_thread();
    
    return !(lba_index->get_block_offset(id).parts.is_delete);
}

repli_timestamp log_serializer_t::get_recency(ser_block_id_t id) {
    return lba_index->get_block_recency(id);
}

bool log_serializer_t::shutdown(shutdown_callback_t *cb) {
    assert(cb);
    assert(state == state_ready);
    assert_thread();
    shutdown_callback = cb;

    shutdown_state = shutdown_begin;
    shutdown_in_one_shot = true;
    
    return next_shutdown_step();
}

bool log_serializer_t::next_shutdown_step() {
    assert_thread();
    
    if(shutdown_state == shutdown_begin) {
        // First shutdown step
        shutdown_state = shutdown_waiting_on_serializer;
        if (last_write || active_write_count > 0) {
            state = state_shutting_down;
            shutdown_in_one_shot = false;
            return false;
        }
        state = state_shutting_down;
    }

    if(shutdown_state == shutdown_waiting_on_serializer) {
        shutdown_state = shutdown_waiting_on_datablock_manager;
        if(!data_block_manager->shutdown(this)) {
            shutdown_in_one_shot = false;
            return false;
        }
    }

    if(shutdown_state == shutdown_waiting_on_datablock_manager) {
        shutdown_state = shutdown_waiting_on_lba;
        if(!lba_index->shutdown(this)) {
            shutdown_in_one_shot = false;
            return false;
        }
    }

    if(shutdown_state == shutdown_waiting_on_lba) {
        metablock_manager->shutdown();
        extent_manager->shutdown();
        
        delete lba_index;
        lba_index = NULL;
        
        delete data_block_manager;
        data_block_manager = NULL;
        
        delete metablock_manager;
        metablock_manager = NULL;
        
        delete extent_manager;
        extent_manager = NULL;
        
        delete dbfile;
        dbfile = NULL;
        
        state = state_shut_down;

        // Don't call the callback if we went through the entire
        // shutdown process in one synchronous shot.
        if (!shutdown_in_one_shot && shutdown_callback) {
            do_later(shutdown_callback, &shutdown_callback_t::on_serializer_shutdown, this);
        }

        return true;
    }

    unreachable("Invalid state.");
    return true; // make compiler happy
}

void log_serializer_t::on_datablock_manager_shutdown() {
    next_shutdown_step();
}

void log_serializer_t::on_lba_shutdown() {
    next_shutdown_step();
}

void log_serializer_t::prepare_metablock(metablock_t *mb_buffer) {
    bzero(mb_buffer, sizeof(*mb_buffer));
    extent_manager->prepare_metablock(&mb_buffer->extent_manager_part);
    data_block_manager->prepare_metablock(&mb_buffer->data_block_manager_part);
    lba_index->prepare_metablock(&mb_buffer->lba_index_part);
    mb_buffer->transaction_id = current_transaction_id;
}


void log_serializer_t::consider_start_gc() {
    if (data_block_manager->do_we_want_to_start_gcing() && state == log_serializer_t::state_ready) {
        // We do not do GC if we're not in the ready state
        // (i.e. shutting down)
        data_block_manager->start_gc();
    }
}


bool log_serializer_t::disable_gc(gc_disable_callback_t *cb) {
    return data_block_manager->disable_gc(cb);
}

bool log_serializer_t::enable_gc() {
    data_block_manager->enable_gc();
    return true;
}
<|MERGE_RESOLUTION|>--- conflicted
+++ resolved
@@ -81,16 +81,9 @@
 
 bool log_serializer_t::start_new(static_config_t *config, ready_callback_t *ready_cb) {
     assert(state == state_unstarted);
-<<<<<<< HEAD
-    assert_cpu();
+    assert_thread();
     coro_t::spawn(&log_serializer_t::ls_start_new, this, config, ready_cb);
     return false;
-=======
-    assert_thread();
-    
-    ls_start_new_fsm_t *s = new ls_start_new_fsm_t(this);
-    return s->run(config, ready_cb);
->>>>>>> 66bcd190
 }
 
 struct ls_start_existing_fsm_t :
