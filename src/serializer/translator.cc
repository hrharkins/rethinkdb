#include "serializer/translator.hpp"
#include "concurrency/pmap.hpp"
#include "serializer/types.hpp"

/* serializer_multiplexer_t */

/* The multiplexing serializer slices up the serializers as follows:

- Each proxy is assigned to a serializer. The formula is (proxy_id % n_files)
- Block ID 0 on each serializer is for static configuration information.
- Each proxy uses block IDs of the form (1 + (n * (number of proxies on serializer) +
    (proxy_id / n_files))).
*/

// FIXME (rntz) does not appear to contain index_write() or block_write() implementations

const block_magic_t multiplexer_config_block_t::expected_magic = { { 'c','f','g','_' } };

void prep_serializer(
        const std::vector<serializer_t *> &serializers,
        creation_timestamp_t creation_timestamp,
        int n_proxies,
        int i) {

    serializer_t *ser = serializers[i];

    /* Go to the thread the serializer is running on because it can only be accessed safely from
    that thread */
    on_thread_t thread_switcher(ser->home_thread());

    /* Write the initial configuration block */
    multiplexer_config_block_t *c = reinterpret_cast<multiplexer_config_block_t *>(
        ser->malloc());

    bzero(c, ser->get_block_size().value());
    c->magic = multiplexer_config_block_t::expected_magic;
    c->creation_timestamp = creation_timestamp;
    c->n_files = serializers.size();
    c->this_serializer = i;
    c->n_proxies = n_proxies;

    serializer_t::write_t w = serializer_t::write_t::make(CONFIG_BLOCK_ID.ser_id, repli_timestamp_t::invalid, c, true, NULL);
    struct : public serializer_t::write_txn_callback_t, public cond_t {
        void on_serializer_write_txn() { pulse(); }
    } write_cb;
    if (!ser->do_write(&w, 1, DEFAULT_DISK_ACCOUNT, &write_cb)) write_cb.wait();

    ser->free(c);
}

/* static */
void serializer_multiplexer_t::create(const std::vector<serializer_t *> &underlying, int n_proxies) {
    /* Choose a more-or-less unique ID so that we can hopefully catch the case where files are
    mixed and mismatched. */
    creation_timestamp_t creation_timestamp = time(NULL);

    /* Write a configuration block for each one */
    pmap(underlying.size(), boost::bind(&prep_serializer,
        underlying, creation_timestamp, n_proxies, _1));
}

void create_proxies(const std::vector<serializer_t *> &underlying,
    creation_timestamp_t creation_timestamp, std::vector<translator_serializer_t *> *proxies, int i) {

    serializer_t *ser = underlying[i];

    /* Go to the thread the serializer is running on because it is only safe to access on that
    thread and because the pseudoserializers must be created on that thread */
    on_thread_t thread_switcher(ser->home_thread());

    /* Load config block */
    multiplexer_config_block_t *c = reinterpret_cast<multiplexer_config_block_t *>(ser->malloc());
    struct : public serializer_t::read_callback_t, public cond_t {
        void on_serializer_read() { pulse(); }
    } read_cb;
    if (!ser->do_read(CONFIG_BLOCK_ID.ser_id, c, DEFAULT_DISK_ACCOUNT, &read_cb))
        read_cb.wait();

    /* Verify that stuff is sane */
    if (c->magic != multiplexer_config_block_t::expected_magic) {
        fail_due_to_user_error("File did not come from 'rethinkdb create'.");
    }
    if (c->creation_timestamp != creation_timestamp) {
        fail_due_to_user_error("The files that the server was started with didn't all come from "
            "the same call to 'rethinkdb create'.");
    }
    if (c->n_files > (int)underlying.size()) {
        fail_due_to_user_error("You forgot to include one of the files/devices that you included "
            "when the database was first created.");
    }
    if (c->n_files < (int)underlying.size()) {
        fail_due_to_user_error("Got more files than expected. Did you give a file that wasn't"
            "included in the call to 'rethinkdb create'? Did you duplicate one of the files?");
    }
    guarantee(c->this_serializer >= 0 && c->this_serializer < (int)underlying.size());
    guarantee(c->n_proxies == (int)proxies->size());

    /* Figure out which serializer we are (in case files were specified to 'rethinkdb serve' in a
    different order than they were specified to 'rethinkdb create') */
    int j = c->this_serializer;

    int num_on_this_serializer = serializer_multiplexer_t::compute_mod_count(
        j, underlying.size(), c->n_proxies);

    /* This is a slightly weird way of phrasing this; it's done this way so I can be sure it's
    equivalent to the old way of doing things */
    for (int k = 0; k < c->n_proxies; k++) {
        /* Are we responsible for creating this proxy? */
        if (k % (int)underlying.size() != j)
            continue;

        rassert(!(*proxies)[k]);
        (*proxies)[k] = new translator_serializer_t(
            ser,
            num_on_this_serializer,
            k / underlying.size(),
            CONFIG_BLOCK_ID   /* Reserve block ID 0 */
            );
    }

    ser->free(c);
}

serializer_multiplexer_t::serializer_multiplexer_t(const std::vector<serializer_t *> &underlying) {
    rassert(underlying.size() > 0);
    for (int i = 0; i < (int)underlying.size(); i++) rassert(underlying[i]);

    /* Figure out how many slices there are gonna be and figure out what the creation magic is */
    {
        on_thread_t thread_switcher(underlying[0]->home_thread());

        /* Load config block */
        multiplexer_config_block_t *c = reinterpret_cast<multiplexer_config_block_t *>(
            underlying[0]->malloc());
        struct : public serializer_t::read_callback_t, public cond_t {
            void on_serializer_read() { pulse(); }
        } read_cb;
        if (!underlying[0]->do_read(CONFIG_BLOCK_ID.ser_id, c, DEFAULT_DISK_ACCOUNT, &read_cb)) read_cb.wait();

        rassert(c->magic == multiplexer_config_block_t::expected_magic);
        creation_timestamp = c->creation_timestamp;
        proxies.resize(c->n_proxies);

        underlying[0]->free(c);
    }

    /* Now go to each serializer and verify it individually. We visit the first serializer twice
    (because we already visited it to get the creation magic and stuff) but that's OK. Also, create
    proxies for the serializers (populate the 'proxies' vector) */
    pmap(underlying.size(), boost::bind(&create_proxies,
        underlying, creation_timestamp, &proxies, _1));

    for (int i = 0; i < (int)proxies.size(); i++) rassert(proxies[i]);
}

void destroy_proxy(std::vector<translator_serializer_t *> *proxies, int i) {
    on_thread_t thread_switcher((*proxies)[i]->home_thread());
    delete (*proxies)[i];
}

serializer_multiplexer_t::~serializer_multiplexer_t() {
    pmap(proxies.size(), boost::bind(&destroy_proxy, &proxies, _1));
}

int serializer_multiplexer_t::compute_mod_count(int32_t file_number, int32_t n_files, int32_t n_slices) {
    /* If we have 'n_files', and we distribute 'n_slices' over those 'n_files' such that slice 'n'
    is on file 'n % n_files', then how many slices will be on file 'file_number'? */
    return n_slices / n_files + (n_slices % n_files > file_number);
}

/* translator_serializer_t */

block_id_t translator_serializer_t::translate_block_id(block_id_t id, int mod_count, int mod_id, config_block_id_t cfgid) {
    return id * mod_count + mod_id + cfgid.subsequent_ser_id();
}

int translator_serializer_t::untranslate_block_id_to_mod_id(block_id_t inner_id, int mod_count, config_block_id_t cfgid) {
    // We know that inner_id == id * mod_count + mod_id + min.
    // Thus inner_id - min == id * mod_count + mod_id.
    // It follows that inner_id - min === mod_id (modulo mod_count).
    // So (inner_id - min) % mod_count == mod_id (since 0 <= mod_id < mod_count).
    // (And inner_id - min >= 0, so '%' works as expected.)
    return (inner_id - cfgid.subsequent_ser_id()) % mod_count;
}

block_id_t translator_serializer_t::untranslate_block_id_to_id(block_id_t inner_id, int mod_count, int mod_id, config_block_id_t cfgid) {
    // (simply dividing by mod_count should be sufficient, but this is cleaner)
    return (inner_id - cfgid.subsequent_ser_id() - mod_id) / mod_count;
}

block_id_t translator_serializer_t::translate_block_id(block_id_t id) {
    return translate_block_id(id, mod_count, mod_id, cfgid);
}

translator_serializer_t::translator_serializer_t(serializer_t *inner_, int mod_count_, int mod_id_, config_block_id_t cfgid_)
    : inner(inner_), mod_count(mod_count_), mod_id(mod_id_), cfgid(cfgid_), read_ahead_callback(NULL) {
    rassert(mod_count > 0);
    rassert(mod_id >= 0);
    rassert(mod_id < mod_count);
}

void *translator_serializer_t::malloc() {
    return inner->malloc();
}

void *translator_serializer_t::clone(void *data) {
    return inner->clone(data);
}

void translator_serializer_t::free(void *ptr) {
    inner->free(ptr);
}

file_t::account_t *translator_serializer_t::make_io_account(int priority, int outstanding_requests_limit) {
    return inner->make_io_account(priority, outstanding_requests_limit);
}

void translator_serializer_t::index_write(const std::vector<index_write_op_t>& write_ops, file_t::account_t *io_account) {
    std::vector<index_write_op_t> translated_ops(write_ops);
    for (std::vector<index_write_op_t>::iterator it = translated_ops.begin(); it < translated_ops.end(); ++it)
        it->block_id = translate_block_id(it->block_id);
    inner->index_write(translated_ops, io_account);
}

boost::shared_ptr<serializer_t::block_token_t>
translator_serializer_t::block_write(const void *buf, block_id_t block_id, file_t::account_t *io_account, iocallback_t *cb) {
    return inner->block_write(buf, translate_block_id(block_id), io_account, cb);
}

boost::shared_ptr<serializer_t::block_token_t>
translator_serializer_t::block_write(const void *buf, file_t::account_t *io_account, iocallback_t *cb) {
    return inner->block_write(buf, io_account, cb);
}

void translator_serializer_t::block_read(boost::shared_ptr<block_token_t> token, void *buf, file_t::account_t *io_account) {
    return inner->block_read(token, buf, io_account);
}

boost::shared_ptr<serializer_t::block_token_t> translator_serializer_t::index_read(block_id_t block_id) {
    return inner->index_read(translate_block_id(block_id));
}

ser_block_sequence_id_t translator_serializer_t::get_block_sequence_id(block_id_t block_id, const void* buf) {
    return inner->get_block_sequence_id(translate_block_id(block_id), buf);
}

struct write_fsm_t : public serializer_t::write_txn_callback_t, public serializer_t::write_tid_callback_t {
    std::vector<serializer_t::write_t> writes;
    serializer_t::write_txn_callback_t *cb;
    serializer_t::write_tid_callback_t *tid_cb;
    void on_serializer_write_txn() {
        cb->on_serializer_write_txn();
        delete this;
    }
    void on_serializer_write_tid() {
        if (tid_cb) {
            tid_cb->on_serializer_write_tid();
        }
    }
};

block_size_t translator_serializer_t::get_block_size() {
    return inner->get_block_size();
}

block_id_t translator_serializer_t::max_block_id() {
    int64_t x = inner->max_block_id() - cfgid.subsequent_ser_id();
    if (x <= 0) {
        x = 0;
    } else {
        while (x % mod_count != mod_id) x++;
        x /= mod_count;
    }
    rassert(translate_block_id(x) >= inner->max_block_id());

    while (x > 0) {
        --x;
        if (!get_delete_bit(x)) {
            ++x;
            break;
        }
    }
    return x;
}

<<<<<<< HEAD
repli_timestamp translator_serializer_t::get_recency(block_id_t id) {
    return inner->get_recency(translate_block_id(id));
}

bool translator_serializer_t::get_delete_bit(block_id_t id) {
    return inner->get_delete_bit(translate_block_id(id));
}

bool translator_serializer_t::offer_read_ahead_buf(block_id_t block_id, void *buf, repli_timestamp recency_timestamp) {
=======

bool translator_serializer_t::block_in_use(block_id_t id) {
    return inner->block_in_use(translate_block_id(id));
}

repli_timestamp_t translator_serializer_t::get_recency(block_id_t id) {
    return inner->get_recency(translate_block_id(id));
}

bool translator_serializer_t::offer_read_ahead_buf(block_id_t block_id, void *buf, repli_timestamp_t recency_timestamp) {
>>>>>>> 689e7367
    inner->assert_thread();

    // Offer the buffer if we are the correct shard
    const int buf_mod_id = untranslate_block_id_to_mod_id(block_id, mod_count, cfgid);
    if (buf_mod_id != this->mod_id) {
        // We are not responsible...
        return false;
    }

    if (read_ahead_callback) {
        const block_id_t inner_block_id = untranslate_block_id_to_id(block_id, mod_count, mod_id, cfgid);
        if (!read_ahead_callback->offer_read_ahead_buf(inner_block_id, buf, recency_timestamp))
            // They aren't going to free the buffer, so we do.
            inner->free(buf);
    } else {
        // Discard the buffer
        inner->free(buf);
    }
    return true;
}

void translator_serializer_t::register_read_ahead_cb(translator_serializer_t::read_ahead_callback_t *cb) {
    on_thread_t t(inner->home_thread());

    rassert(!read_ahead_callback);
    inner->register_read_ahead_cb(this);
    read_ahead_callback = cb;
}
void translator_serializer_t::unregister_read_ahead_cb(UNUSED translator_serializer_t::read_ahead_callback_t *cb) {
    on_thread_t t(inner->home_thread());

    rassert(read_ahead_callback == NULL || cb == read_ahead_callback);
    inner->unregister_read_ahead_cb(this);
    read_ahead_callback = NULL;
}<|MERGE_RESOLUTION|>--- conflicted
+++ resolved
@@ -283,8 +283,7 @@
     return x;
 }
 
-<<<<<<< HEAD
-repli_timestamp translator_serializer_t::get_recency(block_id_t id) {
+repli_timestamp_t translator_serializer_t::get_recency(block_id_t id) {
     return inner->get_recency(translate_block_id(id));
 }
 
@@ -292,19 +291,7 @@
     return inner->get_delete_bit(translate_block_id(id));
 }
 
-bool translator_serializer_t::offer_read_ahead_buf(block_id_t block_id, void *buf, repli_timestamp recency_timestamp) {
-=======
-
-bool translator_serializer_t::block_in_use(block_id_t id) {
-    return inner->block_in_use(translate_block_id(id));
-}
-
-repli_timestamp_t translator_serializer_t::get_recency(block_id_t id) {
-    return inner->get_recency(translate_block_id(id));
-}
-
 bool translator_serializer_t::offer_read_ahead_buf(block_id_t block_id, void *buf, repli_timestamp_t recency_timestamp) {
->>>>>>> 689e7367
     inner->assert_thread();
 
     // Offer the buffer if we are the correct shard
