#include "master.hpp"

#include <boost/scoped_ptr.hpp>

#include "logger.hpp"
#include "replication/net_structs.hpp"
#include "replication/protocol.hpp"

namespace replication {

void master_t::send_hello(const mutex_acquisition_t& proof_of_acquisition) {
    net_hello_t msg;
    rassert(sizeof(msg.hello_magic) == 16);
    // TODO make a #define for this.
    memcpy(msg.hello_magic, "13rethinkdbrepl", 16);
    msg.replication_protocol_version = 1;
    msg.role = role_master;
    // TODO have this use actual database_magic!  Or die!
    msg.database_magic = 0;
    rassert(sizeof(msg.informal_name) == 32);
    // TODO possibly have a user configurable name.  Or decide not to.
    char informal_name[32] = "master";
    memcpy(msg.informal_name, informal_name, 32);

    slave_->write(&msg, sizeof(msg));
}
/*
void master_t::receive_hello(const mutex_acquisition_t& proof_of_acquisition, interruptable_cond_token_t token) {
    net_hello_t msg;
    if (!hello_receive_var_.wait(token, &msg)) {
        throw master_exc_t("receive interrupted.\n");
    }

<<<<<<< HEAD
    if (msg.role != role_slave) {
        // TODO: wtf do we do?
        throw master_exc_t("A non-slave connected.");
    }
=======
void master_t::get_cas(const store_key_t &key, castime_t castime) {
    size_t n = sizeof(headed<net_get_cas_t>) + key.size;
    scoped_malloc<headed<net_get_cas_t> > message(n);
    message->hdr.message_multipart_aspect = SMALL;
    message->hdr.msgcode = GET_CAS;
    message->hdr.msgsize = n;
    message->data.proposed_cas = castime.proposed_cas;
    message->data.timestamp = castime.timestamp;
    memcpy(message->data.key, key.contents, key.size);
>>>>>>> 04658065

    // TODO have this compare against our actual database_magic!  Or die!
    if (msg.database_magic != 0) {
        throw master_exc_t("A slave connected, but it had bad database_magic value.");
    }
}
*/
void master_t::get_cas(store_key_t *key, castime_t castime) {
    snag_ptr_t<master_t> tmp_hold(*this);
    if (slave_) {
        size_t n = sizeof(headed<net_get_cas_t>) + key->size;
        scoped_malloc<headed<net_get_cas_t> > message(n);
        message->hdr.message_multipart_aspect = SMALL;
        message->hdr.msgcode = GET_CAS;
        debugf("get_cas_t msgsize is %zu\n", n);
        message->hdr.msgsize = n;
        message->data.proposed_cas = castime.proposed_cas;
        message->data.timestamp = castime.timestamp;
        message->data.key_size = key->size;
        memcpy(message->data.key, key->contents, key->size);

<<<<<<< HEAD
        {
            mutex_acquisition_t lock(&message_contiguity_);
            slave_->write(message.get(), n);
        }
    }
}

void master_t::sarc(store_key_t *key, data_provider_t *data, mcflags_t flags, exptime_t exptime, castime_t castime, add_policy_t add_policy, replace_policy_t replace_policy, cas_t old_cas) {
    snag_ptr_t<master_t> tmp_hold(*this);
    if (slave_) {
        net_sarc_t stru;
        stru.timestamp = castime.timestamp;
        stru.proposed_cas = castime.proposed_cas;
        stru.flags = flags;
        stru.exptime = exptime;
        stru.key_size = key->size;
        stru.value_size = data->get_size();
        stru.add_policy = add_policy;
        stru.replace_policy = replace_policy;
        stru.old_cas = old_cas;
        stereotypical(SARC, key, data, stru);
    }
    delete data;
}

void master_t::incr_decr(incr_decr_kind_t kind, store_key_t *key, uint64_t amount, castime_t castime) {
    snag_ptr_t<master_t> tmp_hold(*this);
    if (slave_) {
        if (kind == incr_decr_INCR) {
            incr_decr_like<net_incr_t>(INCR, key, amount, castime);
        } else {
            rassert(kind == incr_decr_DECR);
            incr_decr_like<net_decr_t>(DECR, key, amount, castime);
        }
=======
void master_t::sarc(const store_key_t &key, data_provider_t *data, mcflags_t flags, exptime_t exptime, castime_t castime, add_policy_t add_policy, replace_policy_t replace_policy, cas_t old_cas) {
    if (add_policy == add_policy_yes) {
        if (replace_policy == replace_policy_yes) {
            setlike<net_set_t>(SET, key, data, flags, exptime, castime);
        } else if (replace_policy == replace_policy_no) {
            setlike<net_add_t>(ADD, key, data, flags, exptime, castime);
        } else {
            rassert(false, "invalid sarc operation");
            logWRN("invalid sarc operation in master.\n");
        }
    } else {
        if (replace_policy == replace_policy_yes) {
            setlike<net_replace_t>(REPLACE, key, data, flags, exptime, castime);
        } else if (replace_policy == replace_policy_if_cas_matches) {
            cas(key, data, flags, exptime, old_cas, castime);
        } else {
            rassert(false, "invalid sarc operation");
            logWRN("invalid sarc operation in master\n");
        }
    }
}

template <class net_struct_type>
void master_t::setlike(int msgcode, const store_key_t &key, data_provider_t *data, mcflags_t flags, exptime_t exptime, castime_t castime) {
    net_struct_type setstruct;
    setstruct.timestamp = castime.timestamp;
    setstruct.proposed_cas = castime.proposed_cas;
    setstruct.flags = flags;
    setstruct.exptime = exptime;
    setstruct.key_size = key.size;
    setstruct.value_size = data->get_size();

    stereotypical(msgcode, key, data, setstruct);
}

void master_t::cas(const store_key_t &key, data_provider_t *data, mcflags_t flags, exptime_t exptime, cas_t unique, castime_t castime) {
    net_cas_t casstruct;
    casstruct.timestamp = castime.timestamp;
    casstruct.expected_cas = unique;
    casstruct.proposed_cas = castime.proposed_cas;
    casstruct.flags = flags;
    casstruct.exptime = exptime;
    casstruct.key_size = key.size;
    casstruct.value_size = data->get_size();

    stereotypical(CAS, key, data, casstruct);
}

void master_t::incr_decr(incr_decr_kind_t kind, const store_key_t &key, uint64_t amount, castime_t castime) {
    if (kind == incr_decr_INCR) {
        incr_decr_like<net_incr_t>(INCR, key, amount, castime);
    } else {
        rassert(kind == incr_decr_DECR);
        incr_decr_like<net_decr_t>(DECR, key, amount, castime);
>>>>>>> 04658065
    }
}

template <class net_struct_type>
void master_t::incr_decr_like(uint8_t msgcode, const store_key_t &key, uint64_t amount, castime_t castime) {
    headed<net_struct_type> msg;
    msg.hdr.message_multipart_aspect = SMALL;
    msg.hdr.msgcode = msgcode;
    msg.hdr.msgsize = sizeof(msg);
    msg.data.timestamp = castime.timestamp;
    msg.data.proposed_cas = castime.proposed_cas;
    msg.data.amount = amount;

    {
        mutex_acquisition_t lock(&message_contiguity_);
        slave_->write(&msg, sizeof(msg));
    }
}

<<<<<<< HEAD
void master_t::append_prepend(append_prepend_kind_t kind, store_key_t *key, data_provider_t *data, castime_t castime) {
    snag_ptr_t<master_t> tmp_hold(*this);
    if (slave_) {
        if (kind == append_prepend_APPEND) {
            net_append_t appendstruct;
            appendstruct.timestamp = castime.timestamp;
            appendstruct.proposed_cas = castime.proposed_cas;
            appendstruct.key_size = key->size;
            appendstruct.value_size = data->get_size();

            stereotypical(APPEND, key, data, appendstruct);
        } else {
            rassert(kind == append_prepend_PREPEND);

            net_prepend_t prependstruct;
            prependstruct.timestamp = castime.timestamp;
            prependstruct.proposed_cas = castime.proposed_cas;
            prependstruct.key_size = key->size;
            prependstruct.value_size = data->get_size();
=======
void master_t::append_prepend(append_prepend_kind_t kind, const store_key_t &key, data_provider_t *data, castime_t castime) {
    if (kind == append_prepend_APPEND) {
        net_append_t appendstruct;
        appendstruct.timestamp = castime.timestamp;
        appendstruct.proposed_cas = castime.proposed_cas;
        appendstruct.key_size = key.size;
        appendstruct.value_size = data->get_size();

        stereotypical(APPEND, key, data, appendstruct);
    } else {
        rassert(kind == append_prepend_PREPEND);

        net_prepend_t prependstruct;
        prependstruct.timestamp = castime.timestamp;
        prependstruct.proposed_cas = castime.proposed_cas;
        prependstruct.key_size = key.size;
        prependstruct.value_size = data->get_size();
>>>>>>> 04658065

            stereotypical(PREPEND, key, data, prependstruct);
        }
    }
    delete data;
}

<<<<<<< HEAD
void master_t::delete_key(store_key_t *key, repli_timestamp timestamp) {
    snag_ptr_t<master_t> tmp_hold(*this);
    if (slave_) {
        size_t n = sizeof(headed<net_delete_t>) + key->size;
        scoped_malloc<headed<net_delete_t> > message(n);
        message->hdr.message_multipart_aspect = SMALL;
        message->hdr.msgcode = DELETE;
        message->hdr.msgsize = n;
        message->data.timestamp = timestamp;
        message->data.key_size = key->size;
        memcpy(message->data.key, key->contents, key->size);
=======
void master_t::delete_key(const store_key_t &key, repli_timestamp timestamp) {
    size_t n = sizeof(headed<net_delete_t>) + key.size;
    scoped_malloc<headed<net_delete_t> > message(n);
    message->hdr.message_multipart_aspect = SMALL;
    message->hdr.msgcode = DELETE;
    message->hdr.msgsize = n;
    message->data.timestamp = timestamp;
    message->data.key_size = key.size;
    memcpy(message->data.key, key.contents, key.size);
>>>>>>> 04658065

        {
            mutex_acquisition_t lock(&message_contiguity_);
            slave_->write(message.get(), n);
        }
    }
}

// For operations with keys and values whose structs use the stereotypical names.
template <class net_struct_type>
void master_t::stereotypical(int msgcode, const store_key_t &key, data_provider_t *data, net_struct_type netstruct) {
    size_t n = sizeof(headed<net_struct_type>) + key.size + data->get_size();

    if (n <= 0xFFFF) {
        scoped_malloc<headed<net_struct_type> > message(n);
        message->hdr.message_multipart_aspect = SMALL;
        message->hdr.msgcode = msgcode;
        message->hdr.msgsize = n;
        message->data = netstruct;
        memcpy(message->data.keyvalue, key.contents, key.size);

        struct buffer_group_t group;
        group.add_buffer(data->get_size(), message->data.keyvalue + key.size);
        data->get_data_into_buffers(&group);

        {
            mutex_acquisition_t lock(&message_contiguity_);
            slave_->write(message.get(), n);
        }
    } else {
        // For now, we have no way to get the first chunk of all the
        // data, so the first chunk has size zero, and we send all the
        // other chunks contiguously.  Later, data_provider_t might
        // stream.

        n = sizeof(multipart_headed<net_struct_type>) + key.size;

        scoped_malloc<multipart_headed<net_struct_type> > message(n);

        message->hdr.message_multipart_aspect = FIRST;
        message->hdr.msgcode = msgcode;
        message->hdr.msgsize = n;
        message->data = netstruct;
        memcpy(message->data.keyvalue, key.contents, key.size);

        uint32_t ident = sources_.add(data);
        message->hdr.ident = ident;

        {
            mutex_acquisition_t lock(&message_contiguity_);
            slave_->write(message.get(), n);
        }

        // TODO: make sure we aren't taking liberties with the data_provider_t lifetime.
        coro_t::spawn(boost::bind(&master_t::send_data_with_ident, this, data, ident));
    }
}

void master_t::send_data_with_ident(data_provider_t *data, uint32_t ident) {
    size_t size = data->get_size();

    const const_buffer_group_t *group = data->get_data_as_buffers();

    ssize_t chunksize = 0xFFFF - sizeof(net_multipart_header_t);

    ssize_t n = size;

    net_multipart_header_t multi_header;
    multi_header.msgcode = MSGCODE_NIL;
    multi_header.ident = ident;

    std::vector<const_buffer_group_t::buffer_t>::size_type bufnum = 0;
    ssize_t off = 0;
    while (n > 0) {

        multi_header.message_multipart_aspect = n <= chunksize ? LAST : MIDDLE;
        ssize_t m = std::min(n, chunksize);
        n -= m;
        multi_header.msgsize = sizeof(net_multipart_header_t) + m;

        mutex_acquisition_t lock(&message_contiguity_);

        slave_->write(&multi_header, sizeof(multi_header));
        while (m > 0) {
            rassert(bufnum < group->num_buffers());
            const_buffer_group_t::buffer_t buf = group->get_buffer(bufnum);
            size_t write_size = std::min(m, buf.size - off);
            slave_->write(reinterpret_cast<const char *>(buf.data) + off, write_size);
            m -= write_size;
            off += write_size;

            if (buf.size == off) {
                bufnum++;
                off = 0;
            }
        }
    }

    sources_.drop(ident);
}


void master_t::on_tcp_listener_accept(boost::scoped_ptr<linux_tcp_conn_t>& conn) {
    // TODO: Carefully handle case where a slave is already connected.

    // Right now we uncleanly close the slave connection.  What if
    // somebody has partially written a message to it (and writes the
    // rest of the message to conn?)  That will happen, the way the
    // code is, right now.
    {
        mutex_acquisition_t lock(&message_contiguity_);

        destroy_existing_slave_conn_if_it_exists();
        slave_.swap(conn);

        parser_.parse_messages(slave_.get(), this);

        send_hello(lock);
    }
    // TODO when sending/receiving hello handshake, use database magic
    // to handle case where slave is already connected.

    // TODO receive hello handshake before sending other messages.
}

void master_t::destroy_existing_slave_conn_if_it_exists() {
    if (slave_) {
        parser_.co_shutdown();
        slave_->shutdown_read();
        slave_->shutdown_write();
    }

    slave_.reset();
    //    return hello_receive_var_.reset();
}

}  // namespace replication
<|MERGE_RESOLUTION|>--- conflicted
+++ resolved
@@ -31,22 +31,10 @@
         throw master_exc_t("receive interrupted.\n");
     }
 
-<<<<<<< HEAD
     if (msg.role != role_slave) {
         // TODO: wtf do we do?
         throw master_exc_t("A non-slave connected.");
     }
-=======
-void master_t::get_cas(const store_key_t &key, castime_t castime) {
-    size_t n = sizeof(headed<net_get_cas_t>) + key.size;
-    scoped_malloc<headed<net_get_cas_t> > message(n);
-    message->hdr.message_multipart_aspect = SMALL;
-    message->hdr.msgcode = GET_CAS;
-    message->hdr.msgsize = n;
-    message->data.proposed_cas = castime.proposed_cas;
-    message->data.timestamp = castime.timestamp;
-    memcpy(message->data.key, key.contents, key.size);
->>>>>>> 04658065
 
     // TODO have this compare against our actual database_magic!  Or die!
     if (msg.database_magic != 0) {
@@ -54,10 +42,10 @@
     }
 }
 */
-void master_t::get_cas(store_key_t *key, castime_t castime) {
+void master_t::get_cas(const store_key_t& key, castime_t castime) {
     snag_ptr_t<master_t> tmp_hold(*this);
     if (slave_) {
-        size_t n = sizeof(headed<net_get_cas_t>) + key->size;
+        size_t n = sizeof(headed<net_get_cas_t>) + key.size;
         scoped_malloc<headed<net_get_cas_t> > message(n);
         message->hdr.message_multipart_aspect = SMALL;
         message->hdr.msgcode = GET_CAS;
@@ -65,18 +53,17 @@
         message->hdr.msgsize = n;
         message->data.proposed_cas = castime.proposed_cas;
         message->data.timestamp = castime.timestamp;
-        message->data.key_size = key->size;
-        memcpy(message->data.key, key->contents, key->size);
-
-<<<<<<< HEAD
-        {
-            mutex_acquisition_t lock(&message_contiguity_);
-            slave_->write(message.get(), n);
-        }
-    }
-}
-
-void master_t::sarc(store_key_t *key, data_provider_t *data, mcflags_t flags, exptime_t exptime, castime_t castime, add_policy_t add_policy, replace_policy_t replace_policy, cas_t old_cas) {
+        message->data.key_size = key.size;
+        memcpy(message->data.key, key.contents, key.size);
+
+        {
+            mutex_acquisition_t lock(&message_contiguity_);
+            slave_->write(message.get(), n);
+        }
+    }
+}
+
+void master_t::sarc(const store_key_t& key, data_provider_t *data, mcflags_t flags, exptime_t exptime, castime_t castime, add_policy_t add_policy, replace_policy_t replace_policy, cas_t old_cas) {
     snag_ptr_t<master_t> tmp_hold(*this);
     if (slave_) {
         net_sarc_t stru;
@@ -84,7 +71,7 @@
         stru.proposed_cas = castime.proposed_cas;
         stru.flags = flags;
         stru.exptime = exptime;
-        stru.key_size = key->size;
+        stru.key_size = key.size;
         stru.value_size = data->get_size();
         stru.add_policy = add_policy;
         stru.replace_policy = replace_policy;
@@ -94,8 +81,7 @@
     delete data;
 }
 
-void master_t::incr_decr(incr_decr_kind_t kind, store_key_t *key, uint64_t amount, castime_t castime) {
-    snag_ptr_t<master_t> tmp_hold(*this);
+void master_t::incr_decr(incr_decr_kind_t kind, const store_key_t &key, uint64_t amount, castime_t castime) {
     if (slave_) {
         if (kind == incr_decr_INCR) {
             incr_decr_like<net_incr_t>(INCR, key, amount, castime);
@@ -103,62 +89,6 @@
             rassert(kind == incr_decr_DECR);
             incr_decr_like<net_decr_t>(DECR, key, amount, castime);
         }
-=======
-void master_t::sarc(const store_key_t &key, data_provider_t *data, mcflags_t flags, exptime_t exptime, castime_t castime, add_policy_t add_policy, replace_policy_t replace_policy, cas_t old_cas) {
-    if (add_policy == add_policy_yes) {
-        if (replace_policy == replace_policy_yes) {
-            setlike<net_set_t>(SET, key, data, flags, exptime, castime);
-        } else if (replace_policy == replace_policy_no) {
-            setlike<net_add_t>(ADD, key, data, flags, exptime, castime);
-        } else {
-            rassert(false, "invalid sarc operation");
-            logWRN("invalid sarc operation in master.\n");
-        }
-    } else {
-        if (replace_policy == replace_policy_yes) {
-            setlike<net_replace_t>(REPLACE, key, data, flags, exptime, castime);
-        } else if (replace_policy == replace_policy_if_cas_matches) {
-            cas(key, data, flags, exptime, old_cas, castime);
-        } else {
-            rassert(false, "invalid sarc operation");
-            logWRN("invalid sarc operation in master\n");
-        }
-    }
-}
-
-template <class net_struct_type>
-void master_t::setlike(int msgcode, const store_key_t &key, data_provider_t *data, mcflags_t flags, exptime_t exptime, castime_t castime) {
-    net_struct_type setstruct;
-    setstruct.timestamp = castime.timestamp;
-    setstruct.proposed_cas = castime.proposed_cas;
-    setstruct.flags = flags;
-    setstruct.exptime = exptime;
-    setstruct.key_size = key.size;
-    setstruct.value_size = data->get_size();
-
-    stereotypical(msgcode, key, data, setstruct);
-}
-
-void master_t::cas(const store_key_t &key, data_provider_t *data, mcflags_t flags, exptime_t exptime, cas_t unique, castime_t castime) {
-    net_cas_t casstruct;
-    casstruct.timestamp = castime.timestamp;
-    casstruct.expected_cas = unique;
-    casstruct.proposed_cas = castime.proposed_cas;
-    casstruct.flags = flags;
-    casstruct.exptime = exptime;
-    casstruct.key_size = key.size;
-    casstruct.value_size = data->get_size();
-
-    stereotypical(CAS, key, data, casstruct);
-}
-
-void master_t::incr_decr(incr_decr_kind_t kind, const store_key_t &key, uint64_t amount, castime_t castime) {
-    if (kind == incr_decr_INCR) {
-        incr_decr_like<net_incr_t>(INCR, key, amount, castime);
-    } else {
-        rassert(kind == incr_decr_DECR);
-        incr_decr_like<net_decr_t>(DECR, key, amount, castime);
->>>>>>> 04658065
     }
 }
 
@@ -178,15 +108,14 @@
     }
 }
 
-<<<<<<< HEAD
-void master_t::append_prepend(append_prepend_kind_t kind, store_key_t *key, data_provider_t *data, castime_t castime) {
-    snag_ptr_t<master_t> tmp_hold(*this);
+
+void master_t::append_prepend(append_prepend_kind_t kind, const store_key_t &key, data_provider_t *data, castime_t castime) {
     if (slave_) {
         if (kind == append_prepend_APPEND) {
             net_append_t appendstruct;
             appendstruct.timestamp = castime.timestamp;
             appendstruct.proposed_cas = castime.proposed_cas;
-            appendstruct.key_size = key->size;
+            appendstruct.key_size = key.size;
             appendstruct.value_size = data->get_size();
 
             stereotypical(APPEND, key, data, appendstruct);
@@ -196,27 +125,8 @@
             net_prepend_t prependstruct;
             prependstruct.timestamp = castime.timestamp;
             prependstruct.proposed_cas = castime.proposed_cas;
-            prependstruct.key_size = key->size;
+            prependstruct.key_size = key.size;
             prependstruct.value_size = data->get_size();
-=======
-void master_t::append_prepend(append_prepend_kind_t kind, const store_key_t &key, data_provider_t *data, castime_t castime) {
-    if (kind == append_prepend_APPEND) {
-        net_append_t appendstruct;
-        appendstruct.timestamp = castime.timestamp;
-        appendstruct.proposed_cas = castime.proposed_cas;
-        appendstruct.key_size = key.size;
-        appendstruct.value_size = data->get_size();
-
-        stereotypical(APPEND, key, data, appendstruct);
-    } else {
-        rassert(kind == append_prepend_PREPEND);
-
-        net_prepend_t prependstruct;
-        prependstruct.timestamp = castime.timestamp;
-        prependstruct.proposed_cas = castime.proposed_cas;
-        prependstruct.key_size = key.size;
-        prependstruct.value_size = data->get_size();
->>>>>>> 04658065
 
             stereotypical(PREPEND, key, data, prependstruct);
         }
@@ -224,29 +134,16 @@
     delete data;
 }
 
-<<<<<<< HEAD
-void master_t::delete_key(store_key_t *key, repli_timestamp timestamp) {
-    snag_ptr_t<master_t> tmp_hold(*this);
-    if (slave_) {
-        size_t n = sizeof(headed<net_delete_t>) + key->size;
+void master_t::delete_key(const store_key_t &key, repli_timestamp timestamp) {
+    size_t n = sizeof(headed<net_delete_t>) + key.size;
+    if (slave_) {
         scoped_malloc<headed<net_delete_t> > message(n);
         message->hdr.message_multipart_aspect = SMALL;
         message->hdr.msgcode = DELETE;
         message->hdr.msgsize = n;
         message->data.timestamp = timestamp;
-        message->data.key_size = key->size;
-        memcpy(message->data.key, key->contents, key->size);
-=======
-void master_t::delete_key(const store_key_t &key, repli_timestamp timestamp) {
-    size_t n = sizeof(headed<net_delete_t>) + key.size;
-    scoped_malloc<headed<net_delete_t> > message(n);
-    message->hdr.message_multipart_aspect = SMALL;
-    message->hdr.msgcode = DELETE;
-    message->hdr.msgsize = n;
-    message->data.timestamp = timestamp;
-    message->data.key_size = key.size;
-    memcpy(message->data.key, key.contents, key.size);
->>>>>>> 04658065
+        message->data.key_size = key.size;
+        memcpy(message->data.key, key.contents, key.size);
 
         {
             mutex_acquisition_t lock(&message_contiguity_);
