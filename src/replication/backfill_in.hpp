#ifndef __REPLICATION_BACKFILL_IN_HPP__
#define __REPLICATION_BACKFILL_IN_HPP__

#include "server/key_value_store.hpp"
#include "replication/backfill.hpp"
#include "buffer_cache/sequence_group.hpp"
#include "concurrency/queue/limited_fifo.hpp"
#include "concurrency/coro_pool.hpp"

namespace replication {

/* A passive_producer_t that reads from a series of queues. When the
first one is empty, it tries the next one. */

template <class value_t>
class selective_passive_producer_t : public passive_producer_t<value_t> {
public:
    explicit selective_passive_producer_t(passive_producer_t<value_t> *selectee) :
        passive_producer_t<value_t>(&available_control),
        the_producer(NULL) {
        set_source(selectee);
    }
    ~selective_passive_producer_t() {
        set_source(NULL);
    }

    struct recompute_caller_t {
	selective_passive_producer_t *parent_;
	explicit recompute_caller_t(selective_passive_producer_t *parent) : parent_(parent) { }
	void operator()() { parent_->recompute(); }
    };

    void set_source(passive_producer_t<value_t> *selectee) {
        if (the_producer) {
            the_producer->available->unset_callback();
            the_producer = NULL;
        }
        if (selectee != NULL) {
            the_producer = selectee;
            the_producer->available->set_callback(recompute_caller_t(this));
        }
        recompute();
    }

private:

    void recompute() {
        /* We are available if our source is available. */
        available_control.set_available(the_producer && the_producer->available->get());
    }
    value_t produce_next_value() {
        rassert(available_control.get());
        rassert(the_producer, "available_control doesn't match the_producer");
        return the_producer->pop();
    }

    passive_producer_t<value_t> *the_producer;
    availability_control_t available_control;

    DISABLE_COPYING(selective_passive_producer_t);
};

/* backfill_storer_t is the dual of the backfill_and_realtime_stream() function. It takes
the updates that backfill_and_realtime_stream() extracts from a key-value store, and it puts
them into another key-value store.

Usually, they are transmitted over the network between when they are extracted by
backfill_and_realtime_stream() and when they are stored by backfill_storer_t. */

<<<<<<< HEAD
class backfill_storer_t : public backfill_and_realtime_streaming_callback_t {
public:
    explicit backfill_storer_t(btree_key_value_store_t *underlying);
=======
struct backfill_storer_t : public backfill_and_realtime_streaming_callback_t {

    backfill_storer_t(sequence_group_t *replication_seq_group, btree_key_value_store_t *underlying);
>>>>>>> 18181159
    ~backfill_storer_t();

    void backfill_delete_range(int hash_value, int hashmod, bool left_key_supplied, const store_key_t& left_key_exclusive, bool right_key_supplied, const store_key_t& right_key_inclusive, order_token_t token);
    void backfill_deletion(store_key_t key, repli_timestamp_t timestamp, order_token_t token);
    void backfill_set(backfill_atom_t atom, order_token_t token);
    void backfill_done(repli_timestamp_t timestamp, order_token_t token);

    void realtime_get_cas(const store_key_t& key, castime_t castime, order_token_t token);
    void realtime_sarc(sarc_mutation_t& m, castime_t castime, order_token_t token);
    void realtime_incr_decr(incr_decr_kind_t kind, const store_key_t& key, uint64_t amount,
                            castime_t castime, order_token_t token);
    void realtime_append_prepend(append_prepend_kind_t kind, const store_key_t& key,
                                 const boost::intrusive_ptr<data_buffer_t>& data, castime_t castime, order_token_t token);
    void realtime_delete_key(const store_key_t& key, repli_timestamp_t timestamp, order_token_t token);
    void realtime_time_barrier(repli_timestamp_t timestamp, order_token_t token);

private:
    // Should be called whenever a backfilling operation is received. Makes sure
    // that no realtime operations are getting processed and that backfilling_ is
    // set to true
    void ensure_backfilling();

    sequence_group_t *seq_group_;

    btree_key_value_store_t *kvs_;
    bool backfilling_, print_backfill_warning_;
    limited_fifo_queue_t<boost::function<void()> > backfill_queue_, realtime_queue_;
    selective_passive_producer_t<boost::function<void()> > queue_picker_;
    coro_pool_t coro_pool_;
};

}

#endif /* __REPLICATION_BACKFILL_IN_HPP__ */<|MERGE_RESOLUTION|>--- conflicted
+++ resolved
@@ -67,15 +67,9 @@
 Usually, they are transmitted over the network between when they are extracted by
 backfill_and_realtime_stream() and when they are stored by backfill_storer_t. */
 
-<<<<<<< HEAD
 class backfill_storer_t : public backfill_and_realtime_streaming_callback_t {
 public:
-    explicit backfill_storer_t(btree_key_value_store_t *underlying);
-=======
-struct backfill_storer_t : public backfill_and_realtime_streaming_callback_t {
-
-    backfill_storer_t(sequence_group_t *replication_seq_group, btree_key_value_store_t *underlying);
->>>>>>> 18181159
+    backfill_storer_t(sequence_group_t *seq_group, btree_key_value_store_t *underlying);
     ~backfill_storer_t();
 
     void backfill_delete_range(int hash_value, int hashmod, bool left_key_supplied, const store_key_t& left_key_exclusive, bool right_key_supplied, const store_key_t& right_key_inclusive, order_token_t token);
