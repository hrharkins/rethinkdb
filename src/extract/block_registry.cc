--- conflicted
+++ resolved
@@ -4,16 +4,14 @@
 
 block_registry::block_registry() { }
 
-
-<<<<<<< HEAD
-void block_registry::tell_block(off64_t offset, const buf_data_t& buf_data) {
+void block_registry::tell_block(off64_t offset, const ls_buf_data_t& buf_data) {
     block_id_t block_id = buf_data.block_id;
     if (block_id < MAX_BLOCK_ID) {
-        ser_transaction_id_t transaction_id = buf_data.transaction_id;
+        ser_block_sequence_id_t block_sequence_id = buf_data.block_sequence_id;
 
-        ser_transaction_id_t *curr_transaction_id = &transaction_ids[block_id];
-        if (*curr_transaction_id < transaction_id) {
-            *curr_transaction_id = transaction_id;
+        ser_block_sequence_id_t *curr_block_sequence_id = &block_sequence_ids[block_id];
+        if (*curr_block_sequence_id < block_sequence_id) {
+            *curr_block_sequence_id = block_sequence_id;
             offsets[block_id] = offset;
         }
     }
@@ -23,45 +21,7 @@
     return block_id < offsets.size() && offsets[block_id] == offset;
 }
 
-const std::map<size_t, off64_t>& block_registry::destroy_transaction_ids() {
-    transaction_ids.clear();
-=======
-void block_registry::tell_block(UNUSED off64_t offset, UNUSED const ls_buf_data_t& buf_data) {
-    ser_block_id_t block_id = buf_data.block_id;
-    if (block_id.value < MAX_BLOCK_ID) {
-        ser_block_sequence_id_t block_sequence_id = buf_data.block_sequence_id;
-
-        if (block_id.value >= block_sequence_ids.get_size()) {
-            block_sequence_ids.set_size(block_id.value + 1, NULL_SER_BLOCK_SEQUENCE_ID);
-            offsets.set_size(block_id.value + 1, null);
-        }
-
-        ser_block_sequence_id_t *curr_block_sequence_id = &block_sequence_ids[block_id.value];
-        if (*curr_block_sequence_id < block_sequence_id) {
-            *curr_block_sequence_id = block_sequence_id;
-            offsets[block_id.value] = offset;
-        }
-    }
-}
-
-bool block_registry::has_block(ser_block_id_t block_id, off64_t offset) const {
-    return block_id.value < offsets.get_size() && offsets[block_id.value] == offset;
-}
-
-bool block_registry::check_block_id_contiguity() const {
-    ser_block_id_t::number_t n = block_sequence_ids.get_size();
-
-    for (ser_block_id_t::number_t i = 0; i < n; ++i) {
-        if (block_sequence_ids[i] == NULL_SER_BLOCK_SEQUENCE_ID) {
-            return false;
-        }
-    }
-
-    return true;
-}
-
-const segmented_vector_t<off64_t, MAX_BLOCK_ID>& block_registry::destroy_block_sequence_ids() {
-    block_sequence_ids.set_size(0);
->>>>>>> 93e27d58
+const std::map<size_t, off64_t>& block_registry::destroy_block_sequence_ids() {
+    block_sequence_ids.clear();
     return offsets;
 }
