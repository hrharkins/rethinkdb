// Copyright 2010-2012 RethinkDB, all rights reserved.
goog.provide('rethinkdb.Connection');

goog.require('rethinkdb.errors');
goog.require('rethinkdb.Cursor');
goog.require('goog.math.Long');
goog.require('goog.object');
goog.require('goog.proto2.WireFormatSerializer');

/**
 * As this is an abstract class you cannot use this constructor directly.
 * Construct instances of TcpConnection or HttpConnection instead.
 * @class A connection over which queries may be sent.
 * This is an abstract base class for two different kinds of connections,
 * a tcp connection or an http connection (for use by browsers).
 * @param {?string|Object} host Either a string giving the host to connect to or
 *      an object specifying host and/or port and/or db for the default database to
 *      use on this connection. Any key not supplied will revert to the default.
 * @param {?function(Error)=} opt_errorHandler optional error handler to use for this connection
 * @constructor
 */
rethinkdb.Connection = function(host, opt_errorHandler) {
    if (typeof host === 'undefined') {
        host = {};
    } else if (typeof host === 'string') {
        host = {'host':host};
    }

    this.host_ = host['host'] || this.DEFAULT_HOST;
    this.port_ = host['port'] || this.DEFAULT_PORT;
    this.db_   = host['db']   || this.DEFAULT_DB;

    rethinkdb.util.typeCheck_(this.host_, 'string');
    rethinkdb.util.typeCheck_(this.port_, 'number');
    rethinkdb.util.typeCheck_(this.db_,   'string');

    this.outstandingQueries_ = {};
    this.nextToken_ = 1;

    this.errorHandler_ = opt_errorHandler || null;

    rethinkdb.last_connection_ = this;
};

/**
 * The default host to use for new connections that don't specify a host
 * @constant
 * @type {string}
 */
rethinkdb.Connection.prototype.DEFAULT_HOST = 'localhost';

/**
 * The default port to use for new connections that don't specify a port
 * @type {number}
 */
rethinkdb.Connection.prototype.DEFAULT_PORT = 28015;

/**
 * The default database to use for new connections that don't specify one
 * @constant
 * @type {string}
 */
rethinkdb.Connection.prototype.DEFAULT_DB = 'test';

/**
 * Closes this connection and reopens a new connection to the same host
 * and port.
 * @param {function(...)=} onConnect
 */
rethinkdb.Connection.prototype.reconnect = function(onConnect) {
    this.constructor.call(this, {'host':this.host_,
                                 'port':this.port_,
                                 'db'  :this.db_}, onConnect, this.errorHandler_);
};
goog.exportProperty(rethinkdb.Connection.prototype, 'reconnect',
                    rethinkdb.Connection.prototype.reconnect);

/**
 * Invoke the error handler on this connection.
 * @param {Error} error The origional error thrown
 * @ignore
 */
rethinkdb.Connection.prototype.error_ = function(error) {
    if (this.errorHandler_) {
        this.errorHandler_(error);
    } else {
        // Simply rethrow the error. It'll go uncaught and show up in the developer's console.

        // THIS IS A HACAK, but Slava wants it
        if (this.printErr_) {
            console.log(error.name + ":" + error.message);
        } else {
            throw error;
        }
    }
};

/**
 * Set the error handler to use for this connection. Will be called with any error
 * returned by the server.
 * @param {function(Error)} handler The error handler to use
 */
rethinkdb.Connection.prototype.setErrorHandler = function(handler) {
    this.errorHandler_ = handler;
};
goog.exportProperty(rethinkdb.Connection.prototype, 'setErrorHandler',
                    rethinkdb.Connection.prototype.setErrorHandler);

/**
 * Send the protobuf over the underlying connection. Implemented by subclasses.
 * @param {ArrayBuffer} data The protocol buffer to send
 * @private
 */
rethinkdb.Connection.prototype.send_ = goog.abstractMethod;

/**
 * Close the underlying connection. Implemented by subclass.
 * @private
 */
rethinkdb.Connection.prototype.close = goog.abstractMethod;

/**
 * Serializes and sends protocol buffer object on this connection.
 * @param {goog.proto2.Message} pbObj
 * @private
 */
rethinkdb.Connection.prototype.sendProtoBuf_ = function(pbObj) {
    var serializer = new goog.proto2.WireFormatSerializer();
    var data = serializer.serialize(pbObj);

    // RDB protocol requires a 4 byte little endian length field at the head of the request
    var length = data.byteLength;
    var finalArray = new Uint8Array(length + 4);
    (new DataView(finalArray.buffer)).setInt32(0, length, true);
    finalArray.set(data, 4);

    this.send_(finalArray.buffer);
};

/**
 * Evaluates the given ReQL expression on the server and invokes
 * callback with the result.
 * @param {rethinkdb.Query} query The query to run.
 * @param {?=} opt_callbackOrOptions If supplied, shortcut for calling next on the
 *  cursor or an options argument specifying callback and/or useOutdated.
 */
rethinkdb.Connection.prototype.run = function(query, opt_callbackOrOptions) {
    rethinkdb.util.argCheck_(arguments, 1);
    rethinkdb.util.typeCheck_(query, rethinkdb.Query);

<<<<<<< HEAD
    var pb = query.buildQuery({defaultAllowOutdated:false});
    console.log('Raw query');
    console.log(pb);
=======
    var callback;
    var useOutdated;
    if (typeof opt_callbackOrOptions === 'function') {
        callback = opt_callbackOrOptions;
    } else {
        callback = opt_callbackOrOptions['callback'];
        useOutdated = opt_callbackOrOptions['useOutdated'];
    }

    var pb = query.buildQuery({defaultUseOutdated:useOutdated});
>>>>>>> 41a80584

    // Assign a token
    pb.setToken((this.nextToken_++).toString());

    var cursor = new rethinkdb.Cursor(this, query, pb.getToken());
    this.outstandingQueries_[pb.getToken()] = cursor;

    this.sendProtoBuf_(pb);
    if (callback) {
        cursor.next(callback);
    }

    return cursor;
};
goog.exportProperty(rethinkdb.Connection.prototype, 'run',
                    rethinkdb.Connection.prototype.run);

/**
 * Called by subclass when data is received on the underlying connection.
 * @param {Uint8Array} data Received data from the connection
 * @private
 */
rethinkdb.Connection.prototype.recv_ = function(data) {
    goog.asserts.assert(data.length >= 4);
    var msgLength = (new DataView(data.buffer)).getUint32(0, true);
    if (msgLength !== (data.length - 4)) {
        this.error_(new rethinkdb.errors.ClientError("RDB response corrupted, length inaccurate"));
    }

    var serializer = new goog.proto2.WireFormatSerializer();
    var response = new Response();

    try {
        serializer.deserializeTo(response, new Uint8Array(data.buffer, 4));
        console.log('Driver: Response received from the server');
        console.log(response);
    } catch(err) {
        this.error_(new rethinkdb.errors.ClientError("response deserialization failed"));
    }

    var cursor = this.outstandingQueries_[response.getToken()];
    if (!cursor) {
        // Ignore this result. This query was canceled.
        return;
    }

    var responseStatus = response.getStatusCode();
    switch(responseStatus) {
    case Response.StatusCode.BROKEN_CLIENT:
        var error = new rethinkdb.errors.BrokenClient(response.getErrorMessage())
        cursor.concatResults(error, true);
        break;
    case Response.StatusCode.RUNTIME_ERROR:
        var error =
            new rethinkdb.errors.RuntimeError(rethinkdb.util.formatServerError_(response, cursor.query_));
        cursor.concatResults(error, true);
        break;
    case Response.StatusCode.BAD_QUERY:
        var error = new rethinkdb.errors.BadQuery(response.getErrorMessage());
        cursor.concatResults(error, true);
        break;
    case Response.StatusCode.SUCCESS_EMPTY:
        delete this.outstandingQueries_[response.getToken()]
        cursor.concatResults([], true);
        break;
    case Response.StatusCode.SUCCESS_STREAM:
        delete this.outstandingQueries_[response.getToken()]
        var results = response.responseArray().map(JSON.parse);
        cursor.concatResults(results, true);
        break;
    case Response.StatusCode.SUCCESS_JSON:
        delete this.outstandingQueries_[response.getToken()]
        var result = JSON.parse(response.getResponse(0));
        cursor.concatResults(result, true);
        break;
    case Response.StatusCode.SUCCESS_PARTIAL:
        var results = response.responseArray().map(JSON.parse);
        cursor.concatResults(results, false);
        break;
    default:
        var error = new rethinkdb.errors.ClientError("unknown response status code");
        cursor.concatResults(error, true);
        break;
    }
};

/**
 * Set the default db to use for this connection
 * @param {string} dbName
 */
rethinkdb.Connection.prototype.use = function(dbName) {
    rethinkdb.util.argCheck_(arguments, 1);
    rethinkdb.util.typeCheck_(dbName, 'string');
	this.db_ = dbName;
};
goog.exportProperty(rethinkdb.Connection.prototype, 'use',
                    rethinkdb.Connection.prototype.use);

/**
 * Return the current default db for this connection
 * @return {string}
 */
rethinkdb.Connection.prototype.getDefaultDb = function() {
    return this.db_;
};
goog.exportProperty(rethinkdb.Connection.prototype, 'getDefaultDb',
                    rethinkdb.Connection.prototype.getDefaultDb);

/** @ignore */
rethinkdb.Connection.prototype.requestNextBatch = function(token) {
    var cont = new Query();
    cont.setType(Query.QueryType.CONTINUE);
    cont.setToken(token);
    this.sendProtoBuf_(cont);
};

/** @ignore */
rethinkdb.Connection.prototype.forgetCursor = function(token) {
    delete this.outstandingQueries_[token];
};<|MERGE_RESOLUTION|>--- conflicted
+++ resolved
@@ -148,11 +148,6 @@
     rethinkdb.util.argCheck_(arguments, 1);
     rethinkdb.util.typeCheck_(query, rethinkdb.Query);
 
-<<<<<<< HEAD
-    var pb = query.buildQuery({defaultAllowOutdated:false});
-    console.log('Raw query');
-    console.log(pb);
-=======
     var callback;
     var useOutdated;
     if (typeof opt_callbackOrOptions === 'function') {
@@ -163,10 +158,11 @@
     }
 
     var pb = query.buildQuery({defaultUseOutdated:useOutdated});
->>>>>>> 41a80584
 
     // Assign a token
     pb.setToken((this.nextToken_++).toString());
+    console.log('Raw query');
+    console.log(pb);
 
     var cursor = new rethinkdb.Cursor(this, query, pb.getToken());
     this.outstandingQueries_[pb.getToken()] = cursor;
