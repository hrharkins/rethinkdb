--- conflicted
+++ resolved
@@ -44,20 +44,12 @@
   * Fix #403: Serialization of `perfmon_result_t` is no longer 32-bit/64-bit dependent
   * Fix #505: Reduced memory consumption to avoid failure on read query "tcmalloc: allocation failed"
   * Fix #510: Make bind to `0.0.0.0` be equivalent to `all`
-<<<<<<< HEAD
-  * Fix #639: 100% cpu utilization (on OSX, not sure about linux)
-  * Fix #645: Server crash when updating replicas / acks
-  * Fix #665: src/rdb_protocol/protocol.cc at line 699: Assertion failed: [!br.point_replaces.empty()]
-  * Fix #750: Intermittent RPCSemilatticeTest.MetadataExchange failure
-  * Fix #757: RethinkDB 1.4.4 crash with branch queries and default database
-  * Fix #796: Crash when running batched writes to a sharded table in debug mode
-=======
   * Fix #639: Fixed bug where 100% cpu utilization was reported on OSX
   * Fix #645: Fixed server crash when updating replicas / acks
   * Fix #665: Fixed queries across shards that would trigger `Assertion failed: [!br.point_replaces.empty()] in src/rdb_protocol/protocol.cc`
   * Fix #750: Resolved intermittent RPCSemilatticeTest.MetadataExchange failure
   * Fix #757: Fixed a crashing bug in the environment checkpointing code
->>>>>>> 22f084e4
+  * Fix #796: Crash when running batched writes to a sharded table in debug mode
 * Documentation
   * Fix #387: Documented the command line option --web-static-directory (custom location for web assets)
   * Fix #503: Updated outdated useOutdated documentation
